--- conflicted
+++ resolved
@@ -3,17 +3,12 @@
   "private": true,
   "description": "Tools for repo-wide maintenance.",
   "scripts": {
-<<<<<<< HEAD
-    "format": "prettier --check *.json *.md .github/workflows/*.yml",
-    "format:fix": "prettier --write *.json *.md .github/workflows/*.yml",
+    "format": "prettier --check *.json *.md .github/workflows/*.yml **/*.js",
+    "format:fix": "prettier --write *.json *.md .github/workflows/*.yml **/*.js",
     "build": "cd codex-rs && cargo build --release --bin coder --bin coder-tui --bin coder-exec",
     "build:dev": "cd codex-rs && cargo build --bin coder --bin coder-tui --bin coder-exec",
     "build:quick": "cd codex-rs && cargo build --release --bin coder",
     "test:local": "cd codex-cli && npm link && coder --version"
-=======
-    "format": "prettier --check *.json *.md .github/workflows/*.yml **/*.js",
-    "format:fix": "prettier --write *.json *.md .github/workflows/*.yml **/*.js"
->>>>>>> 37fc4185
   },
   "devDependencies": {
     "prettier": "^3.5.3"
