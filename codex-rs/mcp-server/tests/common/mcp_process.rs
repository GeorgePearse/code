--- conflicted
+++ resolved
@@ -16,8 +16,10 @@
 use codex_protocol::mcp_protocol::CancelLoginChatGptParams;
 use codex_protocol::mcp_protocol::GetAuthStatusParams;
 use codex_protocol::mcp_protocol::InterruptConversationParams;
+use codex_protocol::mcp_protocol::ListConversationsParams;
 use codex_protocol::mcp_protocol::NewConversationParams;
 use codex_protocol::mcp_protocol::RemoveConversationListenerParams;
+use codex_protocol::mcp_protocol::ResumeConversationParams;
 use codex_protocol::mcp_protocol::SendUserMessageParams;
 use codex_protocol::mcp_protocol::SendUserTurnParams;
 
@@ -240,11 +242,6 @@
         self.send_request("getAuthStatus", params).await
     }
 
-<<<<<<< HEAD
-    /// Send a `getConfigToml` JSON-RPC request.
-    pub async fn send_get_config_toml_request(&mut self) -> anyhow::Result<i64> {
-        self.send_request("getConfigToml", None).await
-=======
     /// Send a `getUserSavedConfig` JSON-RPC request.
     pub async fn send_get_user_saved_config_request(&mut self) -> anyhow::Result<i64> {
         self.send_request("getUserSavedConfig", None).await
@@ -271,7 +268,6 @@
     ) -> anyhow::Result<i64> {
         let params = Some(serde_json::to_value(params)?);
         self.send_request("resumeConversation", params).await
->>>>>>> ac58749b
     }
 
     /// Send a `loginChatGpt` JSON-RPC request.
