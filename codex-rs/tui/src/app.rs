use crate::app_event::AppEvent;
use crate::app_event_sender::AppEventSender;
use crate::chatwidget::ChatWidget;
use crate::file_search::FileSearchManager;
use crate::get_git_diff::get_git_diff;
use crate::onboarding::onboarding_screen::KeyboardHandler;
use crate::onboarding::onboarding_screen::OnboardingScreen;
use crate::onboarding::onboarding_screen::OnboardingScreenArgs;
use crate::should_show_login_screen;
use crate::slash_command::SlashCommand;
use crate::tui;
use crate::tui::TerminalInfo;
use codex_core::ConversationManager;
use codex_core::config::Config;
use codex_core::protocol::Event;
use codex_core::protocol::Op;
use color_eyre::eyre::Result;
use crossterm::SynchronizedUpdate;
use crossterm::event::KeyCode;
use crossterm::event::KeyEvent;
use crossterm::event::KeyEventKind;
use crossterm::terminal::supports_keyboard_enhancement;
use std::path::PathBuf;
use std::sync::Arc;
use std::sync::atomic::AtomicBool;
use std::sync::atomic::Ordering;
use std::sync::mpsc::Receiver;
use std::sync::mpsc::channel;
use std::thread;
use std::time::Duration;

/// Time window for debouncing redraw requests.
const REDRAW_DEBOUNCE: Duration = Duration::from_millis(1);

/// Top-level application state: which full-screen view is currently active.
#[allow(clippy::large_enum_variant)]
enum AppState<'a> {
    Onboarding {
        screen: OnboardingScreen,
    },
    /// The main chat UI is visible.
    Chat {
        /// Boxed to avoid a large enum variant and reduce the overall size of
        /// `AppState`.
        widget: Box<ChatWidget<'a>>,
    },
}

pub(crate) struct App<'a> {
    _server: Arc<ConversationManager>,
    app_event_tx: AppEventSender,
    app_event_rx: Receiver<AppEvent>,
    app_state: AppState<'a>,

    /// Config is stored here so we can recreate ChatWidgets as needed.
    config: Config,

    file_search: FileSearchManager,

    /// True when a redraw has been scheduled but not yet executed.
    pending_redraw: Arc<AtomicBool>,

    enhanced_keys_supported: bool,

    /// Debug flag for logging LLM requests/responses
    _debug: bool,

    /// Controls the animation thread that sends CommitTick events.
    commit_anim_running: Arc<AtomicBool>,

    /// Terminal information queried at startup
    terminal_info: TerminalInfo,
}

/// Aggregate parameters needed to create a `ChatWidget`, as creation may be
/// deferred until after the Git warning screen is dismissed.
#[derive(Clone, Debug)]
pub(crate) struct ChatWidgetArgs {
    pub(crate) config: Config,
    initial_prompt: Option<String>,
    initial_images: Vec<PathBuf>,
    enhanced_keys_supported: bool,
    terminal_info: TerminalInfo,
}

impl App<'_> {
    pub(crate) fn new(
        config: Config,
        initial_prompt: Option<String>,
        initial_images: Vec<std::path::PathBuf>,
        show_trust_screen: bool,
        debug: bool,
        terminal_info: TerminalInfo,
    ) -> Self {
        let conversation_manager = Arc::new(ConversationManager::default());

        let (app_event_tx, app_event_rx) = channel();
        let app_event_tx = AppEventSender::new(app_event_tx);
        let pending_redraw = Arc::new(AtomicBool::new(false));

        let enhanced_keys_supported = supports_keyboard_enhancement().unwrap_or(false);

        // Spawn a dedicated thread for reading the crossterm event loop and
        // re-publishing the events as AppEvents, as appropriate.
        {
            let app_event_tx = app_event_tx.clone();
            std::thread::spawn(move || {
                loop {
                    // This timeout is necessary to avoid holding the event lock
                    // that crossterm::event::read() acquires. In particular,
                    // reading the cursor position (crossterm::cursor::position())
                    // needs to acquire the event lock, and so will fail if it
                    // can't acquire it within 2 sec. Resizing the terminal
                    // crashes the app if the cursor position can't be read.
                    if let Ok(true) = crossterm::event::poll(Duration::from_millis(100)) {
                        if let Ok(event) = crossterm::event::read() {
                            match event {
                                crossterm::event::Event::Key(key_event) => {
                                    app_event_tx.send(AppEvent::KeyEvent(key_event));
                                }
                                crossterm::event::Event::Resize(_, _) => {
                                    app_event_tx.send(AppEvent::RequestRedraw);
                                }
                                crossterm::event::Event::Paste(pasted) => {
                                    // Many terminals convert newlines to \r when pasting (e.g., iTerm2),
                                    // but tui-textarea expects \n. Normalize CR to LF.
                                    // [tui-textarea]: https://github.com/rhysd/tui-textarea/blob/4d18622eeac13b309e0ff6a55a46ac6706da68cf/src/textarea.rs#L782-L783
                                    // [iTerm2]: https://github.com/gnachman/iTerm2/blob/5d0c0d9f68523cbd0494dad5422998964a2ecd8d/sources/iTermPasteHelper.m#L206-L216
                                    let pasted = pasted.replace("\r", "\n");
                                    app_event_tx.send(AppEvent::Paste(pasted));
                                }
                                crossterm::event::Event::Mouse(mouse_event) => {
                                    app_event_tx.send(AppEvent::MouseEvent(mouse_event));
                                }
                                _ => {
                                    // Ignore any other events.
                                }
                            }
                        }
                    } else {
                        // Timeout expired, no `Event` is available
                    }
                }
            });
        }

        let show_login_screen = should_show_login_screen(&config);
        let app_state = if show_login_screen || show_trust_screen {
            let chat_widget_args = ChatWidgetArgs {
                config: config.clone(),
                initial_prompt,
                initial_images,
                enhanced_keys_supported,
                terminal_info: terminal_info.clone(),
            };
            AppState::Onboarding {
                screen: OnboardingScreen::new(OnboardingScreenArgs {
                    event_tx: app_event_tx.clone(),
                    codex_home: config.codex_home.clone(),
                    cwd: config.cwd.clone(),
                    show_login_screen,
                    show_trust_screen,
                    chat_widget_args,
                }),
            }
        } else {
            let chat_widget = ChatWidget::new(
                config.clone(),
                app_event_tx.clone(),
                initial_prompt,
                initial_images,
                enhanced_keys_supported,
                terminal_info.clone(),
            );
            AppState::Chat {
                widget: Box::new(chat_widget),
            }
        };

        let file_search = FileSearchManager::new(config.cwd.clone(), app_event_tx.clone());
        Self {
            _server: conversation_manager,
            app_event_tx,
            app_event_rx,
            app_state,
            config,
            file_search,
            pending_redraw,
            enhanced_keys_supported,
            _debug: debug,
            commit_anim_running: Arc::new(AtomicBool::new(false)),
            terminal_info,
        }
    }

    /// Clone of the internal event sender so external tasks (e.g. log bridge)
    /// can inject `AppEvent`s.
    pub fn event_sender(&self) -> AppEventSender {
        self.app_event_tx.clone()
    }

    /// Schedule a redraw if one is not already pending.
    #[allow(clippy::unwrap_used)]
    fn schedule_redraw(&self) {
        // Attempt to set the flag to `true`. If it was already `true`, another
        // redraw is already pending so we can return early.
        if self
            .pending_redraw
            .compare_exchange(false, true, Ordering::Acquire, Ordering::Relaxed)
            .is_err()
        {
            return;
        }

        let tx = self.app_event_tx.clone();
        let pending_redraw = self.pending_redraw.clone();
        thread::spawn(move || {
            thread::sleep(REDRAW_DEBOUNCE);
            tx.send(AppEvent::Redraw);
            pending_redraw.store(false, Ordering::Release);
        });
    }
    
    /// Schedule a redraw after the specified duration
    fn schedule_redraw_in(&self, duration: Duration) {
        let tx = self.app_event_tx.clone();
        thread::spawn(move || {
            thread::sleep(duration);
            tx.send(AppEvent::RequestRedraw);
        });
    }

    pub(crate) fn run(&mut self, terminal: &mut tui::Tui) -> Result<()> {
        // Insert an event to trigger the first render.
        let app_event_tx = self.app_event_tx.clone();
        app_event_tx.send(AppEvent::RequestRedraw);

        while let Ok(event) = self.app_event_rx.recv() {
            match event {
                AppEvent::InsertHistory(lines) => match &mut self.app_state {
                    AppState::Chat { widget } => widget.insert_history_lines(lines),
                    AppState::Onboarding { .. } => {}
                },
                AppEvent::RequestRedraw => {
                    self.schedule_redraw();
                }
                AppEvent::Redraw => {
                    std::io::stdout().sync_update(|_| self.draw_next_frame(terminal))??;
                }
                AppEvent::StartCommitAnimation => {
                    if self
                        .commit_anim_running
                        .compare_exchange(false, true, Ordering::Acquire, Ordering::Relaxed)
                        .is_ok()
                    {
                        let tx = self.app_event_tx.clone();
                        let running = self.commit_anim_running.clone();
                        thread::spawn(move || {
                            while running.load(Ordering::Relaxed) {
                                thread::sleep(Duration::from_millis(50));
                                tx.send(AppEvent::CommitTick);
                            }
                        });
                    }
                }
                AppEvent::StopCommitAnimation => {
                    self.commit_anim_running.store(false, Ordering::Release);
                }
                AppEvent::CommitTick => {
                    // CommitTick handling removed - no longer needed
                }
                AppEvent::KeyEvent(key_event) => {
                    match key_event {
                        KeyEvent {
                            code: KeyCode::Char('m'),
                            modifiers: crossterm::event::KeyModifiers::CONTROL,
                            kind: KeyEventKind::Press,
                            ..
                        } => {
                            // Toggle mouse capture to allow text selection
                            use crossterm::event::DisableMouseCapture;
                            use crossterm::event::EnableMouseCapture;
                            use crossterm::execute;
                            use std::io::stdout;

                            // Static variable to track mouse capture state
                            static mut MOUSE_CAPTURE_ENABLED: bool = true;

                            unsafe {
                                MOUSE_CAPTURE_ENABLED = !MOUSE_CAPTURE_ENABLED;
                                if MOUSE_CAPTURE_ENABLED {
                                    let _ = execute!(stdout(), EnableMouseCapture);
                                } else {
                                    let _ = execute!(stdout(), DisableMouseCapture);
                                }
                            }
                            self.app_event_tx.send(AppEvent::RequestRedraw);
                        }
                        KeyEvent {
                            code: KeyCode::Char('c'),
                            modifiers: crossterm::event::KeyModifiers::CONTROL,
                            kind: KeyEventKind::Press,
                            ..
                        } => match &mut self.app_state {
                            AppState::Chat { widget } => {
                                widget.on_ctrl_c();
                            }
                            AppState::Onboarding { .. } => {
                                self.app_event_tx.send(AppEvent::ExitRequest);
                            }
                        },
                        KeyEvent {
                            code: KeyCode::Char('z'),
                            modifiers: crossterm::event::KeyModifiers::CONTROL,
                            kind: KeyEventKind::Press,
                            ..
                        } => {
                            #[cfg(unix)]
                            {
                                self.suspend(terminal)?;
                            }
                            // No-op on non-Unix platforms.
                        }
                        KeyEvent {
                            code: KeyCode::Char('d'),
                            modifiers: crossterm::event::KeyModifiers::CONTROL,
                            kind: KeyEventKind::Press,
                            ..
                        } => {
                            match &mut self.app_state {
                                AppState::Chat { widget } => {
                                    if widget.composer_is_empty() {
                                        self.app_event_tx.send(AppEvent::ExitRequest);
                                    } else {
                                        // Treat Ctrl+D as a normal key event when the composer
                                        // is not empty so that it doesn't quit the application
                                        // prematurely.
                                        self.dispatch_key_event(key_event);
                                    }
                                }
                                AppState::Onboarding { .. } => {
                                    self.app_event_tx.send(AppEvent::ExitRequest);
                                }
                            }
                        }
                        KeyEvent {
                            kind: KeyEventKind::Press | KeyEventKind::Repeat,
                            ..
                        } => {
                            self.dispatch_key_event(key_event);
                        }
                        _ => {
                            // Ignore Release key events.
                        }
                    };
                }
                AppEvent::MouseEvent(mouse_event) => {
                    self.dispatch_mouse_event(mouse_event);
                }
                AppEvent::Paste(text) => {
                    self.dispatch_paste_event(text);
                }
                AppEvent::CodexEvent(event) => {
                    self.dispatch_codex_event(event);
                }
                AppEvent::ExitRequest => {
                    break;
                }
                AppEvent::CodexOp(op) => match &mut self.app_state {
                    AppState::Chat { widget } => widget.submit_op(op),
                    AppState::Onboarding { .. } => {}
                },
                AppEvent::DispatchCommand(command, command_text) => {
                    // Extract command arguments by removing the slash command from the beginning
                    // e.g., "/browser status" -> "status", "/chrome 9222" -> "9222"
                    let command_args = {
                        let cmd_with_slash = format!("/{}", command.command());
                        if command_text.starts_with(&cmd_with_slash) {
                            command_text[cmd_with_slash.len()..].trim().to_string()
                        } else {
                            // Fallback: if format doesn't match, use the full text
                            command_text.clone()
                        }
                    };

                    match command {
                        SlashCommand::New => {
                            // User accepted – switch to chat view.
                            let new_widget = Box::new(ChatWidget::new(
                                self.config.clone(),
                                self.app_event_tx.clone(),
                                None,
                                Vec::new(),
                                self.enhanced_keys_supported,
                                self.terminal_info.clone(),
                            ));
                            self.app_state = AppState::Chat { widget: new_widget };
                            self.app_event_tx.send(AppEvent::RequestRedraw);
                        }
                        SlashCommand::Init => {
                            // Guard: do not run if a task is active.
                            if let AppState::Chat { widget } = &mut self.app_state {
                                const INIT_PROMPT: &str =
                                    include_str!("../prompt_for_init_command.md");
                                widget.submit_text_message(INIT_PROMPT.to_string());
                            }
                        }
                        SlashCommand::Compact => {
                            if let AppState::Chat { widget } = &mut self.app_state {
                                widget.clear_token_usage();
                                self.app_event_tx.send(AppEvent::CodexOp(Op::Compact));
                            }
                        }
                        SlashCommand::Quit => {
                            break;
                        }
                        SlashCommand::Logout => {
                            if let Err(e) = codex_login::logout(&self.config.codex_home) {
                                tracing::error!("failed to logout: {e}");
                            }
                            break;
                        }
                        SlashCommand::Diff => {
                            let (is_git_repo, diff_text) = match get_git_diff() {
                                Ok(v) => v,
                                Err(e) => {
                                    let msg = format!("Failed to compute diff: {e}");
                                    if let AppState::Chat { widget } = &mut self.app_state {
                                        widget.add_diff_output(msg);
                                    }
                                    continue;
                                }
                            };

                            if let AppState::Chat { widget } = &mut self.app_state {
                                let text = if is_git_repo {
                                    diff_text
                                } else {
                                    "`/diff` — _not inside a git repository_".to_string()
                                };
                                widget.add_diff_output(text);
                            }
                        }
                        SlashCommand::Mention => {
                            // The mention feature is handled differently in our fork
                            // For now, just add @ to the composer
                            if let AppState::Chat { widget } = &mut self.app_state {
                                widget.insert_str("@");
                            }
                        }
                        SlashCommand::Status => {
                            if let AppState::Chat { widget } = &mut self.app_state {
                                widget.add_status_output();
                            }
                        }
                        SlashCommand::Reasoning => {
                            if let AppState::Chat { widget } = &mut self.app_state {
                                widget.handle_reasoning_command(command_args);
                            }
                        }
                        SlashCommand::Verbosity => {
                            if let AppState::Chat { widget } = &mut self.app_state {
                                widget.handle_verbosity_command(command_args);
                            }
                        }
                        SlashCommand::Theme => {
                            // Theme selection is handled in submit_user_message
                            // This case is here for completeness
                            if let AppState::Chat { widget } = &mut self.app_state {
                                widget.show_theme_selection();
                            }
                        }
                        SlashCommand::Prompts => {
                            if let AppState::Chat { widget } = &mut self.app_state {
                                widget.add_prompts_output();
                            }
                        }
                        // Prompt-expanding commands should have been handled in submit_user_message
                        // but add a fallback just in case
                        SlashCommand::Plan | SlashCommand::Solve | SlashCommand::Code => {
                            // These should have been expanded already, but handle them anyway
                            if let AppState::Chat { widget } = &mut self.app_state {
                                let expanded = command.expand_prompt(&command_text);
                                if let Some(prompt) = expanded {
                                    widget.submit_text_message(prompt);
                                }
                            }
                        }
                        SlashCommand::Browser => {
                            if let AppState::Chat { widget } = &mut self.app_state {
                                widget.handle_browser_command(command_args);
                            }
                        }
                        SlashCommand::Chrome => {
                            if let AppState::Chat { widget } = &mut self.app_state {
                                // Call the dedicated chrome command handler
                                widget.handle_chrome_command(command_args);
                            }
                        }
                        #[cfg(debug_assertions)]
                        SlashCommand::TestApproval => {
                            use codex_core::protocol::EventMsg;
                            use std::collections::HashMap;

                            use codex_core::protocol::ApplyPatchApprovalRequestEvent;
                            use codex_core::protocol::FileChange;

                            self.app_event_tx.send(AppEvent::CodexEvent(Event {
                                id: "1".to_string(),
                                // msg: EventMsg::ExecApprovalRequest(ExecApprovalRequestEvent {
                                //     call_id: "1".to_string(),
                                //     command: vec!["git".into(), "apply".into()],
                                //     cwd: self.config.cwd.clone(),
                                //     reason: Some("test".to_string()),
                                // }),
                                msg: EventMsg::ApplyPatchApprovalRequest(
                                    ApplyPatchApprovalRequestEvent {
                                        call_id: "1".to_string(),
                                        changes: HashMap::from([
                                            (
                                                PathBuf::from("/tmp/test.txt"),
                                                FileChange::Add {
                                                    content: "test".to_string(),
                                                },
                                            ),
                                            (
                                                PathBuf::from("/tmp/test2.txt"),
                                                FileChange::Update {
                                                    unified_diff: "+test\n-test2".to_string(),
                                                    move_path: None,
                                                },
                                            ),
                                        ]),
                                        reason: None,
                                        grant_root: Some(PathBuf::from("/tmp")),
                                    },
                                ),
                            }));
                        }
                    }
                }
                AppEvent::PrepareAgents => {
                    if let AppState::Chat { widget } = &mut self.app_state {
                        widget.prepare_agents();
                    }
                }
                AppEvent::UpdateReasoningEffort(new_effort) => {
                    if let AppState::Chat { widget } = &mut self.app_state {
                        widget.set_reasoning_effort(new_effort);
                    }
                }
                AppEvent::UpdateTextVerbosity(new_verbosity) => {
                    if let AppState::Chat { widget } = &mut self.app_state {
                        widget.set_text_verbosity(new_verbosity);
                    }
                }
                AppEvent::UpdateTheme(new_theme) => {
                    // Switch the theme immediately
                    crate::theme::switch_theme(new_theme);

                    // Clear terminal with new theme colors
                    let theme_bg = crate::colors::background();
                    let theme_fg = crate::colors::text();
                    let _ = crossterm::execute!(
                        std::io::stdout(),
                        crossterm::style::SetColors(crossterm::style::Colors::new(
                            theme_fg.into(),
                            theme_bg.into()
                        )),
                        crossterm::terminal::Clear(crossterm::terminal::ClearType::All),
                        crossterm::cursor::MoveTo(0, 0),
                        crossterm::terminal::SetTitle("Coder"),
                        crossterm::terminal::EnableLineWrap
                    );

                    // Update config and save to file
                    if let AppState::Chat { widget } = &mut self.app_state {
                        widget.set_theme(new_theme);
                    }

                    // Request a redraw to apply the new theme
                    self.schedule_redraw();
                }
                AppEvent::PreviewTheme(new_theme) => {
                    // Switch the theme immediately for preview (no history event)
                    crate::theme::switch_theme(new_theme);

                    // Clear terminal with new theme colors
                    let theme_bg = crate::colors::background();
                    let theme_fg = crate::colors::text();
                    let _ = crossterm::execute!(
                        std::io::stdout(),
                        crossterm::style::SetColors(crossterm::style::Colors::new(
                            theme_fg.into(),
                            theme_bg.into()
                        )),
                        crossterm::terminal::Clear(crossterm::terminal::ClearType::All),
                        crossterm::cursor::MoveTo(0, 0),
                        crossterm::terminal::SetTitle("Coder"),
                        crossterm::terminal::EnableLineWrap
                    );

                    // Don't update config or add to history for previews
                    // Request a redraw to apply the new theme
                    self.schedule_redraw();
                }
                AppEvent::OnboardingAuthComplete(result) => {
                    if let AppState::Onboarding { screen } = &mut self.app_state {
                        screen.on_auth_complete(result);
                    }
                }
                AppEvent::OnboardingComplete(ChatWidgetArgs {
                    config,
                    enhanced_keys_supported,
                    initial_images,
                    initial_prompt,
                    terminal_info,
                }) => {
                    self.app_state = AppState::Chat {
                        widget: Box::new(ChatWidget::new(
                            config,
                            app_event_tx.clone(),
                            initial_prompt,
                            initial_images,
                            enhanced_keys_supported,
                            terminal_info,
                        )),
                    }
                }
                AppEvent::StartFileSearch(query) => {
                    if !query.is_empty() {
                        self.file_search.on_user_query(query);
                    }
                }
                AppEvent::FileSearchResult { query, matches } => {
                    if let AppState::Chat { widget } = &mut self.app_state {
                        widget.apply_file_search_result(query, matches);
                    }
                }
                AppEvent::ShowChromeOptions(port) => {
                    if let AppState::Chat { widget } = &mut self.app_state {
                        widget.show_chrome_options(port);
                    }
                }
                AppEvent::ChromeLaunchOptionSelected(option, port) => {
                    if let AppState::Chat { widget } = &mut self.app_state {
                        widget.handle_chrome_launch_option(option, port);
                    }
                }
                AppEvent::ScheduleFrameIn(duration) => {
                    // Schedule the next redraw with the requested duration
                    self.schedule_redraw_in(duration);
                }
            }
        }
        terminal.clear()?;

        Ok(())
    }

    #[cfg(unix)]
    fn suspend(&mut self, terminal: &mut tui::Tui) -> Result<()> {
        tui::restore()?;
        // SAFETY: Unix-only code path. We intentionally send SIGTSTP to the
        // current process group (pid 0) to trigger standard job-control
        // suspension semantics. This FFI does not involve any raw pointers,
        // is not called from a signal handler, and uses a constant signal.
        // Errors from kill are acceptable (e.g., if already stopped) — the
        // subsequent re-init path will still leave the terminal in a good state.
        // We considered `nix`, but didn't think it was worth pulling in for this one call.
        unsafe { libc::kill(0, libc::SIGTSTP) };
        let (new_terminal, new_terminal_info) = tui::init(&self.config)?;
        *terminal = new_terminal;
        self.terminal_info = new_terminal_info;
        terminal.clear()?;
        self.app_event_tx.send(AppEvent::RequestRedraw);
        Ok(())
    }

    pub(crate) fn token_usage(&self) -> codex_core::protocol::TokenUsage {
        match &self.app_state {
            AppState::Chat { widget } => widget.token_usage().clone(),
            AppState::Onboarding { .. } => codex_core::protocol::TokenUsage::default(),
        }
    }

    fn draw_next_frame(&mut self, terminal: &mut tui::Tui) -> Result<()> {
<<<<<<< HEAD
        // Draw to the full terminal (Terminal handles autoresizing internally)
        terminal.draw(|frame| {
            // Fill entire frame with theme background
            let bg_style = ratatui::style::Style::default()
                .bg(crate::colors::background())
                .fg(crate::colors::text());
            let area = frame.area();
            for y in area.top()..area.bottom() {
                for x in area.left()..area.right() {
                    frame.buffer_mut()[(x, y)].set_style(bg_style);
                }
=======
        if matches!(self.app_state, AppState::Onboarding { .. }) {
            terminal.clear()?;
        }

        let screen_size = terminal.size()?;
        let last_known_screen_size = terminal.last_known_screen_size;
        if screen_size != last_known_screen_size {
            let cursor_pos = terminal.get_cursor_position()?;
            let last_known_cursor_pos = terminal.last_known_cursor_pos;
            if cursor_pos.y != last_known_cursor_pos.y {
                // The terminal was resized. The only point of reference we have for where our viewport
                // was moved is the cursor position.
                // NB this assumes that the cursor was not wrapped as part of the resize.
                let cursor_delta = cursor_pos.y as i32 - last_known_cursor_pos.y as i32;

                let new_viewport_area = terminal.viewport_area.offset(Offset {
                    x: 0,
                    y: cursor_delta,
                });
                terminal.set_viewport_area(new_viewport_area);
                terminal.clear()?;
>>>>>>> c26d42ab
            }

            match &mut self.app_state {
                AppState::Chat { widget } => {
                    if let Some((x, y)) = widget.cursor_pos(frame.area()) {
                        frame.set_cursor_position((x, y));
                    }
                    frame.render_widget_ref(&**widget, frame.area())
                }
                AppState::Onboarding { screen } => frame.render_widget_ref(&*screen, frame.area()),
            }
        })?;
        Ok(())
    }

    /// Dispatch a KeyEvent to the current view and let it decide what to do
    /// with it.
    fn dispatch_key_event(&mut self, key_event: KeyEvent) {
        match &mut self.app_state {
            AppState::Chat { widget } => {
                widget.handle_key_event(key_event);
            }
            AppState::Onboarding { screen } => match key_event.code {
                KeyCode::Char('q') => {
                    self.app_event_tx.send(AppEvent::ExitRequest);
                }
                _ => screen.handle_key_event(key_event),
            },
        }
    }

    fn dispatch_paste_event(&mut self, pasted: String) {
        match &mut self.app_state {
            AppState::Chat { widget } => widget.handle_paste(pasted),
            AppState::Onboarding { .. } => {}
        }
    }

    fn dispatch_mouse_event(&mut self, mouse_event: crossterm::event::MouseEvent) {
        match &mut self.app_state {
            AppState::Chat { widget } => {
                widget.handle_mouse_event(mouse_event);
            }
            AppState::Onboarding { .. } => {}
        }
    }

    fn dispatch_codex_event(&mut self, event: Event) {
        match &mut self.app_state {
            AppState::Chat { widget } => widget.handle_codex_event(event),
            AppState::Onboarding { .. } => {}
        }
    }
}<|MERGE_RESOLUTION|>--- conflicted
+++ resolved
@@ -685,19 +685,6 @@
     }
 
     fn draw_next_frame(&mut self, terminal: &mut tui::Tui) -> Result<()> {
-<<<<<<< HEAD
-        // Draw to the full terminal (Terminal handles autoresizing internally)
-        terminal.draw(|frame| {
-            // Fill entire frame with theme background
-            let bg_style = ratatui::style::Style::default()
-                .bg(crate::colors::background())
-                .fg(crate::colors::text());
-            let area = frame.area();
-            for y in area.top()..area.bottom() {
-                for x in area.left()..area.right() {
-                    frame.buffer_mut()[(x, y)].set_style(bg_style);
-                }
-=======
         if matches!(self.app_state, AppState::Onboarding { .. }) {
             terminal.clear()?;
         }
@@ -719,7 +706,19 @@
                 });
                 terminal.set_viewport_area(new_viewport_area);
                 terminal.clear()?;
->>>>>>> c26d42ab
+            }
+        }
+
+        terminal.draw(|frame| {
+            // Fill entire frame with theme background
+            let bg_style = ratatui::style::Style::default()
+                .bg(crate::colors::background())
+                .fg(crate::colors::text());
+            let area = frame.area();
+            for y in area.top()..area.bottom() {
+                for x in area.left()..area.right() {
+                    frame.buffer_mut()[(x, y)].set_style(bg_style);
+                }
             }
 
             match &mut self.app_state {
