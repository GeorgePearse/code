--- conflicted
+++ resolved
@@ -131,7 +131,6 @@
     StopCommitAnimation,
     CommitTick,
 
-<<<<<<< HEAD
     /// Onboarding: result of login_with_chatgpt.
     OnboardingAuthComplete(Result<(), String>),
     OnboardingComplete(ChatWidgetArgs),
@@ -157,22 +156,6 @@
         prefix_items: Vec<ResponseItem>,
         prefill: String,
     },
-=======
-    /// Update the current reasoning effort in the running app and widget.
-    UpdateReasoningEffort(Option<ReasoningEffort>),
-
-    /// Update the current model slug in the running app and widget.
-    UpdateModel(String),
-
-    /// Persist the selected model and reasoning effort to the appropriate config.
-    PersistModelSelection {
-        model: String,
-        effort: Option<ReasoningEffort>,
-    },
-
-    /// Update the current approval policy in the running app and widget.
-    UpdateAskForApprovalPolicy(AskForApproval),
->>>>>>> a30e5e40
 
     /// Register an image placeholder inserted by the composer with its backing path
     /// so ChatWidget can resolve it to a LocalImage on submit.
@@ -184,4 +167,10 @@
     /// continues its own abort/cleanup in parallel.
     CancelRunningTask,
     
+}
+
+impl AppEvent {
+    // Back-compat: allow call sites still constructing CodeEvent to map to CodexEvent
+    #[allow(non_snake_case)]
+    pub fn CodeEvent(ev: Event) -> Self { AppEvent::CodexEvent(ev) }
 }