--- conflicted
+++ resolved
@@ -151,13 +151,6 @@
         task_complete_pending: false,
         interrupts: InterruptManager::new(),
         needs_redraw: false,
-<<<<<<< HEAD
-=======
-        reasoning_buffer: String::new(),
-        full_reasoning_buffer: String::new(),
-        session_id: None,
-        frame_requester: crate::tui::FrameRequester::test_dummy(),
->>>>>>> 9193eb6b
     };
     (widget, rx, op_rx)
 }
