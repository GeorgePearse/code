--- conflicted
+++ resolved
@@ -81,11 +81,7 @@
                 sign_in_state: Arc::new(RwLock::new(SignInState::PickMode)),
                 codex_home: codex_home.clone(),
                 login_status,
-<<<<<<< HEAD
                 preferred_auth_method: codex_login::AuthMode::ApiKey,
-=======
-                preferred_auth_method,
->>>>>>> 9193eb6b
             }))
         }
         let is_git_repo = is_inside_git_repo(&cwd);
