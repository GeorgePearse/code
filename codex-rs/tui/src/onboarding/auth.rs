--- conflicted
+++ resolved
@@ -1,11 +1,4 @@
-<<<<<<< HEAD
 use codex_login::CLIENT_ID;
-=======
-#![allow(clippy::unwrap_used)]
-
-use codex_core::AuthManager;
-use codex_core::auth::CLIENT_ID;
->>>>>>> a56eb481
 use codex_login::ServerOptions;
 use codex_login::ShutdownHandle;
 use codex_login::run_login_server;
@@ -23,12 +16,7 @@
 use ratatui::widgets::WidgetRef;
 use ratatui::widgets::Wrap;
 
-<<<<<<< HEAD
 use codex_login::AuthMode;
-=======
-use codex_protocol::mcp_protocol::AuthMode;
-use std::sync::RwLock;
->>>>>>> a56eb481
 
 use crate::LoginStatus;
 use crate::app_event::AppEvent;
@@ -116,16 +104,11 @@
     fn render_pick_mode(&self, area: Rect, buf: &mut Buffer) {
         let mut lines: Vec<Line> = vec![
             Line::from(vec![
-<<<<<<< HEAD
                 Span::raw("> "),
                 Span::styled(
                     "Sign in with ChatGPT to use your paid OpenAI plan",
                     Style::default().add_modifier(Modifier::BOLD),
                 ),
-=======
-                "> ".into(),
-                "Sign in with ChatGPT to use Codex as part of your paid plan".bold(),
->>>>>>> a56eb481
             ]),
             Line::from(vec![
                 "  ".into(),
@@ -136,7 +119,6 @@
 
         // If the user is already authenticated but the method differs from their
         // preferred auth method, show a brief explanation.
-<<<<<<< HEAD
         if let LoginStatus::AuthMode(current) = self.login_status {
             if current != self.preferred_auth_method {
                 let to_label = |mode: AuthMode| match mode {
@@ -151,22 +133,6 @@
                 lines.push(Line::from(msg).style(Style::default()));
                 lines.push(Line::from(""));
             }
-=======
-        if let LoginStatus::AuthMode(current) = self.login_status
-            && current != self.preferred_auth_method
-        {
-            let to_label = |mode: AuthMode| match mode {
-                AuthMode::ApiKey => "API key",
-                AuthMode::ChatGPT => "ChatGPT",
-            };
-            let msg = format!(
-                "  You’re currently using {} while your preferred method is {}.",
-                to_label(current),
-                to_label(self.preferred_auth_method)
-            );
-            lines.push(msg.into());
-            lines.push("".into());
->>>>>>> a56eb481
         }
 
         let create_mode_item = |idx: usize,
@@ -246,7 +212,6 @@
                 100,
             )));
         spans.extend(shimmer_spans("Finish signing in via your browser"));
-<<<<<<< HEAD
         let mut lines = vec![Line::from(spans), Line::from("")];
         if let SignInState::ChatGptContinueInBrowser(state) = &self.sign_in_state {
             if !state.auth_url.is_empty() {
@@ -257,17 +222,6 @@
                 ]));
                 lines.push(Line::from(""));
             }
-=======
-        let mut lines = vec![spans.into(), "".into()];
-
-        let sign_in_state = self.sign_in_state.read().unwrap();
-        if let SignInState::ChatGptContinueInBrowser(state) = &*sign_in_state
-            && !state.auth_url.is_empty()
-        {
-            lines.push("  If the link doesn't open automatically, open the following link to authenticate:".into());
-            lines.push(vec!["  ".into(), state.auth_url.as_str().cyan().underlined()].into());
-            lines.push("".into());
->>>>>>> a56eb481
         }
 
         lines.push("  Press Esc to cancel".dim().into());
