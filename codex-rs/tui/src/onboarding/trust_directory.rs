--- conflicted
+++ resolved
@@ -17,11 +17,8 @@
 use ratatui::widgets::WidgetRef;
 use ratatui::widgets::Wrap;
 
-<<<<<<< HEAD
 use crate::colors::light_blue;
 
-=======
->>>>>>> a4f76bd7
 use crate::onboarding::onboarding_screen::KeyboardHandler;
 use crate::onboarding::onboarding_screen::StepStateProvider;
 
@@ -79,7 +76,6 @@
             |idx: usize, option: TrustDirectorySelection, text: &str| -> Line<'static> {
                 let is_selected = self.highlighted == option;
                 if is_selected {
-<<<<<<< HEAD
                     Line::from(vec![
                         Span::styled(
                             format!("> {}. ", idx + 1),
@@ -89,9 +85,6 @@
                         ),
                         Span::styled(text.to_owned(), Style::default().fg(light_blue())),
                     ])
-=======
-                    Line::from(format!("> {}. {text}", idx + 1)).cyan()
->>>>>>> a4f76bd7
                 } else {
                     Line::from(format!("  {}. {}", idx + 1, text))
                 }
