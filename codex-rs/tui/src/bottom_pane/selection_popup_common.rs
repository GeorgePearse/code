use ratatui::buffer::Buffer;
use ratatui::layout::Rect;
use ratatui::prelude::Constraint;
use ratatui::style::Modifier;
use ratatui::style::Style;
use ratatui::text::Line;
use ratatui::text::Span;
use ratatui::widgets::Cell;
use ratatui::widgets::Row;
use ratatui::widgets::Table;
use ratatui::widgets::Widget;

use super::scroll_state::ScrollState;

/// A generic representation of a display row for selection popups.
pub(crate) struct GenericDisplayRow {
    pub name: String,
    pub match_indices: Option<Vec<usize>>, // indices to bold (char positions)
    pub is_current: bool,
    pub description: Option<String>, // optional grey text after the name
    /// Optional explicit color for the `name` span. When `None`, default text color is used.
    pub name_color: Option<ratatui::style::Color>,
}

impl GenericDisplayRow {}

/// Render a list of rows using the provided ScrollState, with shared styling
/// and behavior for selection popups.
pub(crate) fn render_rows(
    area: Rect,
    buf: &mut Buffer,
    rows_all: &[GenericDisplayRow],
    state: &ScrollState,
    max_results: usize,
    _dim_non_selected: bool,
) {
    let mut rows: Vec<Row> = Vec::new();
    if rows_all.is_empty() {
        rows.push(Row::new(vec![Cell::from(Line::from(Span::styled(
            "no matches",
            Style::default().add_modifier(Modifier::ITALIC | Modifier::DIM),
        )))]));
    } else {
        let max_rows_from_area = area.height as usize;
        let visible_rows = max_results
            .min(rows_all.len())
            .min(max_rows_from_area.max(1));

        // Compute starting index based on scroll state and selection.
        let mut start_idx = state.scroll_top.min(rows_all.len().saturating_sub(1));
        if let Some(sel) = state.selected_idx {
            if sel < start_idx {
                start_idx = sel;
            } else if visible_rows > 0 {
                let bottom = start_idx + visible_rows - 1;
                if sel > bottom {
                    start_idx = sel + 1 - visible_rows;
                }
            }
        }

        for (i, row) in rows_all
            .iter()
            .enumerate()
            .skip(start_idx)
            .take(visible_rows)
        {
            let GenericDisplayRow {
                name,
                match_indices,
                is_current: _is_current,
                description,
                name_color,
            } = row;

            // Highlight fuzzy indices when present.
            let mut spans: Vec<Span> = Vec::with_capacity(name.len());
            if let Some(idxs) = match_indices.as_ref() {
                let mut idx_iter = idxs.iter().peekable();
                for (char_idx, ch) in name.chars().enumerate() {
                    let mut style = Style::default();
                    if let Some(color) = *name_color {
                        style = style.fg(color);
                    }
                    if idx_iter.peek().is_some_and(|next| **next == char_idx) {
                        idx_iter.next();
                        style = style.add_modifier(Modifier::BOLD);
                    }
                    spans.push(Span::styled(ch.to_string(), style));
                }
            } else {
                let mut style = Style::default();
                if let Some(color) = *name_color {
                    style = style.fg(color);
                }
                spans.push(Span::styled(name.clone(), style));
            }

            if let Some(desc) = description.as_ref() {
                spans.push(Span::raw("  "));
                spans.push(Span::styled(
                    desc.clone(),
                    Style::default().add_modifier(Modifier::DIM),
                ));
            }

            let mut cell = Cell::from(Line::from(spans));
            if Some(i) == state.selected_idx {
<<<<<<< HEAD
                cell = cell.style(Style::default().fg(crate::colors::primary()));
            } else if *is_current {
                cell = cell.style(Style::default().fg(crate::colors::light_blue()));
=======
                cell = cell.style(
                    Style::default()
                        .fg(Color::Cyan)
                        .add_modifier(Modifier::BOLD),
                );
>>>>>>> e58125e6
            }
            rows.push(Row::new(vec![cell]));
        }
    }

    let table = Table::new(rows, vec![Constraint::Percentage(100)])
        .widths([Constraint::Percentage(100)]);

    table.render(area, buf);
}<|MERGE_RESOLUTION|>--- conflicted
+++ resolved
@@ -106,17 +106,9 @@
 
             let mut cell = Cell::from(Line::from(spans));
             if Some(i) == state.selected_idx {
-<<<<<<< HEAD
                 cell = cell.style(Style::default().fg(crate::colors::primary()));
             } else if *is_current {
                 cell = cell.style(Style::default().fg(crate::colors::light_blue()));
-=======
-                cell = cell.style(
-                    Style::default()
-                        .fg(Color::Cyan)
-                        .add_modifier(Modifier::BOLD),
-                );
->>>>>>> e58125e6
             }
             rows.push(Row::new(vec![cell]));
         }
