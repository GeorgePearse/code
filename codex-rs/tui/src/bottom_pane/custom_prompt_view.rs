--- conflicted
+++ resolved
@@ -217,31 +217,7 @@
             return super::bottom_pane_view::ConditionalUpdate::NoRedraw;
         }
         self.textarea.insert_str(&pasted);
-<<<<<<< HEAD
-        true
-    }
-
-    fn cursor_pos(&self, area: Rect) -> Option<(u16, u16)> {
-        if area.height < 2 || area.width <= 2 {
-            return None;
-        }
-        let text_area_height = self.input_height(area.width).saturating_sub(1);
-        if text_area_height == 0 {
-            return None;
-        }
-        let extra_offset: u16 = if self.context_label.is_some() { 1 } else { 0 };
-        let top_line_count = 1u16 + extra_offset;
-        let textarea_rect = Rect {
-            x: area.x.saturating_add(2),
-            y: area.y.saturating_add(top_line_count).saturating_add(1),
-            width: area.width.saturating_sub(2),
-            height: text_area_height,
-        };
-        let state = *self.textarea_state.borrow();
-        self.textarea.cursor_pos_with_state(textarea_rect, state)
-=======
         super::bottom_pane_view::ConditionalUpdate::NeedsRedraw
->>>>>>> 0c97a1be
     }
 }
 
