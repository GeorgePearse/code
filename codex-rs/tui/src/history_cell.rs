--- conflicted
+++ resolved
@@ -2372,97 +2372,6 @@
         config.model.clone()
     };
     lines.push(Line::from(vec![
-<<<<<<< HEAD
-=======
-        "  • Sandbox: ".into(),
-        sandbox_name.into(),
-    ]));
-
-    // AGENTS.md files discovered via core's project_doc logic
-    let agents_list = {
-        match discover_project_doc_paths(config) {
-            Ok(paths) => {
-                let mut rels: Vec<String> = Vec::new();
-                for p in paths {
-                    let display = if let Some(parent) = p.parent() {
-                        if parent == config.cwd {
-                            "AGENTS.md".to_string()
-                        } else {
-                            let mut cur = config.cwd.as_path();
-                            let mut ups = 0usize;
-                            let mut reached = false;
-                            while let Some(c) = cur.parent() {
-                                if cur == parent {
-                                    reached = true;
-                                    break;
-                                }
-                                cur = c;
-                                ups += 1;
-                            }
-                            if reached {
-                                format!("{}AGENTS.md", "../".repeat(ups))
-                            } else if let Ok(stripped) = p.strip_prefix(&config.cwd) {
-                                stripped.display().to_string()
-                            } else {
-                                p.display().to_string()
-                            }
-                        }
-                    } else {
-                        p.display().to_string()
-                    };
-                    rels.push(display);
-                }
-                rels
-            }
-            Err(_) => Vec::new(),
-        }
-    };
-    if agents_list.is_empty() {
-        lines.push(Line::from("  • AGENTS files: (none)"));
-    } else {
-        lines.push(Line::from(vec![
-            "  • AGENTS files: ".into(),
-            agents_list.join(", ").into(),
-        ]));
-    }
-
-    lines.push(Line::from(""));
-
-    // 👤 Account (only if ChatGPT tokens exist), shown under the first block
-    let auth_file = get_auth_file(&config.codex_home);
-    if let Ok(auth) = try_read_auth_json(&auth_file)
-        && let Some(tokens) = auth.tokens.clone()
-    {
-        lines.push(Line::from(vec!["👤 ".into(), "Account".bold()]));
-        lines.push(Line::from("  • Signed in with ChatGPT"));
-
-        let info = tokens.id_token;
-        if let Some(email) = &info.email {
-            lines.push(Line::from(vec!["  • Login: ".into(), email.clone().into()]));
-        }
-
-        match auth.openai_api_key.as_deref() {
-            Some(key) if !key.is_empty() => {
-                lines.push(Line::from(
-                    "  • Using API key. Run codex login to use ChatGPT plan",
-                ));
-            }
-            _ => {
-                let plan_text = info
-                    .get_chatgpt_plan_type()
-                    .map(|s| title_case(&s))
-                    .unwrap_or_else(|| "Unknown".to_string());
-                lines.push(Line::from(vec!["  • Plan: ".into(), plan_text.into()]));
-            }
-        }
-
-        lines.push(Line::from(""));
-    }
-
-    // 🧠 Model
-    lines.push(Line::from(vec!["🧠 ".into(), "Model".bold()]));
-    lines.push(Line::from(vec![
->>>>>>> e4c275d6
         "  • Name: ".into(),
         formatted_model.into(),
     ]));
@@ -2532,16 +2441,6 @@
     PlainHistoryCell { lines, kind: HistoryCellType::Notice }
 }
 
-<<<<<<< HEAD
-=======
-pub(crate) fn new_stream_error_event(message: String) -> PlainHistoryCell {
-    let lines: Vec<Line<'static>> =
-        vec![vec!["⚠ ".magenta().bold(), message.dim()].into(), "".into()];
-    PlainHistoryCell { lines }
-}
-
-/// Render a user‑friendly plan update styled like a checkbox todo list.
->>>>>>> e4c275d6
 pub(crate) fn new_plan_update(update: UpdatePlanArgs) -> PlainHistoryCell {
     let UpdatePlanArgs { explanation, plan } = update;
     
