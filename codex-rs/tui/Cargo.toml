--- conflicted
+++ resolved
@@ -42,11 +42,8 @@
 diffy = "0.4.2"
 image = { version = "^0.25.6", default-features = false, features = ["jpeg"] }
 lazy_static = "1"
-<<<<<<< HEAD
 libc = "0.2"
-=======
 once_cell = "1"
->>>>>>> 37fc4185
 mcp-types = { path = "../mcp-types" }
 path-clean = "1.0.1"
 ratatui = { version = "0.29.0", features = [
