[workspace]
members = [
    "backend-client",
    "ansi-escape",
    "app-server",
    "apply-patch",
    "arg0",
    "codex-backend-openapi-models",
    "cloud-tasks",
    "cloud-tasks-client",
    "cli",
    "common",
    "core",
    "exec",
    "execpolicy",
    "file-search",
    "git-tooling",
    "linux-sandbox",
    "login",
    "mcp-client",
    "mcp-server",
    "mcp-types",
    "ollama",
    "process-hardening",
    "protocol",
    "protocol-ts",
    "rmcp-client",
    "responses-api-proxy",
    "otel",
    "tui",
    "git-apply",
    "utils/json-to-toml",
    "utils/readiness",
]
resolver = "2"

[workspace.package]
version = "0.0.0"
# Track the edition for all workspace crates in one place. Individual
# crates can still override this value, but keeping it here means new
# crates created with `cargo new -w ...` automatically inherit the 2024
# edition.
edition = "2024"

[workspace.dependencies]
# Internal
app_test_support = { path = "app-server/tests/common" }
codex-ansi-escape = { path = "ansi-escape" }
codex-app-server = { path = "app-server" }
codex-apply-patch = { path = "apply-patch" }
codex-arg0 = { path = "arg0" }
codex-chatgpt = { path = "chatgpt" }
codex-common = { path = "common" }
codex-core = { path = "core" }
codex-exec = { path = "exec" }
codex-file-search = { path = "file-search" }
codex-git-tooling = { path = "git-tooling" }
codex-linux-sandbox = { path = "linux-sandbox" }
codex-login = { path = "login" }
codex-mcp-client = { path = "mcp-client" }
codex-mcp-server = { path = "mcp-server" }
codex-ollama = { path = "ollama" }
<<<<<<< HEAD
codex-process-hardening = { path = "process-hardening" }
codex-protocol = { path = "protocol" }
codex-protocol-ts = { path = "protocol-ts" }
=======
codex-otel = { path = "otel" }
codex-process-hardening = { path = "process-hardening" }
codex-protocol = { path = "protocol" }
codex-protocol-ts = { path = "protocol-ts" }
codex-responses-api-proxy = { path = "responses-api-proxy" }
>>>>>>> 5b038135
codex-rmcp-client = { path = "rmcp-client" }
codex-tui = { path = "tui" }
codex-utils-json-to-toml = { path = "utils/json-to-toml" }
codex-utils-readiness = { path = "utils/readiness" }
core_test_support = { path = "core/tests/common" }
mcp-types = { path = "mcp-types" }
mcp_test_support = { path = "mcp-server/tests/common" }

# External
allocative = "0.3.3"
ansi-to-tui = "7.0.0"
anyhow = "1"
arboard = "3"
askama = "0.12"
assert_cmd = "2"
async-channel = "2.3.1"
async-stream = "0.3.6"
async-trait = "0.1.89"
base64 = "0.22.1"
bytes = "1.10.1"
chrono = "0.4.42"
clap = "4"
clap_complete = "4"
color-eyre = "0.6.3"
crossterm = "0.28.1"
ctor = "0.5.0"
derive_more = "2"
diffy = "0.4.2"
dirs = "6"
dotenvy = "0.15.7"
env-flags = "0.1.1"
env_logger = "0.11.5"
escargot = "0.5"
eventsource-stream = "0.2.3"
futures = "0.3"
icu_decimal = "2.0.0"
icu_locale_core = "2.0.0"
ignore = "0.4.23"
image = { version = "^0.25.8", default-features = false }
indexmap = "2.6.0"
insta = "1.43.2"
itertools = "0.14.0"
landlock = "0.4.1"
lazy_static = "1"
libc = "0.2.175"
log = "0.4"
maplit = "1.0.2"
mime_guess = "2.0.5"
multimap = "0.10.0"
nucleo-matcher = "0.3.1"
openssl-sys = "*"
opentelemetry = "0.30.0"
opentelemetry-appender-tracing = "0.30.0"
opentelemetry-otlp = "0.30.0"
opentelemetry-semantic-conventions = "0.30.0"
opentelemetry_sdk = "0.30.0"
os_info = "3.12.0"
owo-colors = "4.2.0"
path-absolutize = "3.1.1"
path-clean = "1.0.1"
pathdiff = "0.2"
portable-pty = "0.9.0"
predicates = "3"
pretty_assertions = "1.4.1"
pulldown-cmark = "0.10"
rand = "0.9"
ratatui = "0.29.0"
regex-lite = "0.1.7"
reqwest = "0.12"
schemars = "0.8.22"
seccompiler = "0.5.0"
serde = "1"
serde_json = "1"
serde_with = "3.14"
sha1 = "0.10.6"
sha2 = "0.10"
shlex = "1.3.0"
similar = "2.7.0"
starlark = "0.13.0"
strum = "0.27.2"
strum_macros = "0.27.2"
supports-color = "3.0.2"
sys-locale = "0.3.2"
tempfile = "3.23.0"
textwrap = "0.16.2"
thiserror = "2.0.16"
time = "0.3"
tiny_http = "0.12"
tokio = "1"
tokio-stream = "0.1.17"
tokio-test = "0.4"
tokio-util = "0.7.16"
toml = "0.9.5"
toml_edit = "0.23.4"
tonic = "0.13.1"
tracing = "0.1.41"
tracing-appender = "0.2.3"
tracing-subscriber = "0.3.20"
tracing-test = "0.2.5"
tree-sitter = "0.25.9"
tree-sitter-bash = "0.25.0"
ts-rs = "11"
unicode-segmentation = "1.12.0"
unicode-width = "0.2"
url = "2"
urlencoding = "2.1"
uuid = "1"
vt100 = "0.16.2"
walkdir = "2.5.0"
webbrowser = "1.0"
which = "6"
wildmatch = "2.5.0"
wiremock = "0.6"
zeroize = "1.8.1"

[workspace.lints]
rust = {}

[workspace.lints.clippy]
expect_used = "deny"
identity_op = "deny"
manual_clamp = "deny"
manual_filter = "deny"
manual_find = "deny"
manual_flatten = "deny"
manual_map = "deny"
manual_memcpy = "deny"
manual_non_exhaustive = "deny"
manual_ok_or = "deny"
manual_range_contains = "deny"
manual_retain = "deny"
manual_strip = "deny"
manual_try_fold = "deny"
manual_unwrap_or = "deny"
needless_borrow = "deny"
needless_borrowed_reference = "deny"
needless_collect = "deny"
needless_late_init = "deny"
needless_option_as_deref = "deny"
needless_question_mark = "deny"
needless_update = "deny"
redundant_clone = "deny"
redundant_closure = "deny"
redundant_closure_for_method_calls = "deny"
redundant_static_lifetimes = "deny"
trivially_copy_pass_by_ref = "deny"
uninlined_format_args = "deny"
unnecessary_filter_map = "deny"
unnecessary_lazy_evaluations = "deny"
unnecessary_sort_by = "deny"
unnecessary_to_owned = "deny"
unwrap_used = "deny"

# cargo-shear cannot see the platform-specific openssl-sys usage, so we
# silence the false positive here instead of deleting a real dependency.
[workspace.metadata.cargo-shear]
ignored = ["openssl-sys", "codex-utils-readiness"]

[profile.release]
lto = "fat"
# Because we bundle some of these executables with the TypeScript CLI, we
# remove everything to make the binary as small as possible.
strip = "symbols"

# See https://github.com/openai/codex/issues/1411 for details.
codegen-units = 1

[patch.crates-io]
# ratatui = { path = "../../ratatui" }
ratatui = { git = "https://github.com/nornagon/ratatui", branch = "nornagon-v0.29.0-patch" }

# Custom build profiles used by build-fast.sh
[profile.dev-fast]
inherits = "dev"
opt-level = 1
debug = 1
incremental = true
codegen-units = 256
lto = "off"

[profile.perf]
inherits = "release"
incremental = true
codegen-units = 256
lto = "off"
debug = 2
strip = "none"
split-debuginfo = "packed"

[profile.release-prod]
inherits = "release"
lto = "fat"
strip = "symbols"
codegen-units = 1<|MERGE_RESOLUTION|>--- conflicted
+++ resolved
@@ -52,6 +52,8 @@
 codex-chatgpt = { path = "chatgpt" }
 codex-common = { path = "common" }
 codex-core = { path = "core" }
+codex-cloud-tasks = { path = "cloud-tasks" }
+codex-cloud-tasks-client = { path = "cloud-tasks-client" }
 codex-exec = { path = "exec" }
 codex-file-search = { path = "file-search" }
 codex-git-tooling = { path = "git-tooling" }
@@ -60,18 +62,11 @@
 codex-mcp-client = { path = "mcp-client" }
 codex-mcp-server = { path = "mcp-server" }
 codex-ollama = { path = "ollama" }
-<<<<<<< HEAD
 codex-process-hardening = { path = "process-hardening" }
 codex-protocol = { path = "protocol" }
 codex-protocol-ts = { path = "protocol-ts" }
-=======
+codex-rmcp-client = { path = "rmcp-client" }
 codex-otel = { path = "otel" }
-codex-process-hardening = { path = "process-hardening" }
-codex-protocol = { path = "protocol" }
-codex-protocol-ts = { path = "protocol-ts" }
-codex-responses-api-proxy = { path = "responses-api-proxy" }
->>>>>>> 5b038135
-codex-rmcp-client = { path = "rmcp-client" }
 codex-tui = { path = "tui" }
 codex-utils-json-to-toml = { path = "utils/json-to-toml" }
 codex-utils-readiness = { path = "utils/readiness" }
