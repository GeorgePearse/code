use std::sync::{Arc, Mutex};

use codex_core::debug_logger::DebugLogger;
use codex_core::ContentItem;
use codex_core::ModelClient;
use codex_core::ModelProviderInfo;
use codex_core::Prompt;
use codex_core::ResponseEvent;
use codex_core::ResponseItem;
use codex_core::WireApi;
use codex_core::debug_logger::DebugLogger;
use codex_core::spawn::CODEX_SANDBOX_NETWORK_DISABLED_ENV_VAR;
use core_test_support::load_default_config_for_test;
use futures::StreamExt;
use tempfile::TempDir;
use uuid::Uuid;
use wiremock::Mock;
use wiremock::MockServer;
use wiremock::ResponseTemplate;
use wiremock::matchers::method;
use wiremock::matchers::path;

fn network_disabled() -> bool {
    std::env::var(CODEX_SANDBOX_NETWORK_DISABLED_ENV_VAR).is_ok()
}

async fn run_stream(sse_body: &str) -> Vec<ResponseEvent> {
    let server = MockServer::start().await;

    let template = ResponseTemplate::new(200)
        .insert_header("content-type", "text/event-stream")
        .set_body_raw(sse_body.to_string(), "text/event-stream");

    Mock::given(method("POST"))
        .and(path("/v1/chat/completions"))
        .respond_with(template)
        .expect(1)
        .mount(&server)
        .await;

    let provider = ModelProviderInfo {
        name: "mock".into(),
        base_url: Some(format!("{}/v1", server.uri())),
        env_key: None,
        env_key_instructions: None,
        wire_api: WireApi::Chat,
        query_params: None,
        http_headers: None,
        env_http_headers: None,
        request_max_retries: Some(0),
        stream_max_retries: Some(0),
        stream_idle_timeout_ms: Some(5_000),
        requires_openai_auth: false,
    };

    let codex_home = match TempDir::new() {
        Ok(dir) => dir,
        Err(e) => panic!("failed to create TempDir: {e}"),
    };
    let mut config = load_default_config_for_test(&codex_home);
    config.model_provider_id = provider.name.clone();
    config.model_provider = provider.clone();
    config.show_raw_agent_reasoning = true;
    let effort = config.model_reasoning_effort;
    let summary = config.model_reasoning_summary;
    let verbosity = config.model_text_verbosity;
    let config = Arc::new(config);
    let debug_logger = Arc::new(Mutex::new(DebugLogger::new(false).unwrap()));

    let client = ModelClient::new(
        Arc::clone(&config),
        None,
        provider,
        effort,
        summary,
        verbosity,
        Uuid::new_v4(),
        debug_logger,
    );

    let mut prompt = Prompt::default();
    prompt.input = vec![ResponseItem::Message {
        id: None,
        role: "user".to_string(),
        content: vec![ContentItem::InputText {
            text: "hello".to_string(),
        }],
    }];

    let mut stream = match client.stream(&prompt).await {
        Ok(s) => s,
        Err(e) => panic!("stream chat failed: {e}"),
    };
    let mut events = Vec::new();
    while let Some(event) = stream.next().await {
        match event {
            Ok(ev) => events.push(ev),
            Err(e) => panic!("stream event error: {e}"),
        }
    }
    events
}

fn assert_message(item: &ResponseItem, expected: &str) {
    if let ResponseItem::Message { content, .. } = item {
        let text = content.iter().find_map(|part| match part {
            ContentItem::OutputText { text } | ContentItem::InputText { text } => Some(text),
            _ => None,
        });
        let Some(text) = text else {
            panic!("message missing text: {item:?}");
        };
        assert_eq!(text, expected);
    } else {
        panic!("expected message item, got: {item:?}");
    }
}

fn assert_reasoning(item: &ResponseItem, expected: &str) {
    if let ResponseItem::Reasoning {
        content: Some(parts),
        ..
    } = item
    {
        let mut combined = String::new();
        for part in parts {
            match part {
                codex_core::ReasoningItemContent::ReasoningText { text }
                | codex_core::ReasoningItemContent::Text { text } => combined.push_str(text),
            }
        }
        assert_eq!(combined, expected);
    } else {
        panic!("expected reasoning item, got: {item:?}");
    }
}

#[tokio::test(flavor = "multi_thread", worker_threads = 2)]
async fn streams_text_without_reasoning() {
    if network_disabled() {
        println!(
            "Skipping test because it cannot execute when network is disabled in a Codex sandbox."
        );
        return;
    }

    let sse = concat!(
        "data: {\"choices\":[{\"delta\":{\"content\":\"hi\"}}]}\n\n",
        "data: {\"choices\":[{\"delta\":{}}]}\n\n",
        "data: [DONE]\n\n",
    );

    let events = run_stream(sse).await;
    assert_eq!(events.len(), 3, "unexpected events: {events:?}");

    match &events[0] {
        ResponseEvent::OutputTextDelta { delta, .. } => assert_eq!(delta, "hi"),
        other => panic!("expected text delta, got {other:?}"),
    }

    match &events[1] {
        ResponseEvent::OutputItemDone { item, .. } => assert_message(item, "hi"),
        other => panic!("expected terminal message, got {other:?}"),
    }

    assert!(matches!(events[2], ResponseEvent::Completed { .. }));
}

#[tokio::test(flavor = "multi_thread", worker_threads = 2)]
async fn streams_reasoning_from_string_delta() {
    if network_disabled() {
        println!(
            "Skipping test because it cannot execute when network is disabled in a Codex sandbox."
        );
        return;
    }

    let sse = concat!(
        "data: {\"choices\":[{\"delta\":{\"reasoning\":\"think1\"}}]}\n\n",
        "data: {\"choices\":[{\"delta\":{\"content\":\"ok\"}}]}\n\n",
        "data: {\"choices\":[{\"delta\":{} ,\"finish_reason\":\"stop\"}]}\n\n",
    );

    let events = run_stream(sse).await;
    assert_eq!(events.len(), 5, "unexpected events: {events:?}");

    match &events[0] {
        ResponseEvent::ReasoningContentDelta { delta, .. } => assert_eq!(delta, "think1"),
        other => panic!("expected reasoning delta, got {other:?}"),
    }

    match &events[1] {
        ResponseEvent::OutputTextDelta { delta, .. } => assert_eq!(delta, "ok"),
        other => panic!("expected text delta, got {other:?}"),
    }

    match &events[2] {
        ResponseEvent::OutputItemDone { item, .. } => assert_reasoning(item, "think1"),
        other => panic!("expected reasoning item, got {other:?}"),
    }

    match &events[3] {
        ResponseEvent::OutputItemDone { item, .. } => assert_message(item, "ok"),
        other => panic!("expected message item, got {other:?}"),
    }

    assert!(matches!(events[4], ResponseEvent::Completed { .. }));
}

#[tokio::test(flavor = "multi_thread", worker_threads = 2)]
async fn streams_reasoning_from_object_delta() {
    if network_disabled() {
        println!(
            "Skipping test because it cannot execute when network is disabled in a Codex sandbox."
        );
        return;
    }

    let sse = concat!(
        "data: {\"choices\":[{\"delta\":{\"reasoning\":{\"text\":\"partA\"}}}]}\n\n",
        "data: {\"choices\":[{\"delta\":{\"reasoning\":{\"content\":\"partB\"}}}]}\n\n",
        "data: {\"choices\":[{\"delta\":{\"content\":\"answer\"}}]}\n\n",
        "data: {\"choices\":[{\"delta\":{} ,\"finish_reason\":\"stop\"}]}\n\n",
    );

    let events = run_stream(sse).await;
    assert_eq!(events.len(), 6, "unexpected events: {events:?}");

    match &events[0] {
        ResponseEvent::ReasoningContentDelta { delta, .. } => assert_eq!(delta, "partA"),
        other => panic!("expected reasoning delta, got {other:?}"),
    }

    match &events[1] {
        ResponseEvent::ReasoningContentDelta { delta, .. } => assert_eq!(delta, "partB"),
        other => panic!("expected reasoning delta, got {other:?}"),
    }

    match &events[2] {
        ResponseEvent::OutputTextDelta { delta, .. } => assert_eq!(delta, "answer"),
        other => panic!("expected text delta, got {other:?}"),
    }

    match &events[3] {
        ResponseEvent::OutputItemDone { item, .. } => assert_reasoning(item, "partApartB"),
        other => panic!("expected reasoning item, got {other:?}"),
    }

    match &events[4] {
        ResponseEvent::OutputItemDone { item, .. } => assert_message(item, "answer"),
        other => panic!("expected message item, got {other:?}"),
    }

    assert!(matches!(events[5], ResponseEvent::Completed { .. }));
}

#[tokio::test(flavor = "multi_thread", worker_threads = 2)]
async fn streams_reasoning_from_final_message() {
    if network_disabled() {
        println!(
            "Skipping test because it cannot execute when network is disabled in a Codex sandbox."
        );
        return;
    }

    let sse = "data: {\"choices\":[{\"message\":{\"reasoning\":\"final-cot\"},\"finish_reason\":\"stop\"}]}\n\n";

    let events = run_stream(sse).await;
    assert_eq!(events.len(), 3, "unexpected events: {events:?}");

    match &events[0] {
        ResponseEvent::ReasoningContentDelta { delta, .. } => assert_eq!(delta, "final-cot"),
        other => panic!("expected reasoning delta, got {other:?}"),
    }

    match &events[1] {
        ResponseEvent::OutputItemDone { item, .. } => assert_reasoning(item, "final-cot"),
        other => panic!("expected reasoning item, got {other:?}"),
    }

    assert!(matches!(events[2], ResponseEvent::Completed { .. }));
}

#[tokio::test(flavor = "multi_thread", worker_threads = 2)]
async fn streams_reasoning_before_tool_call() {
    if network_disabled() {
        println!(
            "Skipping test because it cannot execute when network is disabled in a Codex sandbox."
        );
        return;
    }

    let sse = concat!(
        "data: {\"choices\":[{\"delta\":{\"reasoning\":\"pre-tool\"}}]}\n\n",
        "data: {\"choices\":[{\"delta\":{\"tool_calls\":[{\"id\":\"call_1\",\"type\":\"function\",\"function\":{\"name\":\"run\",\"arguments\":\"{}\"}}]},\"finish_reason\":\"tool_calls\"}]}\n\n",
    );

    let events = run_stream(sse).await;
    assert_eq!(events.len(), 4, "unexpected events: {events:?}");

    match &events[0] {
        ResponseEvent::ReasoningContentDelta { delta, .. } => assert_eq!(delta, "pre-tool"),
        other => panic!("expected reasoning delta, got {other:?}"),
    }

    match &events[1] {
        ResponseEvent::OutputItemDone { item, .. } => assert_reasoning(item, "pre-tool"),
        other => panic!("expected reasoning item, got {other:?}"),
    }

    match &events[2] {
        ResponseEvent::OutputItemDone {
            item: ResponseItem::FunctionCall {
<<<<<<< HEAD
                name,
                arguments,
                call_id,
                ..
            },
            ..
=======
            name,
            arguments,
            call_id,
            ..
        },
            ..
>>>>>>> refs/heads/main
        } => {
            assert_eq!(name, "run");
            assert_eq!(arguments, "{}");
            assert_eq!(call_id, "call_1");
        }
        other => panic!("expected function call, got {other:?}"),
    }

    assert!(matches!(events[3], ResponseEvent::Completed { .. }));
}<|MERGE_RESOLUTION|>--- conflicted
+++ resolved
@@ -1,6 +1,5 @@
 use std::sync::{Arc, Mutex};
 
-use codex_core::debug_logger::DebugLogger;
 use codex_core::ContentItem;
 use codex_core::ModelClient;
 use codex_core::ModelProviderInfo;
@@ -311,21 +310,12 @@
     match &events[2] {
         ResponseEvent::OutputItemDone {
             item: ResponseItem::FunctionCall {
-<<<<<<< HEAD
                 name,
                 arguments,
                 call_id,
                 ..
             },
             ..
-=======
-            name,
-            arguments,
-            call_id,
-            ..
-        },
-            ..
->>>>>>> refs/heads/main
         } => {
             assert_eq!(name, "run");
             assert_eq!(arguments, "{}");
