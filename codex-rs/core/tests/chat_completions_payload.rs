use std::sync::{Arc, Mutex};

use codex_core::ContentItem;
use codex_core::LocalShellAction;
use codex_core::LocalShellExecAction;
use codex_core::LocalShellStatus;
use codex_core::ModelClient;
use codex_core::ModelProviderInfo;
use codex_core::OpenRouterConfig;
use codex_core::OpenRouterProviderConfig;
use codex_core::Prompt;
use codex_core::ReasoningItemContent;
use codex_core::ResponseItem;
use codex_core::WireApi;
use codex_core::debug_logger::DebugLogger;
use codex_core::spawn::CODEX_SANDBOX_NETWORK_DISABLED_ENV_VAR;
<<<<<<< HEAD
=======
use codex_otel::otel_event_manager::OtelEventManager;
use codex_protocol::mcp_protocol::AuthMode;
use codex_protocol::mcp_protocol::ConversationId;
>>>>>>> 5b038135
use core_test_support::load_default_config_for_test;
use futures::StreamExt;
use serde_json::{json, Value};
use std::collections::BTreeMap;
use tempfile::TempDir;
use uuid::Uuid;
use wiremock::Mock;
use wiremock::MockServer;
use wiremock::ResponseTemplate;
use wiremock::matchers::method;
use wiremock::matchers::path;

fn network_disabled() -> bool {
    std::env::var(CODEX_SANDBOX_NETWORK_DISABLED_ENV_VAR).is_ok()
}

async fn run_request(input: Vec<ResponseItem>) -> Value {
    run_request_with_provider(input, |_| {}).await
}

async fn run_request_with_provider<F>(
    input: Vec<ResponseItem>,
    mutator: F,
) -> Value
where
    F: FnOnce(&mut ModelProviderInfo),
{
    let server = MockServer::start().await;

    let template = ResponseTemplate::new(200)
        .insert_header("content-type", "text/event-stream")
        .set_body_raw(
            "data: {\"choices\":[{\"delta\":{}}]}\n\ndata: [DONE]\n\n",
            "text/event-stream",
        );

    Mock::given(method("POST"))
        .and(path("/v1/chat/completions"))
        .respond_with(template)
        .expect(1)
        .mount(&server)
        .await;

    let mut provider = ModelProviderInfo {
        name: "mock".into(),
        base_url: Some(format!("{}/v1", server.uri())),
        env_key: None,
        env_key_instructions: None,
        wire_api: WireApi::Chat,
        query_params: None,
        http_headers: None,
        env_http_headers: None,
        request_max_retries: Some(0),
        stream_max_retries: Some(0),
        stream_idle_timeout_ms: Some(5_000),
        requires_openai_auth: false,
        openrouter: None,
    };
    mutator(&mut provider);

    let codex_home = match TempDir::new() {
        Ok(dir) => dir,
        Err(e) => panic!("failed to create TempDir: {e}"),
    };
    let mut config = load_default_config_for_test(&codex_home);
    config.model_provider_id = provider.name.clone();
    config.model_provider = provider.clone();
    config.show_raw_agent_reasoning = true;
    let effort = config.model_reasoning_effort;
    let summary = config.model_reasoning_summary;
    let verbosity = config.model_text_verbosity;
    let config = Arc::new(config);
    let debug_logger = Arc::new(Mutex::new(DebugLogger::new(false).unwrap()));

    let conversation_id = ConversationId::new();

    let otel_event_manager = OtelEventManager::new(
        conversation_id,
        config.model.as_str(),
        config.model_family.slug.as_str(),
        None,
        Some(AuthMode::ChatGPT),
        false,
        "test".to_string(),
    );

    let client = ModelClient::new(
        Arc::clone(&config),
        None,
        otel_event_manager,
        provider,
        effort,
        summary,
<<<<<<< HEAD
        verbosity,
        Uuid::new_v4(),
        debug_logger,
=======
        conversation_id,
>>>>>>> 5b038135
    );

    let mut prompt = Prompt::default();
    prompt.input = input;

    let mut stream = match client.stream(&prompt).await {
        Ok(s) => s,
        Err(e) => panic!("stream chat failed: {e}"),
    };
    while let Some(event) = stream.next().await {
        if let Err(e) = event {
            panic!("stream event error: {e}");
        }
    }

    let requests = match server.received_requests().await {
        Some(reqs) => reqs,
        None => panic!("request not made"),
    };
    match requests[0].body_json() {
        Ok(v) => v,
        Err(e) => panic!("invalid json body: {e}"),
    }
}

fn user_message(text: &str) -> ResponseItem {
    ResponseItem::Message {
        id: None,
        role: "user".to_string(),
        content: vec![ContentItem::InputText {
            text: text.to_string(),
        }],
    }
}

fn assistant_message(text: &str) -> ResponseItem {
    ResponseItem::Message {
        id: None,
        role: "assistant".to_string(),
        content: vec![ContentItem::OutputText {
            text: text.to_string(),
        }],
    }
}

fn reasoning_item(text: &str) -> ResponseItem {
    ResponseItem::Reasoning {
        id: String::new(),
        summary: Vec::new(),
        content: Some(vec![ReasoningItemContent::ReasoningText {
            text: text.to_string(),
        }]),
        encrypted_content: None,
    }
}

fn function_call() -> ResponseItem {
    ResponseItem::FunctionCall {
        id: None,
        name: "f".to_string(),
        arguments: "{}".to_string(),
        call_id: "c1".to_string(),
    }
}

fn local_shell_call() -> ResponseItem {
    ResponseItem::LocalShellCall {
        id: Some("id1".to_string()),
        call_id: None,
        status: LocalShellStatus::InProgress,
        action: LocalShellAction::Exec(LocalShellExecAction {
            command: vec!["echo".to_string()],
            timeout_ms: Some(1_000),
            working_directory: None,
            env: None,
            user: None,
        }),
    }
}

fn messages_from(body: &Value) -> Vec<Value> {
    match body["messages"].as_array() {
        Some(arr) => arr.clone(),
        None => panic!("messages array missing"),
    }
}

fn first_assistant(messages: &[Value]) -> &Value {
    match messages.iter().find(|msg| msg["role"] == "assistant") {
        Some(v) => v,
        None => panic!("assistant message not present"),
    }
}

#[tokio::test(flavor = "multi_thread", worker_threads = 2)]
async fn omits_reasoning_when_none_present() {
    if network_disabled() {
        println!(
            "Skipping test because it cannot execute when network is disabled in a Codex sandbox."
        );
        return;
    }

    let body = run_request(vec![user_message("u1"), assistant_message("a1")]).await;
    let messages = messages_from(&body);
    let assistant = first_assistant(&messages);

    assert_eq!(assistant["content"], Value::String("a1".into()));
    assert!(assistant.get("reasoning").is_none());
}

#[tokio::test(flavor = "multi_thread", worker_threads = 2)]
async fn openrouter_provider_metadata_is_forwarded() {
    if network_disabled() {
        println!(
            "Skipping test because it cannot execute when network is disabled in a Codex sandbox."
        );
        return;
    }

    let body = run_request_with_provider(vec![user_message("hello")], |provider| {
        let mut extra = BTreeMap::new();
        extra.insert("dry_run".to_string(), Value::Bool(true));
        provider.openrouter = Some(OpenRouterConfig {
            provider: Some(OpenRouterProviderConfig {
                order: Some(vec!["openai/gpt-4o-mini".to_string()]),
                allow_fallbacks: Some(false),
                ..OpenRouterProviderConfig::default()
            }),
            route: Some(json!({ "path": ["primary", "secondary"] })),
            extra,
        });
    })
    .await;

    assert_eq!(body["provider"]["order"], json!(["openai/gpt-4o-mini"]));
    assert_eq!(body["provider"]["allow_fallbacks"], Value::Bool(false));
    assert_eq!(
        body["route"],
        json!({ "path": ["primary", "secondary"] })
    );
    assert_eq!(body["dry_run"], Value::Bool(true));
}

#[tokio::test(flavor = "multi_thread", worker_threads = 2)]
async fn attaches_reasoning_to_previous_assistant() {
    if network_disabled() {
        println!(
            "Skipping test because it cannot execute when network is disabled in a Codex sandbox."
        );
        return;
    }

    let body = run_request(vec![
        user_message("u1"),
        assistant_message("a1"),
        reasoning_item("rA"),
    ])
    .await;
    let messages = messages_from(&body);
    let assistant = first_assistant(&messages);

    assert_eq!(assistant["content"], Value::String("a1".into()));
    assert_eq!(assistant["reasoning"], Value::String("rA".into()));
}

#[tokio::test(flavor = "multi_thread", worker_threads = 2)]
async fn attaches_reasoning_to_function_call_anchor() {
    if network_disabled() {
        println!(
            "Skipping test because it cannot execute when network is disabled in a Codex sandbox."
        );
        return;
    }

    let body = run_request(vec![
        user_message("u1"),
        reasoning_item("rFunc"),
        function_call(),
    ])
    .await;
    let messages = messages_from(&body);
    let assistant = first_assistant(&messages);

    assert_eq!(assistant["reasoning"], Value::String("rFunc".into()));
    let tool_calls = match assistant["tool_calls"].as_array() {
        Some(arr) => arr,
        None => panic!("tool call list missing"),
    };
    assert_eq!(tool_calls.len(), 1);
    assert_eq!(tool_calls[0]["type"], Value::String("function".into()));
}

#[tokio::test(flavor = "multi_thread", worker_threads = 2)]
async fn attaches_reasoning_to_local_shell_call() {
    if network_disabled() {
        println!(
            "Skipping test because it cannot execute when network is disabled in a Codex sandbox."
        );
        return;
    }

    let body = run_request(vec![
        user_message("u1"),
        reasoning_item("rShell"),
        local_shell_call(),
    ])
    .await;
    let messages = messages_from(&body);
    let assistant = first_assistant(&messages);

    assert_eq!(assistant["reasoning"], Value::String("rShell".into()));
    assert_eq!(
        assistant["tool_calls"][0]["type"],
        Value::String("local_shell_call".into())
    );
}

#[tokio::test(flavor = "multi_thread", worker_threads = 2)]
async fn drops_reasoning_when_last_role_is_user() {
    if network_disabled() {
        println!(
            "Skipping test because it cannot execute when network is disabled in a Codex sandbox."
        );
        return;
    }

    let body = run_request(vec![
        assistant_message("aPrev"),
        reasoning_item("rHist"),
        user_message("uNew"),
    ])
    .await;
    let messages = messages_from(&body);
    assert!(messages.iter().all(|msg| msg.get("reasoning").is_none()));
}

#[tokio::test(flavor = "multi_thread", worker_threads = 2)]
async fn ignores_reasoning_before_last_user() {
    if network_disabled() {
        println!(
            "Skipping test because it cannot execute when network is disabled in a Codex sandbox."
        );
        return;
    }

    let body = run_request(vec![
        user_message("u1"),
        assistant_message("a1"),
        user_message("u2"),
        reasoning_item("rAfterU1"),
    ])
    .await;
    let messages = messages_from(&body);
    assert!(messages.iter().all(|msg| msg.get("reasoning").is_none()));
}

#[tokio::test(flavor = "multi_thread", worker_threads = 2)]
async fn skips_empty_reasoning_segments() {
    if network_disabled() {
        println!(
            "Skipping test because it cannot execute when network is disabled in a Codex sandbox."
        );
        return;
    }

    let body = run_request(vec![
        user_message("u1"),
        assistant_message("a1"),
        reasoning_item(""),
        reasoning_item("   "),
    ])
    .await;
    let messages = messages_from(&body);
    let assistant = first_assistant(&messages);
    assert!(assistant.get("reasoning").is_none());
}

#[tokio::test(flavor = "multi_thread", worker_threads = 2)]
async fn suppresses_duplicate_assistant_messages() {
    if network_disabled() {
        println!(
            "Skipping test because it cannot execute when network is disabled in a Codex sandbox."
        );
        return;
    }

    let body = run_request(vec![assistant_message("dup"), assistant_message("dup")]).await;
    let messages = messages_from(&body);
    let assistant_messages: Vec<_> = messages
        .iter()
        .filter(|msg| msg["role"] == "assistant")
        .collect();
    assert_eq!(assistant_messages.len(), 1);
    assert_eq!(
        assistant_messages[0]["content"],
        Value::String("dup".into())
    );
}<|MERGE_RESOLUTION|>--- conflicted
+++ resolved
@@ -14,12 +14,6 @@
 use codex_core::WireApi;
 use codex_core::debug_logger::DebugLogger;
 use codex_core::spawn::CODEX_SANDBOX_NETWORK_DISABLED_ENV_VAR;
-<<<<<<< HEAD
-=======
-use codex_otel::otel_event_manager::OtelEventManager;
-use codex_protocol::mcp_protocol::AuthMode;
-use codex_protocol::mcp_protocol::ConversationId;
->>>>>>> 5b038135
 use core_test_support::load_default_config_for_test;
 use futures::StreamExt;
 use serde_json::{json, Value};
@@ -94,32 +88,16 @@
     let config = Arc::new(config);
     let debug_logger = Arc::new(Mutex::new(DebugLogger::new(false).unwrap()));
 
-    let conversation_id = ConversationId::new();
-
-    let otel_event_manager = OtelEventManager::new(
-        conversation_id,
-        config.model.as_str(),
-        config.model_family.slug.as_str(),
-        None,
-        Some(AuthMode::ChatGPT),
-        false,
-        "test".to_string(),
-    );
-
     let client = ModelClient::new(
         Arc::clone(&config),
         None,
-        otel_event_manager,
+        None,
         provider,
         effort,
         summary,
-<<<<<<< HEAD
         verbosity,
         Uuid::new_v4(),
         debug_logger,
-=======
-        conversation_id,
->>>>>>> 5b038135
     );
 
     let mut prompt = Prompt::default();
