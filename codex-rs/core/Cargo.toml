--- conflicted
+++ resolved
@@ -19,40 +19,29 @@
 bytes = "1.10.1"
 chrono = { version = "0.4", features = ["serde"] }
 codex-apply-patch = { path = "../apply-patch" }
-<<<<<<< HEAD
-codex-browser = { path = "../browser" }
-=======
 codex-file-search = { path = "../file-search" }
->>>>>>> a30e5e40
 codex-mcp-client = { path = "../mcp-client" }
 codex-protocol = { path = "../protocol" }
 dirs = "6"
 env-flags = "0.1.1"
 eventsource-stream = "0.2.3"
 futures = "0.3"
-image = "0.25"
-img_hash = "3.2"
-lazy_static = "1.5"
-libc = "0.2.174"
+libc = "0.2.175"
 mcp-types = { path = "../mcp-types" }
 os_info = "3.12.0"
 portable-pty = "0.9.0"
 rand = "0.9"
-regex-lite = "0.1.6"
-reqwest = { version = "0.12", default-features = false, features = ["json", "stream", "rustls-tls"] }
+regex-lite = "0.1.7"
+reqwest = { version = "0.12", features = ["json", "stream"] }
 serde = { version = "1", features = ["derive"] }
 serde_json = "1"
-htmd = "0.2.2"
-url = "2"
-mime_guess = "2.0.5"
 sha1 = "0.10.6"
 shlex = "1.3.0"
 similar = "2.7.0"
 strum_macros = "0.27.2"
 tempfile = "3"
-thiserror = "2.0.12"
+thiserror = "2.0.16"
 time = { version = "0.3", features = ["formatting", "parsing", "local-offset", "macros"] }
-fs2 = "0.4"
 tokio = { version = "1", features = [
     "io-std",
     "macros",
@@ -64,25 +53,33 @@
 toml = "0.9.5"
 toml_edit = "0.23.4"
 tracing = { version = "0.1.41", features = ["log"] }
-tree-sitter = "0.25.8"
+tree-sitter = "0.25.9"
 tree-sitter-bash = "0.25.0"
 uuid = { version = "1", features = ["serde", "v4"] }
+which = "6"
 wildmatch = "2.4.0"
+lazy_static = "1"
+mime_guess = "2"
+serde_bytes = "0.11"
+fs2 = "0.4"
+url = "2"
+htmd = "0.1"
+img_hash = "3"
+codex-browser = { path = "../browser" }
 codex-version = { path = "../codex-version" }
-serde_bytes = "0.11"
 
 
 [target.'cfg(target_os = "linux")'.dependencies]
 landlock = "0.4.1"
 seccompiler = "0.5.0"
 
-# OpenSSL vendoring removed - using rustls-tls instead for all targets
+# Build OpenSSL from source for musl builds.
+[target.x86_64-unknown-linux-musl.dependencies]
+openssl-sys = { version = "*", features = ["vendored"] }
 
-[target.'cfg(target_os = "macos")'.dependencies]
-whoami = "1.6"
-
-[target.'cfg(target_os = "windows")'.dependencies]
-which = "6"
+# Build OpenSSL from source for musl builds.
+[target.aarch64-unknown-linux-musl.dependencies]
+openssl-sys = { version = "*", features = ["vendored"] }
 
 [dev-dependencies]
 assert_cmd = "2"
