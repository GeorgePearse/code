--- conflicted
+++ resolved
@@ -750,16 +750,10 @@
 
             experimental_resume,
             include_plan_tool: include_plan_tool.unwrap_or(false),
-<<<<<<< HEAD
             internal_originator: cfg.internal_originator,
             debug: debug.unwrap_or(false),
             // Already computed before moving codex_home
             using_chatgpt_auth,
-=======
-            include_apply_patch_tool: include_apply_patch_tool_val,
-            responses_originator_header,
-            preferred_auth_method: cfg.preferred_auth_method.unwrap_or(AuthMode::ChatGPT),
->>>>>>> ee8c4ad2
         };
         Ok(config)
     }
@@ -1150,15 +1144,9 @@
                 experimental_resume: None,
                 base_instructions: None,
                 include_plan_tool: false,
-<<<<<<< HEAD
                 internal_originator: None,
                 debug: false,
                 using_chatgpt_auth: false,
-=======
-                include_apply_patch_tool: false,
-                responses_originator_header: "codex_cli_rs".to_string(),
-                preferred_auth_method: AuthMode::ChatGPT,
->>>>>>> ee8c4ad2
             },
             o3_profile_config
         );
@@ -1210,15 +1198,9 @@
             experimental_resume: None,
             base_instructions: None,
             include_plan_tool: false,
-<<<<<<< HEAD
             internal_originator: None,
             debug: false,
             using_chatgpt_auth: false,
-=======
-            include_apply_patch_tool: false,
-            responses_originator_header: "codex_cli_rs".to_string(),
-            preferred_auth_method: AuthMode::ChatGPT,
->>>>>>> ee8c4ad2
         };
 
         assert_eq!(expected_gpt3_profile_config, gpt3_profile_config);
@@ -1285,15 +1267,9 @@
             experimental_resume: None,
             base_instructions: None,
             include_plan_tool: false,
-<<<<<<< HEAD
             internal_originator: None,
             debug: false,
             using_chatgpt_auth: false,
-=======
-            include_apply_patch_tool: false,
-            responses_originator_header: "codex_cli_rs".to_string(),
-            preferred_auth_method: AuthMode::ChatGPT,
->>>>>>> ee8c4ad2
         };
 
         assert_eq!(expected_zdr_profile_config, zdr_profile_config);
