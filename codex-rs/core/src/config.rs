--- conflicted
+++ resolved
@@ -284,21 +284,12 @@
 
     for (path, value) in cli_overrides.into_iter() {
         apply_toml_override(&mut base, &path, value);
-<<<<<<< HEAD
     }
 
     for overlay in [managed_config, managed_preferences].into_iter().flatten() {
         merge_toml_values(&mut base, &overlay);
     }
 
-=======
-    }
-
-    for overlay in [managed_config, managed_preferences].into_iter().flatten() {
-        merge_toml_values(&mut base, &overlay);
-    }
-
->>>>>>> a90a58f7
     base
 }
 
