--- conflicted
+++ resolved
@@ -1348,19 +1348,17 @@
             Self::get_base_instructions(experimental_instructions_path, &resolved_cwd)?;
         let base_instructions = base_instructions.or(file_base_instructions);
 
-<<<<<<< HEAD
         // Check if we're using ChatGPT auth before moving codex_home
         let using_chatgpt_auth = Self::is_using_chatgpt_auth(&codex_home);
 
         let responses_originator_header: String = cfg
             .responses_originator_header_internal_override
             .unwrap_or(DEFAULT_RESPONSES_ORIGINATOR_HEADER.to_owned());
-=======
+
         // Default review model when not set in config; allow CLI override to take precedence.
         let review_model = override_review_model
             .or(cfg.review_model)
             .unwrap_or_else(default_review_model);
->>>>>>> 414b8be8
 
         let config = Self {
             model,
@@ -1508,19 +1506,13 @@
     OPENAI_DEFAULT_MODEL.to_string()
 }
 
-<<<<<<< HEAD
+fn default_review_model() -> String {
+    OPENAI_DEFAULT_REVIEW_MODEL.to_string()
+}
+
 /// Returns the path to the Code/Codex configuration directory, which can be
 /// specified by the `CODE_HOME` or `CODEX_HOME` environment variables. If not set,
 /// defaults to `~/.code` (falling back to `~/.codex` if it exists for compatibility).
-=======
-fn default_review_model() -> String {
-    OPENAI_DEFAULT_REVIEW_MODEL.to_string()
-}
-
-/// Returns the path to the Codex configuration directory, which can be
-/// specified by the `CODEX_HOME` environment variable. If not set, defaults to
-/// `~/.codex`.
->>>>>>> 414b8be8
 ///
 /// - If `CODE_HOME` or `CODEX_HOME` is set, the value will be canonicalized and this
 ///   function will Err if the path does not exist.
