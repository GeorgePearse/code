--- conflicted
+++ resolved
@@ -20,11 +20,7 @@
 use crate::exec_command::exec_command_params::WriteStdinParams;
 use crate::exec_command::exec_command_session::ExecCommandSession;
 use crate::exec_command::session_id::SessionId;
-<<<<<<< HEAD
 use codex_protocol::models::FunctionCallOutputPayload;
-=======
-use crate::truncate::truncate_middle;
->>>>>>> addc946d
 
 #[derive(Debug, Default)]
 pub struct SessionManager {
@@ -69,6 +65,19 @@
 pub enum ExitStatus {
     Exited(i32),
     Ongoing(SessionId),
+}
+
+pub fn result_into_payload(result: Result<ExecCommandOutput, String>) -> FunctionCallOutputPayload {
+    match result {
+        Ok(output) => FunctionCallOutputPayload {
+            content: output.to_text_output(),
+            success: Some(true),
+        },
+        Err(err) => FunctionCallOutputPayload {
+            content: err,
+            success: Some(false),
+        },
+    }
 }
 
 impl SessionManager {
