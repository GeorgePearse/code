--- conflicted
+++ resolved
@@ -45,12 +45,7 @@
 use crate::model_provider_info::ModelProviderInfo;
 use crate::model_provider_info::WireApi;
 use crate::openai_tools::create_tools_json_for_responses_api;
-<<<<<<< HEAD
 use crate::protocol::RateLimitSnapshotEvent;
-=======
-use crate::protocol::RateLimitSnapshot;
-use crate::protocol::RateLimitWindow;
->>>>>>> 639a6fd2
 use crate::protocol::TokenUsage;
 use crate::util::backoff;
 use std::sync::Arc;
@@ -663,7 +658,6 @@
     }
 }
 
-<<<<<<< HEAD
 fn parse_rate_limit_snapshot(headers: &HeaderMap) -> Option<RateLimitSnapshotEvent> {
     let primary_used_percent = parse_header_f64(headers, "x-codex-primary-used-percent")?;
     let secondary_used_percent = parse_header_f64(headers, "x-codex-secondary-used-percent")?;
@@ -678,42 +672,6 @@
         primary_to_secondary_ratio_percent,
         primary_window_minutes,
         secondary_window_minutes,
-=======
-fn parse_rate_limit_snapshot(headers: &HeaderMap) -> Option<RateLimitSnapshot> {
-    let primary = parse_rate_limit_window(
-        headers,
-        "x-codex-primary-used-percent",
-        "x-codex-primary-window-minutes",
-        "x-codex-primary-reset-after-seconds",
-    );
-
-    let secondary = parse_rate_limit_window(
-        headers,
-        "x-codex-secondary-used-percent",
-        "x-codex-secondary-window-minutes",
-        "x-codex-secondary-reset-after-seconds",
-    );
-
-    if primary.is_none() && secondary.is_none() {
-        return None;
-    }
-
-    Some(RateLimitSnapshot { primary, secondary })
-}
-
-fn parse_rate_limit_window(
-    headers: &HeaderMap,
-    used_percent_header: &str,
-    window_minutes_header: &str,
-    resets_header: &str,
-) -> Option<RateLimitWindow> {
-    let used_percent = parse_header_f64(headers, used_percent_header)?;
-
-    Some(RateLimitWindow {
-        used_percent,
-        window_minutes: parse_header_u64(headers, window_minutes_header),
-        resets_in_seconds: parse_header_u64(headers, resets_header),
->>>>>>> 639a6fd2
     })
 }
 
