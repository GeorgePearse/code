// Poisoned mutex should fail the program
#![allow(clippy::unwrap_used)]

use std::borrow::Cow;
use std::collections::HashMap;
use std::collections::HashSet;
use std::path::Path;
use std::path::PathBuf;
use std::sync::Arc;
use std::sync::Mutex;
use std::sync::atomic::AtomicU64;
use std::time::Duration;

use async_channel::Receiver;
use async_channel::Sender;
use base64::Engine;
use codex_apply_patch::ApplyPatchAction;
use codex_apply_patch::MaybeApplyPatchVerified;
use codex_apply_patch::maybe_parse_apply_patch_verified;
use codex_browser::BrowserConfig as CodexBrowserConfig;
use codex_browser::BrowserManager;
// unused: AuthManager
// unused: ConversationHistoryResponseEvent
use codex_protocol::protocol::TurnAbortReason;
use codex_protocol::protocol::TurnAbortedEvent;
use futures::prelude::*;
use mcp_types::CallToolResult;
use serde::Serialize;
use serde_json;
use serde_json::json;
use tokio::sync::oneshot;
use tokio::task::AbortHandle;
use tracing::debug;
use tracing::error;
use tracing::info;
use tracing::trace;
use tracing::warn;
use uuid::Uuid;
use crate::CodexAuth;
use crate::agent_tool::AgentStatusUpdatePayload;
use crate::protocol::WebSearchBeginEvent;
use crate::protocol::WebSearchCompleteEvent;
use codex_protocol::models::WebSearchAction;
use codex_protocol::protocol::RolloutItem;

mod compact;
use self::compact::build_compacted_history;
use self::compact::collect_user_messages;

/// Initial submission ID for session configuration
pub(crate) const INITIAL_SUBMIT_ID: &str = "";

#[derive(Clone, Default)]
struct ConfirmGuardRuntime {
    patterns: Vec<ConfirmGuardPatternRuntime>,
}

#[derive(Clone)]
struct ConfirmGuardPatternRuntime {
    regex: regex_lite::Regex,
    message: Option<String>,
    raw: String,
}

impl ConfirmGuardRuntime {
    fn from_config(config: &crate::config_types::ConfirmGuardConfig) -> Self {
        let mut patterns = Vec::new();
        for pattern in &config.patterns {
            match regex_lite::Regex::new(&pattern.regex) {
                Ok(regex) => patterns.push(ConfirmGuardPatternRuntime {
                    regex,
                    message: pattern.message.clone(),
                    raw: pattern.regex.clone(),
                }),
                Err(err) => {
                    tracing::warn!("Skipping confirm guard pattern `{}`: {err}", pattern.regex);
                }
            }
        }
        Self { patterns }
    }

    fn matched_pattern(&self, input: &str) -> Option<&ConfirmGuardPatternRuntime> {
        self.patterns.iter().find(|pat| pat.regex.is_match(input))
    }

    fn is_empty(&self) -> bool {
        self.patterns.is_empty()
    }
}

impl ConfirmGuardPatternRuntime {
    fn guidance(&self, original_label: &str, original_value: &str, suggested: &str) -> String {
        let header = self
            .message
            .clone()
            .unwrap_or_else(|| {
                format!(
                    "Blocked command matching confirm guard pattern `{}`. Resend with 'confirm:' if you intend to proceed.",
                    self.raw
                )
            });
        format!("{header}\n\n{original_label}: {original_value}\nresend_exact_argv: {suggested}")
    }
}

trait MutexExt<T> {
    fn lock_unchecked(&self) -> std::sync::MutexGuard<'_, T>;
}

impl<T> MutexExt<T> for Mutex<T> {
    fn lock_unchecked(&self) -> std::sync::MutexGuard<'_, T> {
        #[expect(clippy::expect_used)]
        self.lock().expect("poisoned lock")
    }
}

#[derive(Clone)]
pub(crate) struct TurnContext {
    pub(crate) client: ModelClient,
    pub(crate) cwd: PathBuf,
    pub(crate) base_instructions: Option<String>,
    pub(crate) user_instructions: Option<String>,
    pub(crate) approval_policy: AskForApproval,
    pub(crate) sandbox_policy: SandboxPolicy,
}

/// Gather ephemeral, per-turn context that should not be persisted to history.
/// Combines environment info and (when enabled) a live browser snapshot and status.
struct EphemeralJar {
    items: Vec<ResponseItem>,
}

impl EphemeralJar {
    fn new() -> Self {
        Self { items: Vec::new() }
    }

    fn into_items(self) -> Vec<ResponseItem> {
        self.items
    }
}

/// Convert a vector of core `InputItem`s into a single `ResponseInputItem`
/// suitable for sending to the model. Handles images (local and pre‑encoded)
/// and our fork's ephemeral image variant by inlining a brief metadata marker
/// followed by the image as a data URL.
fn response_input_from_core_items(items: Vec<InputItem>) -> ResponseInputItem {
    let mut content_items = Vec::new();

    for item in items {
        match item {
            InputItem::Text { text } => {
                content_items.push(ContentItem::InputText { text });
            }
            InputItem::Image { image_url } => {
                content_items.push(ContentItem::InputImage { image_url });
            }
            InputItem::LocalImage { path } => match std::fs::read(&path) {
                Ok(bytes) => {
                    let mime = mime_guess::from_path(&path)
                        .first()
                        .map(|m| m.essence_str().to_owned())
                        .unwrap_or_else(|| "application/octet-stream".to_string());
                    let encoded = base64::engine::general_purpose::STANDARD.encode(bytes);
                    content_items.push(ContentItem::InputImage {
                        image_url: format!("data:{mime};base64,{encoded}"),
                    });
                }
                Err(err) => {
                    tracing::warn!(
                        "Skipping image {} – could not read file: {}",
                        path.display(),
                        err
                    );
                }
            },
            InputItem::EphemeralImage { path, metadata } => {
                tracing::info!(
                    "Processing ephemeral image: {} with metadata: {:?}",
                    path.display(),
                    metadata
                );

                if let Some(meta) = metadata {
                    content_items.push(ContentItem::InputText {
                        text: format!("[EPHEMERAL:{}]", meta),
                    });
                }

                match std::fs::read(&path) {
                    Ok(bytes) => {
                        let mime = mime_guess::from_path(&path)
                            .first()
                            .map(|m| m.essence_str().to_owned())
                            .unwrap_or_else(|| "application/octet-stream".to_string());
                        let encoded = base64::engine::general_purpose::STANDARD.encode(bytes);
                        tracing::info!("Created ephemeral image data URL with mime: {}", mime);
                        content_items.push(ContentItem::InputImage {
                            image_url: format!("data:{mime};base64,{encoded}"),
                        });
                    }
                    Err(err) => {
                        tracing::error!(
                            "Failed to read ephemeral image {} – {}",
                            path.display(),
                            err
                        );
                    }
                }
            }
        }
    }

    ResponseInputItem::Message {
        role: "user".to_string(),
        content: content_items,
    }
}

fn convert_call_tool_result_to_function_call_output_payload(
    result: &Result<CallToolResult, String>,
) -> FunctionCallOutputPayload {
    match result {
        Ok(ok) => FunctionCallOutputPayload {
            content: serde_json::to_string(ok)
                .unwrap_or_else(|e| format!("JSON serialization error: {e}")),
            success: Some(true),
        },
        Err(e) => FunctionCallOutputPayload {
            content: format!("err: {e:?}"),
            success: Some(false),
        },
    }
}

fn get_git_branch(cwd: &std::path::Path) -> Option<String> {
    let head_path = cwd.join(".git/HEAD");
    if let Ok(contents) = std::fs::read_to_string(&head_path) {
        if let Some(rest) = contents.trim().strip_prefix("ref: ") {
            if let Some(branch) = rest.trim().rsplit('/').next() {
                return Some(branch.to_string());
            }
        }
    }
    None
}

fn maybe_update_from_model_info<T: Copy + PartialEq>(
    field: &mut Option<T>,
    old_default: Option<T>,
    new_default: Option<T>,
) {
    if field.is_none() {
        if let Some(new_val) = new_default {
            *field = Some(new_val);
        }
        return;
    }

    if let (Some(current), Some(old_val)) = (*field, old_default) {
        if current == old_val {
            *field = new_default;
        }
    }
}

async fn build_turn_status_items(sess: &Session) -> Vec<ResponseItem> {
    let mut jar = EphemeralJar::new();

    // Collect environment context
    let cwd = sess.cwd.to_string_lossy().to_string();
    let branch = get_git_branch(&sess.cwd).unwrap_or_else(|| "unknown".to_string());
    let reasoning_effort = sess.client.get_reasoning_effort();

    // Build current system status (UI-only; not persisted)
    let mut current_status = format!(
        r#"== System Status ==
 [automatic message added by system]

 cwd: {cwd}
 branch: {branch}
 reasoning: {reasoning_effort:?}"#
    );

    // Prepare browser context + optional screenshot
    let mut screenshot_content: Option<ContentItem> = None;
    let mut include_screenshot = false;

    if let Some(browser_manager) = codex_browser::global::get_browser_manager().await {
        if browser_manager.is_enabled().await {
            // Get current URL and browser info
            let url = browser_manager
                .get_current_url()
                .await
                .unwrap_or_else(|| "unknown".to_string());

            // Try to get a tab title if available
            let title = match browser_manager.get_or_create_page().await {
                Ok(page) => page.get_title().await,
                Err(_) => None,
            };

            // Get browser type description
            let browser_type = browser_manager.get_browser_type().await;

            // Get viewport dimensions
            let (viewport_width, viewport_height) = browser_manager.get_viewport_size().await;
            let viewport_info = format!(" | Viewport: {}x{}", viewport_width, viewport_height);

            // Get cursor position
            let cursor_info = match browser_manager.get_cursor_position().await {
                Ok((x, y)) => format!(
                    " | Mouse position: ({:.0}, {:.0}) [shown as a blue cursor in the screenshot]",
                    x, y
                ),
                Err(_) => String::new(),
            };

            // Try to capture screenshot and compare with last one
            let screenshot_status = match capture_browser_screenshot(sess).await {
                Ok((screenshot_path, _url)) => {
                    // Always update the UI with the latest screenshot, even if unchanged for LLM payload
                    // This ensures the user sees that a fresh capture occurred each turn.
                    add_pending_screenshot(sess, screenshot_path.clone(), url.clone());
                    // Check if screenshot has changed using image hashing
                    let mut last_screenshot_info = sess.last_screenshot_info.lock().unwrap();

                    // Compute hash for current screenshot
                    let current_hash =
                        crate::image_comparison::compute_image_hash(&screenshot_path).ok();

                    let should_include_screenshot = if let (
                        Some((_last_path, last_phash, last_dhash)),
                        Some((cur_phash, cur_dhash)),
                    ) =
                        (last_screenshot_info.as_ref(), current_hash.as_ref())
                    {
                        // Compare hashes to see if screenshots are similar
                        let similar = crate::image_comparison::are_hashes_similar(
                            last_phash, last_dhash, cur_phash, cur_dhash,
                        );

                        if !similar {
                            // Screenshot has changed, include it
                            *last_screenshot_info = Some((
                                screenshot_path.clone(),
                                cur_phash.clone(),
                                cur_dhash.clone(),
                            ));
                            true
                        } else {
                            // Screenshot unchanged
                            false
                        }
                    } else {
                        // No previous screenshot or hash computation failed, include it
                        if let Some((phash, dhash)) = current_hash {
                            *last_screenshot_info = Some((screenshot_path.clone(), phash, dhash));
                        }
                        true
                    };

                    if should_include_screenshot {
                        if let Ok(bytes) = std::fs::read(&screenshot_path) {
                            let mime = mime_guess::from_path(&screenshot_path)
                                .first()
                                .map(|m| m.to_string())
                                .unwrap_or_else(|| "image/png".to_string());
                            let encoded = base64::engine::general_purpose::STANDARD.encode(bytes);
                            screenshot_content = Some(ContentItem::InputImage {
                                image_url: format!("data:{mime};base64,{encoded}"),
                            });
                            include_screenshot = true;
                            ""
                        } else {
                            " [Screenshot file read failed]"
                        }
                    } else {
                        " [Screenshot unchanged]"
                    }
                }
                Err(err_msg) => {
                    // Include error message so LLM knows screenshot failed
                    format!(" [Screenshot unavailable: {}]", err_msg).leak()
                }
            };

            let status_line = if let Some(t) = title {
                format!(
                    "Browser url: {} — {} ({}){}{}{}. You can interact with it using browser_* tools.",
                    url, t, browser_type, viewport_info, cursor_info, screenshot_status
                )
            } else {
                format!(
                    "Browser url: {} ({}){}{}{}. You can interact with it using browser_* tools.",
                    url, browser_type, viewport_info, cursor_info, screenshot_status
                )
            };
            current_status.push_str("\n");
            current_status.push_str(&status_line);
        }
    }

    // Check if system status has changed
    let mut last_status = sess.last_system_status.lock().unwrap();
    let status_changed = last_status.as_ref() != Some(&current_status);

    if status_changed {
        // Update last status
        *last_status = Some(current_status.clone());
    }

    // Only include items if something has changed or is new
    let mut content: Vec<ContentItem> = Vec::new();

    if status_changed {
        content.push(ContentItem::InputText {
            text: current_status,
        });
    }

    if include_screenshot {
        if let Some(image) = screenshot_content {
            content.push(image);
        }
    }

    if !content.is_empty() {
        jar.items.push(ResponseItem::Message {
            id: None,
            role: "user".to_string(),
            content,
        });
    }

    jar.into_items()
}
use crate::agent_tool::AGENT_MANAGER;
use crate::agent_tool::AgentStatus;
use crate::agent_tool::CancelAgentParams;
use crate::agent_tool::CheckAgentStatusParams;
use crate::agent_tool::GetAgentResultParams;
use crate::agent_tool::ListAgentsParams;
use crate::agent_tool::RunAgentParams;
use crate::agent_tool::WaitForAgentParams;
use crate::apply_patch::ApplyPatchExec;
use crate::apply_patch::CODEX_APPLY_PATCH_ARG1;
use crate::apply_patch::InternalApplyPatchInvocation;
use crate::apply_patch::convert_apply_patch_to_protocol;
use crate::apply_patch::get_writable_roots;
use crate::apply_patch::{self};
use crate::client::ModelClient;
use crate::client_common::Prompt;
use crate::client_common::ResponseEvent;
use crate::environment_context::EnvironmentContext;
use crate::user_instructions::UserInstructions;
use crate::config::{persist_model_selection, Config};
use crate::config_types::ShellEnvironmentPolicy;
use crate::conversation_history::ConversationHistory;
use crate::error::CodexErr;
use crate::error::Result as CodexResult;
use crate::error::SandboxErr;
use crate::error::get_error_message_ui;
use crate::exec::ExecParams;
use crate::exec::ExecToolCallOutput;
use crate::exec::SandboxType;
use crate::exec::StdoutStream;
use crate::exec::StreamOutput;
use crate::exec::process_exec_tool_call;
use crate::exec_env::create_env;
use crate::mcp_connection_manager::McpConnectionManager;
use crate::mcp_tool_call::handle_mcp_tool_call;
use crate::model_family::{derive_default_model_family, find_family_for_model};
use codex_protocol::models::ContentItem;
use codex_protocol::models::FunctionCallOutputPayload;
use codex_protocol::models::LocalShellAction;
use codex_protocol::models::ReasoningItemContent;
use codex_protocol::models::ReasoningItemReasoningSummary;
use codex_protocol::models::ResponseInputItem;
use codex_protocol::models::ResponseItem;
use codex_protocol::models::ShellToolCallParams;
use crate::openai_model_info::get_model_info;
use crate::openai_tools::ToolsConfig;
use crate::openai_tools::get_openai_tools;
use crate::dry_run_guard::{analyze_command, DryRunAnalysis, DryRunDisposition, DryRunGuardState};
use crate::parse_command::parse_command;
use crate::plan_tool::handle_update_plan;
use crate::project_doc::get_user_instructions;
use crate::protocol::AgentMessageDeltaEvent;
use crate::protocol::AgentMessageEvent;
use crate::protocol::AgentReasoningDeltaEvent;
use crate::protocol::AgentReasoningEvent;
use crate::protocol::AgentReasoningRawContentDeltaEvent;
use crate::protocol::AgentReasoningRawContentEvent;
use crate::protocol::AgentReasoningSectionBreakEvent;
use crate::protocol::AgentStatusUpdateEvent;
use crate::protocol::ApplyPatchApprovalRequestEvent;
use crate::protocol::AskForApproval;
use crate::protocol::BackgroundEventEvent;
use crate::protocol::BrowserScreenshotUpdateEvent;
use crate::protocol::ErrorEvent;
use crate::protocol::Event;
use crate::protocol::EventMsg;
use crate::protocol::ExecApprovalRequestEvent;
use crate::protocol::ExecCommandBeginEvent;
use crate::protocol::ExecCommandEndEvent;
use crate::protocol::FileChange;
use crate::protocol::InputItem;
use crate::protocol::Op;
use crate::protocol::PatchApplyBeginEvent;
use crate::protocol::PatchApplyEndEvent;
use crate::protocol::RecordedEvent;
use crate::protocol::ReviewDecision;
use crate::protocol::SandboxPolicy;
use crate::protocol::SessionConfiguredEvent;
use crate::protocol::Submission;
use crate::protocol::TaskCompleteEvent;
use crate::protocol::TurnDiffEvent;
use crate::rollout::RolloutRecorder;
use crate::safety::SafetyCheck;
use crate::safety::assess_command_safety;
use crate::safety::assess_safety_for_untrusted_command;
use crate::shell;
use crate::turn_diff_tracker::TurnDiffTracker;
use crate::user_notification::UserNotification;
use crate::util::backoff;
<<<<<<< HEAD
use crate::rollout::recorder::SessionStateSnapshot;
use serde_json::Value;
use crate::exec_command::ExecSessionManager;
=======
use codex_protocol::config_types::ReasoningEffort as ReasoningEffortConfig;
use codex_protocol::config_types::ReasoningSummary as ReasoningSummaryConfig;
use codex_protocol::custom_prompts::CustomPrompt;
use codex_protocol::models::ContentItem;
use codex_protocol::models::FunctionCallOutputPayload;
use codex_protocol::models::LocalShellAction;
use codex_protocol::models::ResponseInputItem;
use codex_protocol::models::ResponseItem;
use codex_protocol::models::ShellToolCallParams;
use codex_protocol::protocol::InitialHistory;

pub mod compact;
use self::compact::build_compacted_history;
use self::compact::collect_user_messages;
>>>>>>> 62258df9

/// The high-level interface to the Codex system.
/// It operates as a queue pair where you send submissions and receive events.
pub struct Codex {
    next_id: AtomicU64,
    tx_sub: Sender<Submission>,
    rx_event: Receiver<Event>,
}

/// Wrapper returned by [`Codex::spawn`] containing the spawned [`Codex`],
/// the submission id for the initial `ConfigureSession` request and the
/// unique session id.
pub struct CodexSpawnOk {
    pub codex: Codex,
    pub init_id: String,
    pub session_id: Uuid,
}

impl Codex {
    /// Spawn a new [`Codex`] and initialize the session.
    pub async fn spawn(config: Config, auth: Option<CodexAuth>) -> CodexResult<CodexSpawnOk> {
        // experimental resume path (undocumented)
        let resume_path = config.experimental_resume.clone();
        info!("resume_path: {resume_path:?}");
        // Use an unbounded submission queue to avoid any possibility of back‑pressure
        // between the TUI submit worker and the core loop during interrupts/cancels.
        let (tx_sub, rx_sub) = async_channel::unbounded();
        let (tx_event, rx_event) = async_channel::unbounded();

        let user_instructions = get_user_instructions(&config).await;

        let configure_session = Op::ConfigureSession {
            provider: config.model_provider.clone(),
            model: config.model.clone(),
            model_reasoning_effort: config.model_reasoning_effort,
            model_reasoning_summary: config.model_reasoning_summary,
            model_text_verbosity: config.model_text_verbosity,
            user_instructions,
            base_instructions: config.base_instructions.clone(),
            approval_policy: config.approval_policy,
            sandbox_policy: config.sandbox_policy.clone(),
            disable_response_storage: config.disable_response_storage,
            notify: config.notify.clone(),
            cwd: config.cwd.clone(),
            resume_path: resume_path.clone(),
        };

        let config = Arc::new(config);

        // Generate a unique ID for the lifetime of this Codex session.
        let session_id = Uuid::new_v4();

        // This task will run until Op::Shutdown is received.
        tokio::spawn(submission_loop(session_id, config, auth, rx_sub, tx_event));
        let codex = Codex {
            next_id: AtomicU64::new(0),
            tx_sub,
            rx_event,
        };
        let init_id = codex.submit(configure_session).await?;

        Ok(CodexSpawnOk {
            codex,
            init_id,
            session_id,
        })
    }

    /// Submit the `op` wrapped in a `Submission` with a unique ID.
    pub async fn submit(&self, op: Op) -> CodexResult<String> {
        let id = self
            .next_id
            .fetch_add(1, std::sync::atomic::Ordering::SeqCst)
            .to_string();
        let sub = Submission { id: id.clone(), op };
        self.submit_with_id(sub).await?;
        Ok(id)
    }

    /// Use sparingly: prefer `submit()` so Codex is responsible for generating
    /// unique IDs for each submission.
    pub async fn submit_with_id(&self, sub: Submission) -> CodexResult<()> {
        self.tx_sub
            .send(sub)
            .await
            .map_err(|_| CodexErr::InternalAgentDied)?;
        Ok(())
    }

    pub async fn next_event(&self) -> CodexResult<Event> {
        let event = self
            .rx_event
            .recv()
            .await
            .map_err(|_| CodexErr::InternalAgentDied)?;
        Ok(event)
    }
}

/// Mutable state of the agent
#[derive(Default)]
struct State {
    approved_commands: HashSet<Vec<String>>,
    current_task: Option<AgentTask>,
    pending_approvals: HashMap<String, oneshot::Sender<ReviewDecision>>,
    pending_input: Vec<ResponseInputItem>,
    history: ConversationHistory,
    /// Tracks which completed agents (by id) have already been returned to the
    /// model for a given batch when using `agent_wait` without `return_all`.
    /// This enables sequential waiting behavior across multiple calls.
    seen_completed_agents_by_batch: HashMap<String, HashSet<String>>,
    /// Scratchpad that buffers streamed items/deltas for the current HTTP attempt
    /// so we can seed retries without losing progress.
    turn_scratchpad: Option<TurnScratchpad>,
    /// Per-submission monotonic event sequence (resets at TaskStarted)
    event_seq_by_sub_id: HashMap<String, u64>,
    /// 1-based ordinal of the current HTTP request attempt in this session.
    request_ordinal: u64,
    dry_run_guard: DryRunGuardState,
    next_internal_sub_id: u64,
}

/// Buffers partial turn progress produced during a single HTTP streaming attempt.
/// This is not recorded to persistent history. It is only used to seed retries
/// when the SSE stream disconnects mid‑turn.
#[derive(Default, Clone, Debug)]
struct TurnScratchpad {
    /// Output items that reached `response.output_item.done` during this attempt
    items: Vec<ResponseItem>,
    /// Tool outputs we produced locally in reaction to output items
    responses: Vec<ResponseInputItem>,
    /// Last assistant text fragment received via deltas (not yet finalized)
    partial_assistant_text: String,
    /// Last reasoning summary fragment received via deltas (not yet finalized)
    partial_reasoning_summary: String,
}

/// Context for an initialized model agent
///
/// A session has at most 1 running agent at a time, and can be interrupted by user input.
pub(crate) struct Session {
    client: ModelClient,
    tx_event: Sender<Event>,

    /// The session's current working directory. All relative paths provided by
    /// the model as well as sandbox policies are resolved against this path
    /// instead of `std::env::current_dir()`.
    cwd: PathBuf,
    base_instructions: Option<String>,
    user_instructions: Option<String>,
    approval_policy: AskForApproval,
    sandbox_policy: SandboxPolicy,
    shell_environment_policy: ShellEnvironmentPolicy,
    _writable_roots: Vec<PathBuf>,
    disable_response_storage: bool,
    tools_config: ToolsConfig,

    /// Manager for external MCP servers/tools.
    mcp_connection_manager: McpConnectionManager,
    #[allow(dead_code)]
    session_manager: ExecSessionManager,

    /// Configuration for available agent models
    agents: Vec<crate::config_types::AgentConfig>,

    /// External notifier command (will be passed as args to exec()). When
    /// `None` this feature is disabled.
    notify: Option<Vec<String>>,

    /// Optional rollout recorder for persisting the conversation transcript so
    /// sessions can be replayed or inspected later.
    rollout: Mutex<Option<RolloutRecorder>>,
    state: Mutex<State>,
    codex_linux_sandbox_exe: Option<PathBuf>,
    user_shell: shell::Shell,
    show_raw_agent_reasoning: bool,
    /// Pending browser screenshots to include in the next model request
    #[allow(dead_code)]
    pending_browser_screenshots: Mutex<Vec<PathBuf>>,
    /// Track the last system status to detect changes
    last_system_status: Mutex<Option<String>>,
    /// Track the last screenshot path and hash to detect changes
    last_screenshot_info: Mutex<Option<(PathBuf, Vec<u8>, Vec<u8>)>>, // (path, phash, dhash)
    confirm_guard: ConfirmGuardRuntime,
}

#[derive(Debug, Clone)]
pub(crate) struct ToolCallCtx {
    pub sub_id: String,
    pub call_id: String,
    pub seq_hint: Option<u64>,
    pub output_index: Option<u32>,
}

impl ToolCallCtx {
    pub fn new(sub_id: String, call_id: String, seq_hint: Option<u64>, output_index: Option<u32>) -> Self {
        Self { sub_id, call_id, seq_hint, output_index }
    }

    pub fn order_meta(&self, req_ordinal: u64) -> crate::protocol::OrderMeta {
        crate::protocol::OrderMeta { request_ordinal: req_ordinal, output_index: self.output_index, sequence_number: self.seq_hint }
    }
}

impl Session {
    #[allow(dead_code)]
    pub(crate) fn get_writable_roots(&self) -> &[PathBuf] {
        &self._writable_roots
    }

    pub(crate) fn get_approval_policy(&self) -> AskForApproval {
        self.approval_policy
    }

    pub(crate) fn get_cwd(&self) -> &Path {
        &self.cwd
    }

    pub(crate) fn get_sandbox_policy(&self) -> &SandboxPolicy {
        &self.sandbox_policy
    }

    fn resolve_path(&self, path: Option<String>) -> PathBuf {
        path.as_ref()
            .map(PathBuf::from)
            .map_or_else(|| self.cwd.clone(), |p| self.cwd.join(p))
    }

    // ────────────────────────────
    // Scratchpad helpers
    // ────────────────────────────
    fn begin_attempt_scratchpad(&self) {
        let mut state = self.state.lock().unwrap();
        state.turn_scratchpad = Some(TurnScratchpad::default());
    }

    /// Bump the per-session HTTP request attempt ordinal so `OrderMeta`
    /// reflects the correct provider request index for this attempt.
    fn begin_http_attempt(&self) {
        let mut state = self.state.lock().unwrap();
        state.request_ordinal = state.request_ordinal.saturating_add(1);
    }

    fn scratchpad_push(&self, item: &ResponseItem, response: &Option<ResponseInputItem>) {
        let mut state = self.state.lock().unwrap();
        if let Some(sp) = &mut state.turn_scratchpad {
            sp.items.push(item.clone());
            if let Some(r) = response {
                sp.responses.push(r.clone());
            }
        }
    }

    fn scratchpad_add_text_delta(&self, delta: &str) {
        let mut state = self.state.lock().unwrap();
        if let Some(sp) = &mut state.turn_scratchpad {
            sp.partial_assistant_text.push_str(delta);
            // Keep memory bounded (ensure UTF-8 char boundary when trimming)
            if sp.partial_assistant_text.len() > 4000 {
                let mut drain_up_to = sp.partial_assistant_text.len() - 4000;
                while !sp.partial_assistant_text.is_char_boundary(drain_up_to) {
                    drain_up_to -= 1;
                }
                sp.partial_assistant_text.drain(..drain_up_to);
            }
        }
    }

    fn scratchpad_add_reasoning_delta(&self, delta: &str) {
        let mut state = self.state.lock().unwrap();
        if let Some(sp) = &mut state.turn_scratchpad {
            sp.partial_reasoning_summary.push_str(delta);
            if sp.partial_reasoning_summary.len() > 4000 {
                let mut drain_up_to = sp.partial_reasoning_summary.len() - 4000;
                while !sp.partial_reasoning_summary.is_char_boundary(drain_up_to) {
                    drain_up_to -= 1;
                }
                sp.partial_reasoning_summary.drain(..drain_up_to);
            }
        }
    }

    fn scratchpad_clear_partial_message(&self) {
        let mut state = self.state.lock().unwrap();
        if let Some(sp) = &mut state.turn_scratchpad {
            sp.partial_assistant_text.clear();
        }
    }

    fn take_scratchpad(&self) -> Option<TurnScratchpad> {
        let mut state = self.state.lock().unwrap();
        state.turn_scratchpad.take()
    }

    fn clear_scratchpad(&self) {
        let mut state = self.state.lock().unwrap();
        state.turn_scratchpad = None;
    }
}

impl Session {
    pub fn set_task(&self, agent: AgentTask) {
        let mut state = self.state.lock().unwrap();
        if let Some(current_task) = state.current_task.take() {
            current_task.abort(TurnAbortReason::Replaced);
        }
        state.current_task = Some(agent);
    }

    pub fn remove_task(&self, sub_id: &str) {
        let mut state = self.state.lock().unwrap();
        if let Some(agent) = &state.current_task {
            if agent.sub_id == sub_id {
                state.current_task.take();
            }
        }
    }

    pub(crate) fn next_internal_sub_id(&self) -> String {
        let mut state = self.state.lock().unwrap();
        let id = state.next_internal_sub_id;
        state.next_internal_sub_id = state.next_internal_sub_id.saturating_add(1);
        format!("auto-compact-{id}")
    }

    /// Sends the given event to the client and swallows the send error, if
    /// any, logging it as an error.
    pub(crate) async fn send_event(&self, event: Event) {
        if let Err(e) = self.tx_event.send(event).await {
            error!("failed to send tool call event: {e}");
        }
    }

    /// Persist an event into the rollout log if appropriate.
    fn persist_event(&self, event: &Event) {
        if !crate::rollout::policy::should_persist_event_msg(&event.msg) {
            return;
        }
        let Some(msg) = crate::protocol::event_msg_to_protocol(&event.msg) else {
            return;
        };
        let recorder = {
            let guard = self.rollout.lock().unwrap();
            guard.as_ref().cloned()
        };
        if let Some(rec) = recorder {
            let order = event
                .order
                .as_ref()
                .map(crate::protocol::order_meta_to_protocol);
            let protocol_event = codex_protocol::protocol::RecordedEvent {
                id: event.id.clone(),
                event_seq: event.event_seq,
                order,
                msg,
            };
            tokio::spawn(async move {
                if let Err(e) = rec.record_events(&[protocol_event]).await {
                    warn!("failed to persist rollout event: {e}");
                }
            });
        }
    }

    /// Create a stamped Event with a per-turn sequence number.
    fn stamp_event(&self, sub_id: &str, msg: EventMsg) -> Event {
        let mut state = self.state.lock().unwrap();
        let seq = match msg {
            EventMsg::TaskStarted => {
                // Reset per-sub_id sequence at the start of a turn.
                // We increment request_ordinal per HTTP attempt instead
                // (see `begin_http_attempt`).
                let e = state
                    .event_seq_by_sub_id
                    .entry(sub_id.to_string())
                    .or_insert(0);
                *e = 0;
                0
            }
            _ => {
                let e = state
                    .event_seq_by_sub_id
                    .entry(sub_id.to_string())
                    .or_insert(0);
                *e = e.saturating_add(1);
                *e
            }
        };
        Event {
            id: sub_id.to_string(),
            event_seq: seq,
            msg,
            order: None,
        }
    }

    pub(crate) fn make_event(&self, sub_id: &str, msg: EventMsg) -> Event {
        let event = self.stamp_event(sub_id, msg);
        self.persist_event(&event);
        event
    }

    /// Same as make_event but allows supplying a provider sequence_number
    /// (e.g., Responses API SSE event). We DO NOT overwrite `event_seq`
    /// with this hint because `event_seq` must remain monotonic per turn
    /// and local to our runtime. Provider ordering is carried via
    /// `OrderMeta` when applicable.
    fn make_event_with_hint(&self, sub_id: &str, msg: EventMsg, _seq_hint: Option<u64>) -> Event {
        let event = self.stamp_event(sub_id, msg);
        self.persist_event(&event);
        event
    }

    fn make_event_with_order(
        &self,
        sub_id: &str,
        msg: EventMsg,
        order: crate::protocol::OrderMeta,
        _seq_hint: Option<u64>,
    ) -> Event {
        let mut ev = self.stamp_event(sub_id, msg);
        ev.order = Some(order);
        self.persist_event(&ev);
        ev
    }

    // Kept private helpers focused on ctx-based flow to avoid misuse.

    pub(crate) async fn send_ordered_from_ctx(&self, ctx: &ToolCallCtx, msg: EventMsg) {
        let order = ctx.order_meta(self.current_request_ordinal());
        let ev = self.make_event_with_order(&ctx.sub_id, msg, order, ctx.seq_hint);
        let _ = self.tx_event.send(ev).await;
    }

    fn current_request_ordinal(&self) -> u64 {
        let state = self.state.lock().unwrap();
        state.request_ordinal
    }

    fn make_turn_context(&self) -> Arc<TurnContext> {
        Arc::new(TurnContext {
            client: self.client.clone(),
            cwd: self.cwd.clone(),
            base_instructions: self.base_instructions.clone(),
            user_instructions: self.user_instructions.clone(),
            approval_policy: self.approval_policy,
            sandbox_policy: self.sandbox_policy.clone(),
        })
    }

    pub async fn request_command_approval(
        &self,
        sub_id: String,
        call_id: String,
        command: Vec<String>,
        cwd: PathBuf,
        reason: Option<String>,
    ) -> oneshot::Receiver<ReviewDecision> {
        let (tx_approve, rx_approve) = oneshot::channel();
        let event = self.make_event(
            &sub_id,
            EventMsg::ExecApprovalRequest(ExecApprovalRequestEvent {
                call_id: call_id.clone(),
                command,
                cwd,
                reason,
            }),
        );
        let _ = self.tx_event.send(event).await;
        {
            let mut state = self.state.lock().unwrap();
            // Track pending approval by call_id (unique per request) rather than sub_id
            // so parallel approvals in the same turn do not clobber each other.
            state.pending_approvals.insert(call_id, tx_approve);
        }
        rx_approve
    }

    pub async fn request_patch_approval(
        &self,
        sub_id: String,
        call_id: String,
        action: &ApplyPatchAction,
        reason: Option<String>,
        grant_root: Option<PathBuf>,
    ) -> oneshot::Receiver<ReviewDecision> {
        let (tx_approve, rx_approve) = oneshot::channel();
        let event = self.make_event(
            &sub_id,
            EventMsg::ApplyPatchApprovalRequest(ApplyPatchApprovalRequestEvent {
                call_id: call_id.clone(),
                changes: convert_apply_patch_to_protocol(action),
                reason,
                grant_root,
            }),
        );
        let _ = self.tx_event.send(event).await;
        {
            let mut state = self.state.lock().unwrap();
            // Track pending approval by call_id to avoid collisions.
            state.pending_approvals.insert(call_id, tx_approve);
        }
        rx_approve
    }

    pub fn notify_approval(&self, call_id: &str, decision: ReviewDecision) {
        let mut state = self.state.lock().unwrap();
        if let Some(tx_approve) = state.pending_approvals.remove(call_id) {
            let _ = tx_approve.send(decision);
        } else {
            // If we cannot find a pending approval for this call id, surface a warning
            // to aid debugging of stuck approvals.
            tracing::warn!("no pending approval found for call_id={}", call_id);
        }
    }

    pub fn add_approved_command(&self, cmd: Vec<String>) {
        let mut state = self.state.lock().unwrap();
        state.approved_commands.insert(cmd);
    }

    /// Records items to both the rollout and the chat completions/ZDR
    /// transcript, if enabled.
    async fn record_conversation_items(&self, items: &[ResponseItem]) {
        debug!("Recording items for conversation: {items:?}");
        self.record_state_snapshot(items).await;

        self.state.lock().unwrap().history.record_items(items);
    }

    /// Clean up old screenshots and system status messages from conversation history
    /// This is called when a new user message arrives to keep history manageable
    async fn cleanup_old_status_items(&self) {
        let mut state = self.state.lock().unwrap();

        // Get current history items
        let current_items = state.history.contents();

        // Track various message types and their positions
        let mut real_user_messages = Vec::new(); // Non-status user messages
        let mut status_messages = Vec::new(); // Messages with screenshots or status

        for (idx, item) in current_items.iter().enumerate() {
            match item {
                ResponseItem::Message { role, content, .. } if role == "user" => {
                    // Check message content
                    let has_status = content.iter().any(|c| {
                        if let ContentItem::InputText { text } = c {
                            text.contains("== System Status ==")
                                || text.contains("Current working directory:")
                                || text.contains("Git branch:")
                        } else {
                            false
                        }
                    });

                    let has_screenshot = content
                        .iter()
                        .any(|c| matches!(c, ContentItem::InputImage { .. }));

                    let has_real_text = content.iter().any(|c| {
                        if let ContentItem::InputText { text } = c {
                            // Real user text doesn't contain system status markers
                            !text.contains("== System Status ==")
                                && !text.contains("Current working directory:")
                                && !text.contains("Git branch:")
                                && !text.trim().is_empty()
                        } else {
                            false
                        }
                    });

                    if has_real_text && !has_status && !has_screenshot {
                        // This is a real user message
                        real_user_messages.push(idx);
                    } else if has_status || has_screenshot {
                        // This is a status/screenshot message
                        status_messages.push(idx);
                    }
                }
                _ => {}
            }
        }

        // Find screenshots to keep: last 2 that directly follow real user commands
        let mut screenshots_to_keep = std::collections::HashSet::new();

        // Work backwards through real user messages
        for &user_idx in real_user_messages.iter().rev().take(2) {
            // Find the first status message after this user message
            for &status_idx in status_messages.iter() {
                if status_idx > user_idx {
                    // Check if this status message contains a screenshot
                    if let Some(ResponseItem::Message { content, .. }) =
                        current_items.get(status_idx)
                    {
                        let has_screenshot = content
                            .iter()
                            .any(|c| matches!(c, ContentItem::InputImage { .. }));
                        if has_screenshot {
                            screenshots_to_keep.insert(status_idx);
                            break; // Only keep one screenshot per user message
                        }
                    }
                }
            }
        }

        // Build the filtered history
        let mut items_to_keep = Vec::new();
        let mut removed_screenshots = 0;
        let mut removed_status = 0;

<<<<<<< HEAD
        for (idx, item) in current_items.iter().enumerate() {
            let should_keep = if status_messages.contains(&idx) {
                // This is a status/screenshot message
                if screenshots_to_keep.contains(&idx) {
                    true // Keep this screenshot
                } else {
                    // Count what we're removing
                    if let ResponseItem::Message { content, .. } = item {
                        let has_screenshot = content
                            .iter()
                            .any(|c| matches!(c, ContentItem::InputImage { .. }));
                        if has_screenshot {
                            removed_screenshots += 1;
                        } else {
                            removed_status += 1;
                        }
                    }
                    false // Remove this status/screenshot
                }
            } else {
                true // Keep all non-status messages (real user messages, assistant messages, etc.)
            };

            if should_keep {
                items_to_keep.push(item.clone());
            }
        }

        // Replace the history with cleaned items
        state.history = ConversationHistory::new();
        state.history.record_items(&items_to_keep);

        if removed_screenshots > 0 || removed_status > 0 {
            info!(
                "Cleaned up history: removed {} old screenshots and {} status messages, kept {} recent screenshots",
                removed_screenshots,
                removed_status,
                screenshots_to_keep.len()
            );
=======
    pub(crate) fn build_initial_context(&self, turn_context: &TurnContext) -> Vec<ResponseItem> {
        let mut items = Vec::<ResponseItem>::with_capacity(2);
        if let Some(user_instructions) = turn_context.user_instructions.as_deref() {
            items.push(UserInstructions::new(user_instructions.to_string()).into());
>>>>>>> 62258df9
        }
    }

    async fn record_state_snapshot(&self, items: &[ResponseItem]) {
        let snapshot = { SessionStateSnapshot {} };

        let recorder = {
            let guard = self.rollout.lock().unwrap();
            guard.as_ref().cloned()
        };

        if let Some(rec) = recorder {
            if let Err(e) = rec.record_state(snapshot).await {
                error!("failed to record rollout state: {e:#}");
            }
            if let Err(e) = rec.record_response_items(items).await {
                error!("failed to record rollout items: {e:#}");
            }
        }
    }

    pub(crate) async fn persist_rollout_items(&self, items: &[RolloutItem]) {
        let recorder = {
            let guard = self.rollout.lock().unwrap();
            guard.as_ref().cloned()
        };
        if let Some(rec) = recorder {
            if let Err(e) = rec.record_items(items).await {
                error!("failed to record rollout items: {e:#}");
            }
        }
    }

    async fn on_exec_command_begin(
        &self,
        turn_diff_tracker: &mut TurnDiffTracker,
        exec_command_context: ExecCommandContext,
        seq_hint: Option<u64>,
        output_index: Option<u32>,
        attempt_req: u64,
    ) {
        let ExecCommandContext {
            sub_id,
            call_id,
            command_for_display,
            cwd,
            apply_patch,
        } = exec_command_context;
        let msg = match apply_patch {
            Some(ApplyPatchCommandContext {
                user_explicitly_approved_this_action,
                changes,
            }) => {
                turn_diff_tracker.on_patch_begin(&changes);

                EventMsg::PatchApplyBegin(PatchApplyBeginEvent {
                    call_id,
                    auto_approved: !user_explicitly_approved_this_action,
                    changes,
                })
            }
            None => EventMsg::ExecCommandBegin(ExecCommandBeginEvent {
                call_id,
                command: command_for_display.clone(),
                cwd,
                parsed_cmd: parse_command(&command_for_display),
            }),
        };
        let order = crate::protocol::OrderMeta { request_ordinal: attempt_req, output_index, sequence_number: seq_hint };
        let event = self.make_event_with_order(&sub_id, msg, order, seq_hint);
        let _ = self.tx_event.send(event).await;
    }

    async fn on_exec_command_end(
        &self,
        turn_diff_tracker: &mut TurnDiffTracker,
        sub_id: &str,
        call_id: &str,
        output: &ExecToolCallOutput,
        is_apply_patch: bool,
        seq_hint: Option<u64>,
        output_index: Option<u32>,
        attempt_req: u64,
    ) {
        let ExecToolCallOutput {
            stdout,
            stderr,
            aggregated_output: _,
            duration,
            exit_code,
            timed_out: _,
        } = output;
        // Because stdout and stderr could each be up to 100 KiB, we send
        // truncated versions.
        const MAX_STREAM_OUTPUT: usize = 5 * 1024; // 5KiB
        let stdout = stdout.text.chars().take(MAX_STREAM_OUTPUT).collect();
        let stderr = stderr.text.chars().take(MAX_STREAM_OUTPUT).collect();
        // Precompute formatted output if needed in future for logging/pretty UI.

        let msg = if is_apply_patch {
            EventMsg::PatchApplyEnd(PatchApplyEndEvent {
                call_id: call_id.to_string(),
                stdout,
                stderr,
                success: *exit_code == 0,
            })
        } else {
            EventMsg::ExecCommandEnd(ExecCommandEndEvent {
                call_id: call_id.to_string(),
                stdout,
                stderr,
                exit_code: *exit_code,
                duration: *duration,
            })
        };
        let order = crate::protocol::OrderMeta { request_ordinal: attempt_req, output_index, sequence_number: seq_hint };
        let event = self.make_event_with_order(sub_id, msg, order, seq_hint);
        let _ = self.tx_event.send(event).await;

        // If this is an apply_patch, after we emit the end patch, emit a second event
        // with the full turn diff if there is one.
        if is_apply_patch {
            let unified_diff = turn_diff_tracker.get_unified_diff();
            if let Ok(Some(unified_diff)) = unified_diff {
                let msg = EventMsg::TurnDiff(TurnDiffEvent { unified_diff });
                let event = self.make_event(sub_id, msg);
                let _ = self.tx_event.send(event).await;
            }
        }
    }
    /// Runs the exec tool call and emits events for the begin and end of the
    /// command even on error.
    ///
    /// Returns the output of the exec tool call.
    async fn run_exec_with_events<'a>(
        &self,
        turn_diff_tracker: &mut TurnDiffTracker,
        begin_ctx: ExecCommandContext,
        exec_args: ExecInvokeArgs<'a>,
        seq_hint: Option<u64>,
        output_index: Option<u32>,
        attempt_req: u64,
    ) -> crate::error::Result<ExecToolCallOutput> {
        let is_apply_patch = begin_ctx.apply_patch.is_some();
        let sub_id = begin_ctx.sub_id.clone();
        let call_id = begin_ctx.call_id.clone();

        self.on_exec_command_begin(turn_diff_tracker, begin_ctx.clone(), seq_hint, output_index, attempt_req)
            .await;

        let ExecInvokeArgs { params, sandbox_type, sandbox_policy, codex_linux_sandbox_exe, stdout_stream } = exec_args;
        let tracking_command = params.command.clone();
        let dry_run_analysis = analyze_command(&tracking_command);

        let result = process_exec_tool_call(
            params,
            sandbox_type,
            sandbox_policy,
            codex_linux_sandbox_exe,
            stdout_stream,
        )
        .await;

        let output_stderr;
        let borrowed: &ExecToolCallOutput = match &result {
            Ok(output) => output,
            Err(CodexErr::Sandbox(SandboxErr::Timeout { output })) => output,
            Err(e) => {
                output_stderr = ExecToolCallOutput {
                    exit_code: -1,
                    stdout: StreamOutput::new(String::new()),
                    stderr: StreamOutput::new(get_error_message_ui(e)),
                    aggregated_output: StreamOutput::new(get_error_message_ui(e)),
                    duration: Duration::default(),
                    timed_out: false,
                };
                &output_stderr
            }
        };
        self.on_exec_command_end(
            turn_diff_tracker,
            &sub_id,
            &call_id,
            borrowed,
            is_apply_patch,
            seq_hint.map(|h| h.saturating_add(1)),
            output_index,
            attempt_req,
        )
        .await;

        if let Some(analysis) = dry_run_analysis.as_ref() {
            let mut state = self.state.lock().unwrap();
            state.dry_run_guard.note_execution(analysis);
        }

        result
    }

    /// Helper that emits a BackgroundEvent with the given message. This keeps
    /// the call‑sites terse so adding more diagnostics does not clutter the
    /// core agent logic.
    async fn notify_background_event(&self, sub_id: &str, message: impl Into<String>) {
        let event = self.make_event(
            sub_id,
            EventMsg::BackgroundEvent(BackgroundEventEvent { message: message.into() }),
        );
        let _ = self.tx_event.send(event).await;
    }

    async fn notify_stream_error(&self, sub_id: &str, message: impl Into<String>) {
        let event = self.make_event(
            sub_id,
            EventMsg::Error(ErrorEvent { message: message.into() }),
        );
        let _ = self.tx_event.send(event).await;
    }

    /// Build the full turn input by concatenating the current conversation
    /// history with additional items for this turn.
    /// Browser screenshots are filtered out from history to keep them ephemeral.
    pub fn turn_input_with_history(&self, extra: Vec<ResponseItem>) -> Vec<ResponseItem> {
        let history = self.state.lock().unwrap().history.contents();

        // Debug: Count function call outputs in history
        let fc_output_count = history
            .iter()
            .filter(|item| matches!(item, ResponseItem::FunctionCallOutput { .. }))
            .count();
        if fc_output_count > 0 {
            debug!(
                "History contains {} FunctionCallOutput items",
                fc_output_count
            );
        }

        // Count images in extra for debugging (we can't distinguish ephemeral at this level anymore)
        let images_in_extra = extra
            .iter()
            .filter(|item| {
                if let ResponseItem::Message { content, .. } = item {
                    content
                        .iter()
                        .any(|c| matches!(c, ContentItem::InputImage { .. }))
                } else {
                    false
                }
            })
            .count();

        if images_in_extra > 0 {
            tracing::info!(
                "Found {} images in current turn's extra items",
                images_in_extra
            );
        }

        // Filter out browser screenshots from historical messages
        // We identify them by the [EPHEMERAL:...] marker that precedes them
        let filtered_history: Vec<ResponseItem> = history
            .into_iter()
            .map(|item| {
                if let ResponseItem::Message { id, role, content } = item {
                    if role == "user" {
                        // Filter out ephemeral content from user messages
                        let mut filtered_content: Vec<ContentItem> = Vec::new();
                        let mut skip_next_image = false;

                        for content_item in content {
                            match &content_item {
                                ContentItem::InputText { text }
                                    if text.starts_with("[EPHEMERAL:") =>
                                {
                                    // This is an ephemeral marker, skip it and the next image
                                    skip_next_image = true;
                                    tracing::info!("Filtering out ephemeral marker: {}", text);
                                }
                                ContentItem::InputImage { .. }
                                    if skip_next_image =>
                                {
                                    // Skip this image as it follows an ephemeral marker
                                    skip_next_image = false;
                                    tracing::info!("Filtering out ephemeral image from history");
                                }
                                _ => {
                                    // Keep everything else
                                    filtered_content.push(content_item);
                                }
                            }
                        }

                        ResponseItem::Message {
                            id,
                            role,
                            content: filtered_content,
                        }
                    } else {
                        // Keep assistant messages unchanged
                        ResponseItem::Message { id, role, content }
                    }
                } else {
                    item
                }
            })
            .collect();

        // Concatenate filtered history with current turn's extras (which includes current ephemeral images)
        let result = [filtered_history, extra].concat();

        debug_history("turn_input_with_history", &result);

        // Count total images in result for debugging
        let total_images = result
            .iter()
            .filter(|item| {
                if let ResponseItem::Message { content, .. } = item {
                    content
                        .iter()
                        .any(|c| matches!(c, ContentItem::InputImage { .. }))
                } else {
                    false
                }
            })
            .count();

        if total_images > 0 {
            tracing::info!("Total images being sent to model: {}", total_images);
        }

        result
    }

    pub(crate) fn build_initial_context(&self, turn_context: &TurnContext) -> Vec<ResponseItem> {
        let mut items = Vec::new();
        if let Some(user_instructions) = turn_context.user_instructions.as_deref() {
            items.push(UserInstructions::new(user_instructions.to_string()).into());
        }
        items.push(ResponseItem::from(EnvironmentContext::new(
            Some(turn_context.cwd.clone()),
            Some(turn_context.approval_policy),
            Some(turn_context.sandbox_policy.clone()),
            Some(self.user_shell.clone()),
        )));
        items
    }

    pub(crate) fn reconstruct_history_from_rollout(
        &self,
        turn_context: &TurnContext,
        rollout_items: &[RolloutItem],
    ) -> Vec<ResponseItem> {
        let mut history = self.build_initial_context(turn_context);
        for item in rollout_items {
            match item {
                RolloutItem::ResponseItem(response_item) => {
                    history.push(response_item.clone());
                }
                RolloutItem::Compacted(compacted) => {
                    let user_messages = collect_user_messages(&history);
                    history = build_compacted_history(
                        self.build_initial_context(turn_context),
                        &user_messages,
                        &compacted.message,
                    );
                }
                _ => {}
            }
        }
        history
    }

    /// Returns the input if there was no agent running to inject into
    pub fn inject_input(&self, input: Vec<InputItem>) -> Result<(), Vec<InputItem>> {
        let mut state = self.state.lock().unwrap();
        if state.current_task.is_some() {
            state
                .pending_input
                .push(response_input_from_core_items(input));
            Ok(())
        } else {
            Err(input)
        }
    }

    pub fn get_pending_input(&self) -> Vec<ResponseInputItem> {
        let mut state = self.state.lock().unwrap();
        if state.pending_input.is_empty() {
            Vec::with_capacity(0)
        } else {
            let mut ret = Vec::new();
            std::mem::swap(&mut ret, &mut state.pending_input);
            ret
        }
    }

    pub fn add_pending_input(&self, input: ResponseInputItem) {
        let mut state = self.state.lock().unwrap();
        state.pending_input.push(input);
    }

    pub async fn call_tool(
        &self,
        server: &str,
        tool: &str,
        arguments: Option<serde_json::Value>,
        timeout: Option<Duration>,
    ) -> anyhow::Result<CallToolResult> {
        self.mcp_connection_manager
            .call_tool(server, tool, arguments, timeout)
            .await
    }

    fn abort(&self) {
        info!("Aborting existing session");
        // (debug removed)

        let mut state = self.state.lock().unwrap();
        // (debug removed)
        state.pending_approvals.clear();
        // Do not clear `pending_input` here. When a user submits a new message
        // immediately after an interrupt, it may have been routed to
        // `pending_input` by an earlier code path. Clearing it would drop the
        // user's message and prevent the next turn from ever starting.
        state.turn_scratchpad = None;
        // Take current task while holding the lock, then drop the lock BEFORE calling abort
        let current = state.current_task.take();
        drop(state);
        if let Some(agent) = current {
            agent.abort(TurnAbortReason::Interrupted);
            // (debug removed)
        } else {
            // (debug removed)
        }
        // Also terminate any running exec sessions (PTY-based) so child processes do not linger.
        // Best-effort cleanup for PTY-based exec sessions would go here. The
        // PTY implementation already kills processes on session drop; in the
        // common LocalShellCall path we also kill processes immediately via
        // KillOnDrop in exec.rs.

        // (debug removed)
    }

    /// Spawn the configured notifier (if any) with the given JSON payload as
    /// the last argument. Failures are logged but otherwise ignored so that
    /// notification issues do not interfere with the main workflow.
    fn maybe_notify(&self, notification: UserNotification) {
        let Some(notify_command) = &self.notify else {
            return;
        };

        if notify_command.is_empty() {
            return;
        }

        let Ok(json) = serde_json::to_string(&notification) else {
            error!("failed to serialise notification payload");
            return;
        };

        let mut command = std::process::Command::new(&notify_command[0]);
        if notify_command.len() > 1 {
            command.args(&notify_command[1..]);
        }
        command.arg(json);

        // Fire-and-forget – we do not wait for completion.
        if let Err(e) = command.spawn() {
            warn!("failed to spawn notifier '{}': {e}", notify_command[0]);
        }
    }
}

impl Drop for Session {
    fn drop(&mut self) {
        // Interrupt any running turn when the session is dropped.
        self.abort();
    }
}

impl State {
    pub fn partial_clone(&self) -> Self {
        Self {
            approved_commands: self.approved_commands.clone(),
            history: self.history.clone(),
            // Preserve request_ordinal so reconfigurations (e.g., /reasoning)
            // do not reset provider ordering mid-session.
            request_ordinal: self.request_ordinal,
            dry_run_guard: self.dry_run_guard.clone(),
            next_internal_sub_id: self.next_internal_sub_id,
            ..Default::default()
        }
    }
}

#[derive(Clone, Debug)]
pub(crate) struct ExecCommandContext {
    pub(crate) sub_id: String,
    pub(crate) call_id: String,
    pub(crate) command_for_display: Vec<String>,
    pub(crate) cwd: PathBuf,
    pub(crate) apply_patch: Option<ApplyPatchCommandContext>,
}

#[derive(Clone, Debug)]
pub(crate) struct ApplyPatchCommandContext {
    pub(crate) user_explicitly_approved_this_action: bool,
    pub(crate) changes: HashMap<PathBuf, FileChange>,
}

/// A series of Turns in response to user input.
pub(crate) struct AgentTask {
    sess: Arc<Session>,
    sub_id: String,
    handle: AbortHandle,
}

impl AgentTask {
    fn spawn(
        sess: Arc<Session>,
        turn_context: Arc<TurnContext>,
        sub_id: String,
        input: Vec<InputItem>,
    ) -> Self {
        let handle = {
            let sess_clone = Arc::clone(&sess);
            let tc_clone = Arc::clone(&turn_context);
            let sub_clone = sub_id.clone();
            tokio::spawn(async move {
                run_agent(sess_clone, tc_clone, sub_clone, input).await;
            })
            .abort_handle()
        };
        Self {
            sess,
            sub_id,
            handle,
        }
    }

    fn compact(
        sess: Arc<Session>,
        turn_context: Arc<TurnContext>,
        sub_id: String,
        input: Vec<InputItem>,
        compact_instructions: String,
    ) -> Self {
        let handle = {
            let sess_clone = Arc::clone(&sess);
            let tc_clone = Arc::clone(&turn_context);
            let sub_clone = sub_id.clone();
            tokio::spawn(async move {
                let _ = compact::perform_compaction(
                    sess_clone,
                    tc_clone,
                    sub_clone,
                    input,
                    compact_instructions,
                    true,
                )
                .await;
            })
            .abort_handle()
        };
        Self {
            sess,
            sub_id,
            handle,
        }
    }

    fn abort(self, reason: TurnAbortReason) {
        if !self.handle.is_finished() {
            self.handle.abort();
            let event = self
                .sess
                .make_event(&self.sub_id, EventMsg::TurnAborted(TurnAbortedEvent { reason }));
            let sess = self.sess.clone();
            tokio::spawn(async move {
                sess.send_event(event).await;
            });
        }
    }
}

async fn submission_loop(
    mut session_id: Uuid,
    config: Arc<Config>,
    auth: Option<CodexAuth>,
    rx_sub: Receiver<Submission>,
    tx_event: Sender<Event>,
) {
    let mut config = config;
    let mut sess: Option<Arc<Session>> = None;
    let mut agent_manager_initialized = false;
    // shorthand - send an event when there is no active session
    let send_no_session_event = |sub_id: String| async {
        let event = Event {
            id: sub_id,
            event_seq: 0,
            msg: EventMsg::Error(ErrorEvent { message: "No session initialized, expected 'ConfigureSession' as first Op".to_string() }),
            order: None,
        };
        tx_event.send(event).await.ok();
    };

    // To break out of this loop, send Op::Shutdown.
    while let Ok(sub) = rx_sub.recv().await {
        debug!(?sub, "Submission");
        // (submission diagnostics removed)
        match sub.op {
            Op::Interrupt => {
                let sess = match sess.as_ref() {
                    Some(sess) => sess.clone(),
                    None => {
                        send_no_session_event(sub.id).await;
                        continue;
                    }
                };
                tokio::spawn(async move { sess.abort() });
            }
            Op::ConfigureSession {
                provider,
                model,
                model_reasoning_effort,
                model_reasoning_summary,
                model_text_verbosity,
                user_instructions,
                base_instructions,
                approval_policy,
                sandbox_policy,
                disable_response_storage,
                notify,
                cwd,
                resume_path,
            } => {
                debug!(
                    "Configuring session: model={model}; provider={provider:?}; resume={resume_path:?}"
                );
                if !cwd.is_absolute() {
                    let message = format!("cwd is not absolute: {cwd:?}");
                    error!(message);
                    let event = Event { id: sub.id, event_seq: 0, msg: EventMsg::Error(ErrorEvent { message }), order: None };
                    if let Err(e) = tx_event.send(event).await {
                        error!("failed to send error message: {e:?}");
                    }
                    return;
                }
                let current_config = Arc::clone(&config);
                let mut updated_config = (*current_config).clone();

                let model_changed = !updated_config.model.eq_ignore_ascii_case(&model);
                let effort_changed = updated_config.model_reasoning_effort != model_reasoning_effort;

                let old_model_family = updated_config.model_family.clone();
                let old_model_info = get_model_info(&old_model_family);

                updated_config.model = model.clone();
                updated_config.model_provider = provider.clone();
                updated_config.model_reasoning_effort = model_reasoning_effort;
                updated_config.model_reasoning_summary = model_reasoning_summary;
                updated_config.model_text_verbosity = model_text_verbosity;
                updated_config.user_instructions = user_instructions.clone();
                updated_config.base_instructions = base_instructions.clone();
                updated_config.approval_policy = approval_policy;
                updated_config.sandbox_policy = sandbox_policy.clone();
                updated_config.disable_response_storage = disable_response_storage;
                updated_config.notify = notify.clone();
                updated_config.cwd = cwd.clone();

                updated_config.model_family = find_family_for_model(&updated_config.model)
                    .unwrap_or_else(|| derive_default_model_family(&updated_config.model));

                let new_model_info = get_model_info(&updated_config.model_family);

                let old_context_window = old_model_info.as_ref().map(|info| info.context_window);
                let new_context_window = new_model_info.as_ref().map(|info| info.context_window);
                let old_max_tokens = old_model_info.as_ref().map(|info| info.max_output_tokens);
                let new_max_tokens = new_model_info.as_ref().map(|info| info.max_output_tokens);
                let old_auto_compact = old_model_info
                    .as_ref()
                    .and_then(|info| info.auto_compact_token_limit);
                let new_auto_compact = new_model_info
                    .as_ref()
                    .and_then(|info| info.auto_compact_token_limit);

                maybe_update_from_model_info(
                    &mut updated_config.model_context_window,
                    old_context_window,
                    new_context_window,
                );
                maybe_update_from_model_info(
                    &mut updated_config.model_max_output_tokens,
                    old_max_tokens,
                    new_max_tokens,
                );
                maybe_update_from_model_info(
                    &mut updated_config.model_auto_compact_token_limit,
                    old_auto_compact,
                    new_auto_compact,
                );

                let new_config = Arc::new(updated_config);

                if model_changed || effort_changed {
                    if let Err(err) = persist_model_selection(
                        &new_config.codex_home,
                        new_config.active_profile.as_deref(),
                        &new_config.model,
                        Some(new_config.model_reasoning_effort),
                    )
                    .await
                    {
                        warn!("failed to persist model selection: {err:#}");
                    }
                }

                config = Arc::clone(&new_config);

                // Optionally resume an existing rollout.
                let mut restored_items: Option<Vec<RolloutItem>> = None;
                let mut restored_events: Option<Vec<RecordedEvent>> = None;
                let rollout_recorder: Option<RolloutRecorder> =
                    if let Some(path) = resume_path.as_ref() {
                        match RolloutRecorder::resume(&config, path).await {
                            Ok((rec, saved)) => {
                                session_id = saved.session_id;
                                if !saved.items.is_empty() {
                                    restored_items = Some(saved.items);
                                }
                                if !saved.events.is_empty() {
                                    restored_events = Some(saved.events);
                                }
                                Some(rec)
                            }
                            Err(e) => {
                                warn!("failed to resume rollout from {path:?}: {e}");
                                None
                            }
                        }
                    } else {
                        None
                    };

                let rollout_recorder = match rollout_recorder {
                    Some(rec) => Some(rec),
                    None => {
                        match RolloutRecorder::new(
                            &config,
                            crate::rollout::recorder::RolloutRecorderParams::new(
                                codex_protocol::mcp_protocol::ConversationId::from(session_id),
                                user_instructions.clone(),
                            ),
                        )
                            .await
                        {
                            Ok(r) => Some(r),
                            Err(e) => {
                                warn!("failed to initialise rollout recorder: {e}");
                                None
                            }
                        }
                    }
                };

                // Create debug logger based on config
                let debug_logger = match crate::debug_logger::DebugLogger::new(config.debug) {
                    Ok(logger) => std::sync::Arc::new(std::sync::Mutex::new(logger)),
                    Err(e) => {
                        warn!("Failed to create debug logger: {}", e);
                        // Create a disabled logger as fallback
                        std::sync::Arc::new(std::sync::Mutex::new(
                            crate::debug_logger::DebugLogger::new(false).unwrap(),
                        ))
                    }
                };

                // Wrap provided auth (if any) in a minimal AuthManager for client usage.
                let auth_manager = auth
                    .as_ref()
                    .map(|a| crate::AuthManager::from_auth_for_testing(a.clone()));
                let client = ModelClient::new(
                    config.clone(),
                    auth_manager,
                    provider.clone(),
                    model_reasoning_effort,
                    model_reasoning_summary,
                    model_text_verbosity,
                    session_id,
                    debug_logger,
                );

                // abort any current running session and clone its state
                let state = match sess.take() {
                    Some(sess) => {
                        sess.abort();
                        sess.state.lock().unwrap().partial_clone()
                    }
                    None => State {
                        history: ConversationHistory::new(),
                        ..Default::default()
                    },
                };

                let writable_roots = get_writable_roots(&cwd);

                // Error messages to dispatch after SessionConfigured is sent.
                let mut mcp_connection_errors = Vec::<String>::new();
                let (mcp_connection_manager, failed_clients) =
                    match McpConnectionManager::new(config.mcp_servers.clone()).await {
                        Ok((mgr, failures)) => (mgr, failures),
                        Err(e) => {
                            let message = format!("Failed to create MCP connection manager: {e:#}");
                            error!("{message}");
                            mcp_connection_errors.push(message);
                            (McpConnectionManager::default(), Default::default())
                        }
                    };

                // Surface individual client start-up failures to the user.
                if !failed_clients.is_empty() {
                    for (server_name, err) in failed_clients {
                        let message =
                            format!("MCP client for `{server_name}` failed to start: {err:#}");
                        error!("{message}");
                        mcp_connection_errors.push(message);
                    }
                }
                let default_shell = shell::default_user_shell().await;
                let mut tools_config = ToolsConfig::new(
                    &config.model_family,
                    approval_policy,
                    sandbox_policy.clone(),
                    config.include_plan_tool,
                    config.include_apply_patch_tool,
                    config.tools_web_search_request,
                    config.use_experimental_streamable_shell_tool,
                    config.include_view_image_tool,
                );
                tools_config.web_search_allowed_domains =
                    config.tools_web_search_allowed_domains.clone();

                sess = Some(Arc::new(Session {
                    client,
                    tools_config,
                    tx_event: tx_event.clone(),
                    user_instructions,
                    base_instructions,
                    approval_policy,
                    sandbox_policy,
                    shell_environment_policy: config.shell_environment_policy.clone(),
                    cwd,
                    _writable_roots: writable_roots,
                    mcp_connection_manager,
                    session_manager: crate::exec_command::ExecSessionManager::default(),
                    agents: config.agents.clone(),
                    notify,
                    state: Mutex::new(state),
                    rollout: Mutex::new(rollout_recorder),
                    codex_linux_sandbox_exe: config.codex_linux_sandbox_exe.clone(),
                    disable_response_storage,
                    user_shell: default_shell,
                    show_raw_agent_reasoning: config.show_raw_agent_reasoning,
                    pending_browser_screenshots: Mutex::new(Vec::new()),
                    last_system_status: Mutex::new(None),
                    last_screenshot_info: Mutex::new(None),
                    confirm_guard: ConfirmGuardRuntime::from_config(&config.confirm_guard),
                }));
                let mut replay_history_items: Option<Vec<ResponseItem>> = None;


                // Patch restored state into the newly created session.
                if let Some(sess_arc) = &sess {
                    if let Some(items) = &restored_items {
                        let turn_context = sess_arc.make_turn_context();
                        let reconstructed = sess_arc.reconstruct_history_from_rollout(&turn_context, items);
                        {
                            let mut st = sess_arc.state.lock().unwrap();
                            st.history = ConversationHistory::new();
                            st.history.record_items(reconstructed.iter());
                        }
                        replay_history_items = Some(reconstructed);
                    }
                }

                // Gather history metadata for SessionConfiguredEvent.
                let (history_log_id, history_entry_count) =
                    crate::message_history::history_metadata(&config).await;

                // ack
                let sess_arc = sess.as_ref().expect("session initialized");
                let events = std::iter::once(sess_arc.make_event(
                    INITIAL_SUBMIT_ID,
                    EventMsg::SessionConfigured(SessionConfiguredEvent {
                        session_id,
                        model,
                        history_log_id,
                        history_entry_count,
                    }),
                ))
                .chain(mcp_connection_errors.into_iter().map(|message| {
                    sess_arc.make_event(&sub.id, EventMsg::Error(ErrorEvent { message }))
                }));
                for event in events {
                    if let Err(e) = tx_event.send(event).await {
                        error!("failed to send event: {e:?}");
                    }
                }
                // If we resumed from a rollout, replay the prior transcript into the UI.
                if replay_history_items.is_some() || restored_events.is_some() {
                    let items = replay_history_items.clone().unwrap_or_default();
                    let events = restored_events.clone().unwrap_or_default();
                    let event = sess_arc.make_event(
                        &sub.id,
                        EventMsg::ReplayHistory(crate::protocol::ReplayHistoryEvent { items, events }),
                    );
                    if let Err(e) = tx_event.send(event).await {
                        warn!("failed to send ReplayHistory event: {e}");
                    }
                }

                // Initialize agent manager after SessionConfigured is sent
                if !agent_manager_initialized {
                    let mut manager = AGENT_MANAGER.write().await;
                    let (agent_tx, mut agent_rx) =
                        tokio::sync::mpsc::unbounded_channel::<AgentStatusUpdatePayload>();
                    manager.set_event_sender(agent_tx);
                    drop(manager);

                    let sess_for_agents = sess.as_ref().expect("session active").clone();
                    // Forward agent events to the main event channel
                    let tx_event_clone = tx_event.clone();
                    tokio::spawn(async move {
                        while let Some(payload) = agent_rx.recv().await {
                            let event = sess_for_agents.make_event(
                                "agent_status",
                                EventMsg::AgentStatusUpdate(AgentStatusUpdateEvent {
                                    agents: payload.agents.clone(),
                                    context: payload.context.clone(),
                                    task: payload.task.clone(),
                                }),
                            );
                            let _ = tx_event_clone.send(event).await;
                        }
                    });
                    agent_manager_initialized = true;
                }
            }
            Op::UserInput { items } => {
                let sess = match sess.as_ref() {
                    Some(sess) => sess,
                    None => {
                        send_no_session_event(sub.id).await;
                        continue;
                    }
                };

                // Clean up old status items when new user input arrives
                // This prevents token buildup from old screenshots/status messages
                sess.cleanup_old_status_items().await;

                // Abort synchronously here to avoid a race that can kill the
                // newly spawned agent if the async abort runs after set_task.
                sess.abort();

                // Spawn a new agent for this user input.
                let turn_context = sess.make_turn_context();
                let agent = AgentTask::spawn(Arc::clone(&sess), turn_context, sub.id.clone(), items);
                sess.set_task(agent);
            }
            Op::ExecApproval { id, decision } => {
                let sess = match sess.as_ref() {
                    Some(sess) => sess,
                    None => {
                        send_no_session_event(sub.id).await;
                        continue;
                    }
                };
                match decision {
                    ReviewDecision::Abort => {
                        sess.abort();
                    }
                    other => sess.notify_approval(&id, other),
                }
            }
            Op::PatchApproval { id, decision } => {
                let sess = match sess.as_ref() {
                    Some(sess) => sess,
                    None => {
                        send_no_session_event(sub.id).await;
                        continue;
                    }
                };
                match decision {
                    ReviewDecision::Abort => {
                        sess.abort();
                    }
                    other => sess.notify_approval(&id, other),
                }
            }
            Op::AddToHistory { text } => {
                // TODO: What should we do if we got AddToHistory before ConfigureSession?
                // currently, if ConfigureSession has resume path, this history will be ignored
                let id = session_id;
                let config = config.clone();
                tokio::spawn(async move {
                    if let Err(e) = crate::message_history::append_entry(&text, &id, &config).await
                    {
                        warn!("failed to append to message history: {e}");
                    }
                });
            }

            Op::GetHistoryEntryRequest { offset, log_id } => {
                let config = config.clone();
                let tx_event = tx_event.clone();
                let sub_id = sub.id.clone();

                tokio::spawn(async move {
                    // Run lookup in blocking thread because it does file IO + locking.
                    let entry_opt = tokio::task::spawn_blocking(move || {
                        crate::message_history::lookup(log_id, offset, &config)
                    })
                    .await
                    .unwrap_or(None);

                    let event = Event {
                        id: sub_id,
                        event_seq: 0,
                        msg: EventMsg::GetHistoryEntryResponse(
                            crate::protocol::GetHistoryEntryResponseEvent {
                                offset,
                                log_id,
                                entry: entry_opt,
                            },
                        ),
                        order: None,
                    };

                    if let Err(e) = tx_event.send(event).await {
                        warn!("failed to send GetHistoryEntryResponse event: {e}");
                    }
                });
            }
            // Upstream protocol no longer includes ListMcpTools; skip handling here.
            Op::Compact => {
                let sess = match sess.as_ref() {
                    Some(sess) => sess,
                    None => {
                        send_no_session_event(sub.id).await;
                        continue;
                    }
                };

                // Attempt to inject input into current task
                if let Err(items) = sess.inject_input(vec![InputItem::Text {
                    text: "Start Summarization".to_string(),
                }]) {
                    let turn_context = sess.make_turn_context();
                    compact::spawn_compact_task(sess.clone(), turn_context, sub.id.clone(), items);
                }
            }
            Op::Shutdown => {
                info!("Shutting down Codex instance");

                // Ensure any running agent is aborted so streaming stops promptly.
                if let Some(sess_arc) = sess.as_ref() {
                    let s2 = sess_arc.clone();
                    tokio::spawn(async move { s2.abort(); });
                }

                // Gracefully flush and shutdown rollout recorder on session end so tests
                // that inspect the rollout file do not race with the background writer.
                if let Some(ref sess_arc) = sess {
                    let recorder_opt = sess_arc.rollout.lock().unwrap().take();
                    if let Some(rec) = recorder_opt {
                        if let Err(e) = rec.shutdown().await {
                            warn!("failed to shutdown rollout recorder: {e}");
                            let event = sess_arc.make_event(
                                &sub.id,
                                EventMsg::Error(ErrorEvent {
                                    message: "Failed to shutdown rollout recorder".to_string(),
                                }),
                            );
                            if let Err(e) = tx_event.send(event).await {
                                warn!("failed to send error message: {e:?}");
                            }
                        }
                    }
                }
                let event = match sess {
                    Some(ref sess_arc) => sess_arc.make_event(&sub.id, EventMsg::ShutdownComplete),
                    None => Event {
                        id: sub.id.clone(),
                        event_seq: 0,
                        msg: EventMsg::ShutdownComplete,
                        order: None,
                    },
                };
                if let Err(e) = tx_event.send(event).await {
                    warn!("failed to send Shutdown event: {e}");
                }
                break;
            }
        }
    }
    debug!("Agent loop exited");
}

// Intentionally omit upstream review thread spawning; our fork handles review flows differently.
/// Takes a user message as input and runs a loop where, at each turn, the model
/// replies with either:
///
/// - requested function calls
/// - an assistant message
///
/// While it is possible for the model to return multiple of these items in a
/// single turn, in practice, we generally one item per turn:
///
/// - If the model requests a function call, we execute it and send the output
///   back to the model in the next turn.
/// - If the model sends only an assistant message, we record it in the
///   conversation history and consider the agent complete.
async fn run_agent(sess: Arc<Session>, turn_context: Arc<TurnContext>, sub_id: String, input: Vec<InputItem>) {
    if input.is_empty() {
        return;
    }
    let event = sess.make_event(&sub_id, EventMsg::TaskStarted);
    if sess.tx_event.send(event).await.is_err() {
        return;
    }
    // Continue with our fork's history and input handling.
    

    // Debug logging for ephemeral images
    let ephemeral_count = input
        .iter()
        .filter(|item| matches!(item, InputItem::EphemeralImage { .. }))
        .count();

    if ephemeral_count > 0 {
        tracing::info!(
            "Processing {} ephemeral images in user input",
            ephemeral_count
        );
    }

    // Convert input to ResponseInputItem
    let initial_input_for_turn: ResponseInputItem = response_input_from_core_items(input);
    let initial_response_item: ResponseItem = initial_input_for_turn.clone().into();

    // Record to history but we'll handle ephemeral images separately
    sess.record_conversation_items(&[initial_response_item.clone()])
        .await;

    let mut last_task_message: Option<String> = None;
    // Although from the perspective of codex.rs, TurnDiffTracker has the lifecycle of a Agent which contains
    // many turns, from the perspective of the user, it is a single turn.
    let mut turn_diff_tracker = TurnDiffTracker::new();

    // Track if this is the first iteration - if so, include the initial input
    let mut first_iteration = true;

    loop {
        // Note that pending_input would be something like a message the user
        // submitted through the UI while the model was running. Though the UI
        // may support this, the model might not.
        let pending_input = sess
            .get_pending_input()
            .into_iter()
            .map(ResponseItem::from)
            .collect::<Vec<ResponseItem>>();
        let pending_input_tail = pending_input.clone();

        // Do not duplicate the initial input in `pending_input`.
        // It is already recorded to history above; ephemeral items are appended separately.
        if first_iteration {
            first_iteration = false;
        } else {
            // Only record pending input to history on subsequent iterations
            sess.record_conversation_items(&pending_input).await;
        }

        // Construct the input that we will send to the model. When using the
        // Chat completions API (or ZDR clients), the model needs the full
        // conversation history on each turn. The rollout file, however, should
        // only record the new items that originated in this turn so that it
        // represents an append-only log without duplicates.
        let turn_input: Vec<ResponseItem> = sess.turn_input_with_history(pending_input_tail.clone());

        let turn_input_messages: Vec<String> = turn_input
            .iter()
            .filter_map(|item| match item {
                ResponseItem::Message { content, .. } => Some(content),
                _ => None,
            })
            .flat_map(|content| {
                content.iter().filter_map(|item| match item {
                    ContentItem::OutputText { text } => Some(text.clone()),
                    _ => None,
                })
            })
            .collect();
        match run_turn(
            &sess,
            &turn_context,
            &mut turn_diff_tracker,
            sub_id.clone(),
            initial_response_item.clone(),
            pending_input_tail,
            turn_input,
        )
        .await
        {
            Ok(turn_output) => {
                let mut items_to_record_in_conversation_history = Vec::<ResponseItem>::new();
                let mut responses = Vec::<ResponseInputItem>::new();
                for processed_response_item in turn_output {
                    let ProcessedResponseItem { item, response } = processed_response_item;
                    match (&item, &response) {
                        (ResponseItem::Message { role, .. }, None) if role == "assistant" => {
                            // If the model returned a message, we need to record it.
                            items_to_record_in_conversation_history.push(item);
                        }
                        (
                            ResponseItem::LocalShellCall { .. },
                            Some(ResponseInputItem::FunctionCallOutput { call_id, output }),
                        ) => {
                            items_to_record_in_conversation_history.push(item);
                            items_to_record_in_conversation_history.push(
                                ResponseItem::FunctionCallOutput {
                                    call_id: call_id.clone(),
                                    output: output.clone(),
                                },
                            );
                        }
                        (
                            ResponseItem::FunctionCall { .. },
                            Some(ResponseInputItem::FunctionCallOutput { call_id, output }),
                        ) => {
                            debug!(
                                "Recording function call and output for call_id: {}",
                                call_id
                            );
                            items_to_record_in_conversation_history.push(item);
                            items_to_record_in_conversation_history.push(
                                ResponseItem::FunctionCallOutput {
                                    call_id: call_id.clone(),
                                    output: output.clone(),
                                },
                            );
                        }
                        (
                            ResponseItem::CustomToolCall { .. },
                            Some(ResponseInputItem::CustomToolCallOutput { call_id, output }),
                        ) => {
                            items_to_record_in_conversation_history.push(item);
                            items_to_record_in_conversation_history.push(
                                ResponseItem::CustomToolCallOutput {
                                    call_id: call_id.clone(),
                                    output: output.clone(),
                                },
                            );
                        }
                        (
                            ResponseItem::FunctionCall { .. },
                            Some(ResponseInputItem::McpToolCallOutput { call_id, result }),
                        ) => {
                            items_to_record_in_conversation_history.push(item);
                            let output =
                                convert_call_tool_result_to_function_call_output_payload(&result);
                            items_to_record_in_conversation_history.push(
                                ResponseItem::FunctionCallOutput {
                                    call_id: call_id.clone(),
                                    output,
                                },
                            );
                        }
                        (
                            ResponseItem::Reasoning {
                                id,
                                summary,
                                content,
                                encrypted_content,
                            },
                            None,
                        ) => {
                            items_to_record_in_conversation_history.push(ResponseItem::Reasoning {
                                id: id.clone(),
                                summary: summary.clone(),
                                content: content.clone(),
                                encrypted_content: encrypted_content.clone(),
                            });
                        }
                        _ => {
                            warn!("Unexpected response item: {item:?} with response: {response:?}");
                        }
                    };
                    if let Some(response) = response {
                        responses.push(response);
                    }
                }

                // Only attempt to take the lock if there is something to record.
                if !items_to_record_in_conversation_history.is_empty() {
                    // Record items in their original chronological order to maintain
                    // proper sequence of events. This ensures function calls and their
                    // outputs appear in the correct order in conversation history.
                    sess.record_conversation_items(&items_to_record_in_conversation_history)
                        .await;
                }

                // If there are responses, add them to pending input for the next iteration
                if !responses.is_empty() {
                    for response in &responses {
                        sess.add_pending_input(response.clone());
                    }
                }

                if responses.is_empty() {
                    debug!("Turn completed");
                    last_task_message = get_last_assistant_message_from_turn(
                        &items_to_record_in_conversation_history,
                    );
                    if let Some(m) = last_task_message.as_ref() {
                        tracing::info!("core.turn completed: last_assistant_message.len={}", m.len());
                    }
                    sess.maybe_notify(UserNotification::AgentTurnComplete {
                        turn_id: sub_id.clone(),
                        input_messages: turn_input_messages,
                        last_assistant_message: last_task_message.clone(),
                    });
                    break;
                }
            }
            Err(e) => {
                info!("Turn error: {e:#}");
                let event = sess.make_event(
                    &sub_id,
                    EventMsg::Error(ErrorEvent { message: e.to_string() }),
                );
                sess.tx_event.send(event).await.ok();
                // let the user continue the conversation
                break;
            }
        }
    }
    sess.remove_task(&sub_id);
    let event = sess.make_event(
        &sub_id,
        EventMsg::TaskComplete(TaskCompleteEvent {
            last_agent_message: last_task_message,
        }),
    );
    match &event.msg {
        EventMsg::TaskComplete(TaskCompleteEvent { last_agent_message: Some(m) }) => {
            tracing::info!("core.emit TaskComplete last_agent_message.len={}", m.len());
        }
        _ => {}
    }
    sess.tx_event.send(event).await.ok();
}

async fn run_turn(
    sess: &Arc<Session>,
    turn_context: &Arc<TurnContext>,
    turn_diff_tracker: &mut TurnDiffTracker,
    sub_id: String,
    initial_user_item: ResponseItem,
    pending_input_tail: Vec<ResponseItem>,
    mut input: Vec<ResponseItem>,
) -> CodexResult<Vec<ProcessedResponseItem>> {
    // Check if browser is enabled
    let browser_enabled = codex_browser::global::get_browser_manager().await.is_some();

    let tc = &**turn_context;
    let tools = get_openai_tools(
        &sess.tools_config,
        Some(sess.mcp_connection_manager.list_all_tools()),
        browser_enabled,
    );

    let mut retries = 0;
    // Ensure we only auto-compact once per turn to avoid loops
    let mut did_auto_compact = false;
    // Attempt input starts as the provided input, and may be augmented with
    // items from a previous dropped stream attempt so we don't lose progress.
    let mut attempt_input: Vec<ResponseItem> = input.clone();
    loop {
        // Each loop iteration corresponds to a single provider HTTP request.
        // Increment the attempt ordinal first and capture its value so all
        // OrderMeta emitted during this attempt share the same `req`, even if
        // later attempts start before all events have been delivered.
        sess.begin_http_attempt();
        let attempt_req = sess.current_request_ordinal();
        // Build status items (screenshots, system status) fresh for each attempt
        let status_items = build_turn_status_items(sess).await;

        let prompt = Prompt {
            input: attempt_input.clone(),
            store: !sess.disable_response_storage,
            user_instructions: tc.user_instructions.clone(),
            environment_context: Some(EnvironmentContext::new(
                Some(tc.cwd.clone()),
                Some(tc.approval_policy),
                Some(tc.sandbox_policy.clone()),
                Some(sess.user_shell.clone()),
            )),
            tools: tools.clone(),
            status_items, // Include status items with this request
            base_instructions_override: tc.base_instructions.clone(),
            include_additional_instructions: true,
            text_format: None,
            model_override: None,
            model_family_override: None,
        };

        // Start a new scratchpad for this HTTP attempt
        sess.begin_attempt_scratchpad();

        match try_run_turn(sess, turn_diff_tracker, &sub_id, &prompt, attempt_req).await {
            Ok(output) => {
                // Record status items to conversation history after successful turn
                // This ensures they persist for future requests in the right chronological order
                if !prompt.status_items.is_empty() {
                    sess.record_conversation_items(&prompt.status_items).await;
                }
                // Commit successful attempt – scratchpad is no longer needed.
                sess.clear_scratchpad();
                return Ok(output);
            }
            Err(CodexErr::Interrupted) => return Err(CodexErr::Interrupted),
            Err(CodexErr::EnvVar(var)) => return Err(CodexErr::EnvVar(var)),
            Err(e @ (CodexErr::UsageLimitReached(_) | CodexErr::UsageNotIncluded)) => {
                return Err(e);
            }
            Err(e) => {
                // Detect context-window overflow and auto-run a compact summarization once
                if !did_auto_compact {
                    if let CodexErr::Stream(msg, _maybe_delay) = &e {
                        let lower = msg.to_ascii_lowercase();
                        let looks_like_context_overflow =
                            lower.contains("exceeds the context window")
                                || lower.contains("exceed the context window")
                                || lower.contains("context length exceeded")
                                || lower.contains("maximum context length")
                                || (lower.contains("context window")
                                    && (lower.contains("exceed")
                                        || lower.contains("exceeded")
                                        || lower.contains("full")
                                        || lower.contains("too long")));

                        if looks_like_context_overflow {
                            did_auto_compact = true;
                            sess
                                .notify_stream_error(
                                    &sub_id,
                                    "Model hit context-window limit; running /compact and retrying…"
                                        .to_string(),
                                )
                                .await;

                            let compacted_history = compact::run_inline_auto_compact_task(
                                Arc::clone(&sess),
                                Arc::clone(&turn_context),
                            )
                            .await;

                            // Reset any partial attempt state and rebuild the request payload using the
                            // newly compacted history plus the current user turn items.
                            sess.clear_scratchpad();

                            if compacted_history.is_empty() {
                                attempt_input = input.clone();
                            } else {
                                let mut rebuilt = compacted_history;
                                rebuilt.push(initial_user_item.clone());
                                if !pending_input_tail.is_empty() {
                                    rebuilt.extend(pending_input_tail.iter().cloned());
                                }
                                input = rebuilt.clone();
                                attempt_input = rebuilt;
                            }
                            continue;
                        }
                    }
                }

                // Use the configured provider-specific stream retry budget.
                let max_retries = tc.client.get_provider().stream_max_retries();
                if retries < max_retries {
                    retries += 1;
                    let delay = match e {
                        CodexErr::Stream(_, Some(delay)) => delay,
                        _ => backoff(retries),
                    };
                    warn!(
                        "stream disconnected - retrying turn ({retries}/{max_retries} in {delay:?})...",
                    );

                    // Surface retry information to any UI/front‑end so the
                    // user understands what is happening instead of staring
                    // at a seemingly frozen screen.
                    sess.notify_stream_error(
                        &sub_id,
                        format!(
                            "stream error: {e}; retrying {retries}/{max_retries} in {delay:?}…"
                        ),
                    )
                    .await;
                    // Pull any partial progress from this attempt and append to
                    // the next request's input so we do not lose tool progress
                    // or already-finalized items.
                    if let Some(sp) = sess.take_scratchpad() {
                        // Build a set of call_ids we have already included to avoid duplicate calls
                        let mut seen_calls: std::collections::HashSet<String> = attempt_input
                            .iter()
                            .filter_map(|ri| match ri {
                                ResponseItem::FunctionCall { call_id, .. } => Some(call_id.clone()),
                                ResponseItem::LocalShellCall { call_id: Some(c), .. } => Some(c.clone()),
                                _ => None,
                            })
                            .collect();

                        // Append finalized function/local shell calls from the dropped attempt
                        for item in sp.items {
                            match &item {
                                ResponseItem::FunctionCall { call_id, .. } => {
                                    if seen_calls.insert(call_id.clone()) {
                                        attempt_input.push(item.clone());
                                    }
                                }
                                ResponseItem::LocalShellCall { call_id: Some(c), .. } => {
                                    if seen_calls.insert(c.clone()) {
                                        attempt_input.push(item.clone());
                                    }
                                }
                                _ => {
                                    // Avoid injecting assistant/Reasoning messages on retry to reduce duplication.
                                }
                            }
                        }

                        // Append tool outputs produced during the dropped attempt
                        for resp in sp.responses {
                            attempt_input.push(ResponseItem::from(resp));
                        }

                        // If we have partial deltas, include a short ephemeral hint so the model can resume.
                        if !sp.partial_assistant_text.is_empty() || !sp.partial_reasoning_summary.is_empty() {
                            use codex_protocol::models::ContentItem;
                            let mut hint = String::from(
                                "[EPHEMERAL:RETRY_HINT]\nPrevious attempt aborted mid-stream. Continue without repeating.\n",
                            );
                            if !sp.partial_reasoning_summary.is_empty() {
                                let s = &sp.partial_reasoning_summary;
                                // Take the last 800 characters, respecting UTF-8 boundaries
                                let start_idx = if s.chars().count() > 800 {
                                    s.char_indices()
                                        .rev()
                                        .nth(800 - 1)
                                        .map(|(i, _)| i)
                                        .unwrap_or(0)
                                } else {
                                    0
                                };
                                let tail = &s[start_idx..];
                                hint.push_str(&format!("Last reasoning summary fragment:\n{}\n\n", tail));
                            }
                            if !sp.partial_assistant_text.is_empty() {
                                let s = &sp.partial_assistant_text;
                                // Take the last 800 characters, respecting UTF-8 boundaries
                                let start_idx = if s.chars().count() > 800 {
                                    s.char_indices()
                                        .rev()
                                        .nth(800 - 1)
                                        .map(|(i, _)| i)
                                        .unwrap_or(0)
                                } else {
                                    0
                                };
                                let tail = &s[start_idx..];
                                hint.push_str(&format!("Last assistant text fragment:\n{}\n", tail));
                            }
                            attempt_input.push(ResponseItem::Message {
                                id: None,
                                role: "user".to_string(),
                                content: vec![ContentItem::InputText { text: hint }],
                            });
                        }
                    }

                    tokio::time::sleep(delay).await;
                } else {
                    return Err(e);
                }
            }
        }
    }
}

/// When the model is prompted, it returns a stream of events. Some of these
/// events map to a `ResponseItem`. A `ResponseItem` may need to be
/// "handled" such that it produces a `ResponseInputItem` that needs to be
/// sent back to the model on the next turn.
#[derive(Debug)]
struct ProcessedResponseItem {
    item: ResponseItem,
    response: Option<ResponseInputItem>,
}

async fn try_run_turn(
    sess: &Session,
    turn_diff_tracker: &mut TurnDiffTracker,
    sub_id: &str,
    prompt: &Prompt,
    attempt_req: u64,
) -> CodexResult<Vec<ProcessedResponseItem>> {
    // call_ids that are part of this response.
    let completed_call_ids = prompt
        .input
        .iter()
        .filter_map(|ri| match ri {
            ResponseItem::FunctionCallOutput { call_id, .. } => Some(call_id),
            ResponseItem::LocalShellCall {
                call_id: Some(call_id),
                ..
            } => Some(call_id),
            ResponseItem::CustomToolCallOutput { call_id, .. } => Some(call_id),
            _ => None,
        })
        .collect::<Vec<_>>();

    // call_ids that were pending but are not part of this response.
    // This usually happens because the user interrupted the model before we responded to one of its tool calls
    // and then the user sent a follow-up message.
    let missing_calls = {
        prompt
            .input
            .iter()
            .filter_map(|ri| match ri {
                ResponseItem::FunctionCall { call_id, .. } => Some(call_id),
                ResponseItem::LocalShellCall {
                    call_id: Some(call_id),
                    ..
                } => Some(call_id),
                ResponseItem::CustomToolCall { call_id, .. } => Some(call_id),
                _ => None,
            })
            .filter_map(|call_id| {
                if completed_call_ids.contains(&call_id) {
                    None
                } else {
                    Some(call_id.clone())
                }
            })
            .map(|call_id| ResponseItem::CustomToolCallOutput {
                call_id: call_id.clone(),
                output: "aborted".to_string(),
            })
            .collect::<Vec<_>>()
    };
    let prompt: Cow<Prompt> = if missing_calls.is_empty() {
        Cow::Borrowed(prompt)
    } else {
        // Add the synthetic aborted missing calls to the beginning of the input to ensure all call ids have responses.
        let input = [missing_calls, prompt.input.clone()].concat();
        Cow::Owned(Prompt {
            input,
            ..prompt.clone()
        })
    };

    let mut stream = sess.client.clone().stream(&prompt).await?;

    let mut output = Vec::new();
    loop {
        // Poll the next item from the model stream. We must inspect *both* Ok and Err
        // cases so that transient stream failures (e.g., dropped SSE connection before
        // `response.completed`) bubble up and trigger the caller's retry logic.
        let event = stream.next().await;
        let Some(event) = event else {
            // Channel closed without yielding a final Completed event or explicit error.
            // Treat as a disconnected stream so the caller can retry.
            return Err(CodexErr::Stream(
                "stream closed before response.completed".into(),
                None,
            ));
        };

        let event = match event {
            Ok(ev) => ev,
            Err(e) => {
                // Propagate the underlying stream error to the caller (run_turn), which
                // will apply the configured `stream_max_retries` policy.
                return Err(e);
            }
        };

        match event {
            ResponseEvent::Created => {}
            ResponseEvent::OutputItemDone { item, sequence_number, output_index } => {
                let response =
                    handle_response_item(sess, turn_diff_tracker, sub_id, item.clone(), sequence_number, output_index, attempt_req).await?;

                // Save into scratchpad so we can seed a retry if the stream drops later.
                sess.scratchpad_push(&item, &response);

                // If this was a finalized assistant message, clear partial text buffer
                if let ResponseItem::Message { .. } = &item {
                    sess.scratchpad_clear_partial_message();
                }

                output.push(ProcessedResponseItem { item, response });
            }
            ResponseEvent::WebSearchCallBegin { call_id } => {
                // Stamp OrderMeta so the TUI can place the search block within
                // the correct request window instead of using an internal epilogue.
                let ctx = ToolCallCtx::new(sub_id.to_string(), call_id.clone(), None, None);
                let order = ctx.order_meta(attempt_req);
                let ev = sess.make_event_with_order(
                    &sub_id,
                    EventMsg::WebSearchBegin(WebSearchBeginEvent { call_id, query: None }),
                    order,
                    None,
                );
                sess.send_event(ev).await;
            }
            ResponseEvent::WebSearchCallCompleted { call_id, query } => {
                let ctx = ToolCallCtx::new(sub_id.to_string(), call_id.clone(), None, None);
                let order = ctx.order_meta(attempt_req);
                let ev = sess.make_event_with_order(
                    &sub_id,
                    EventMsg::WebSearchComplete(WebSearchCompleteEvent { call_id, query }),
                    order,
                    None,
                );
                sess.send_event(ev).await;
            }
            ResponseEvent::Completed {
                response_id: _,
                token_usage,
            } => {
                if let Some(token_usage) = token_usage {
                    sess.tx_event
                        .send(sess.make_event(&sub_id, EventMsg::TokenCount(token_usage)))
                        .await
                        .ok();
                }

                let unified_diff = turn_diff_tracker.get_unified_diff();
                if let Ok(Some(unified_diff)) = unified_diff {
                    let msg = EventMsg::TurnDiff(TurnDiffEvent { unified_diff });
                    let _ = sess.tx_event.send(sess.make_event(&sub_id, msg)).await;
                }

                return Ok(output);
            }
            ResponseEvent::OutputTextDelta { delta, item_id, sequence_number, output_index } => {
                // Don't append to history during streaming - only send UI events.
                // The complete message will be added to history when OutputItemDone arrives.
                // This ensures items are recorded in the correct chronological order.

                // Use the item_id if present, otherwise fall back to sub_id
                let event_id = item_id.unwrap_or_else(|| sub_id.to_string());
                let order = crate::protocol::OrderMeta {
                    request_ordinal: attempt_req,
                    output_index,
                    sequence_number,
                };
                let stamped = sess.make_event_with_order(&event_id, EventMsg::AgentMessageDelta(AgentMessageDeltaEvent { delta: delta.clone() }), order, sequence_number);
                sess.tx_event.send(stamped).await.ok();

                // Track partial assistant text in the scratchpad to help resume on retry.
                // Only accumulate when we have an item context or a single active stream.
                // We deliberately do not scope by item_id to keep implementation simple.
                sess.scratchpad_add_text_delta(&delta);
            }
            ResponseEvent::ReasoningSummaryDelta { delta, item_id, sequence_number, output_index, summary_index } => {
                // Use the item_id if present, otherwise fall back to sub_id
                let mut event_id = item_id.unwrap_or_else(|| sub_id.to_string());
                if let Some(si) = summary_index { event_id = format!("{}#s{}", event_id, si); }
                let order = crate::protocol::OrderMeta { request_ordinal: attempt_req, output_index, sequence_number };
                let stamped = sess.make_event_with_order(&event_id, EventMsg::AgentReasoningDelta(AgentReasoningDeltaEvent { delta: delta.clone() }), order, sequence_number);
                sess.tx_event.send(stamped).await.ok();

                // Buffer reasoning summary so we can include a hint on retry.
                sess.scratchpad_add_reasoning_delta(&delta);
            }
            ResponseEvent::ReasoningSummaryPartAdded => {
                let stamped = sess.make_event(&sub_id, EventMsg::AgentReasoningSectionBreak(AgentReasoningSectionBreakEvent {}));
                sess.tx_event.send(stamped).await.ok();
            }
            ResponseEvent::ReasoningContentDelta { delta, item_id, sequence_number, output_index, content_index } => {
                if sess.show_raw_agent_reasoning {
                    // Use the item_id if present, otherwise fall back to sub_id
                    let mut event_id = item_id.unwrap_or_else(|| sub_id.to_string());
                    if let Some(ci) = content_index { event_id = format!("{}#c{}", event_id, ci); }
                    let order = crate::protocol::OrderMeta { request_ordinal: attempt_req, output_index, sequence_number };
                    let stamped = sess.make_event_with_order(&event_id, EventMsg::AgentReasoningRawContentDelta(AgentReasoningRawContentDeltaEvent { delta }), order, sequence_number);
                    sess.tx_event.send(stamped).await.ok();
                }
            }
            // Note: ReasoningSummaryPartAdded handled above without scratchpad mutation.
        }
    }
}

async fn handle_response_item(
    sess: &Session,
    turn_diff_tracker: &mut TurnDiffTracker,
    sub_id: &str,
    item: ResponseItem,
    seq_hint: Option<u64>,
    output_index: Option<u32>,
    attempt_req: u64,
) -> CodexResult<Option<ResponseInputItem>> {
    debug!(?item, "Output item");
    let output = match item {
        ResponseItem::Message { content, id, .. } => {
            // Use the item_id if present, otherwise fall back to sub_id
            let event_id = id.unwrap_or_else(|| sub_id.to_string());
            for item in content {
                if let ContentItem::OutputText { text } = item {
                    let order = crate::protocol::OrderMeta { request_ordinal: attempt_req, output_index, sequence_number: seq_hint };
                    let stamped = sess.make_event_with_order(&event_id, EventMsg::AgentMessage(AgentMessageEvent { message: text }), order, seq_hint);
                    sess.tx_event.send(stamped).await.ok();
                }
            }
            None
        }
        ResponseItem::Reasoning {
            id,
            summary,
            content,
            encrypted_content: _,
        } => {
            // Use the item_id if present and not empty, otherwise fall back to sub_id
            let event_id = if !id.is_empty() {
                id.clone()
            } else {
                sub_id.to_string()
            };
            for (i, item) in summary.into_iter().enumerate() {
                let text = match item {
                    ReasoningItemReasoningSummary::SummaryText { text } => text,
                };
                let eid = format!("{}#s{}", event_id, i);
                let order = crate::protocol::OrderMeta { request_ordinal: attempt_req, output_index, sequence_number: seq_hint };
                let stamped = sess.make_event_with_order(&eid, EventMsg::AgentReasoning(AgentReasoningEvent { text }), order, seq_hint);
                sess.tx_event.send(stamped).await.ok();
            }
            if sess.show_raw_agent_reasoning && content.is_some() {
                let content = content.unwrap();
                for item in content.into_iter() {
                    let text = match item {
                        ReasoningItemContent::ReasoningText { text } => text,
                        ReasoningItemContent::Text { text } => text,
                    };
                    let order = crate::protocol::OrderMeta { request_ordinal: attempt_req, output_index, sequence_number: seq_hint };
                    let stamped = sess.make_event_with_order(&event_id, EventMsg::AgentReasoningRawContent(AgentReasoningRawContentEvent { text }), order, seq_hint);
                    sess.tx_event.send(stamped).await.ok();
                }
            }
            None
        }
        ResponseItem::FunctionCall {
            name,
            arguments,
            call_id,
            ..
        } => {
            info!("FunctionCall: {name}({arguments})");
            Some(
                handle_function_call(
                    sess,
                    turn_diff_tracker,
                    sub_id.to_string(),
                    name,
                    arguments,
                    call_id,
                    seq_hint,
                    output_index,
                    attempt_req,
                )
                .await,
            )
        }
        ResponseItem::LocalShellCall {
            id,
            call_id,
            status: _,
            action,
        } => {
            let LocalShellAction::Exec(action) = action;
            tracing::info!("LocalShellCall: {action:?}");
            let params = ShellToolCallParams {
                command: action.command,
                workdir: action.working_directory,
                timeout_ms: action.timeout_ms,
                with_escalated_permissions: None,
                justification: None,
            };
            let effective_call_id = match (call_id, id) {
                (Some(call_id), _) => call_id,
                (None, Some(id)) => id,
                (None, None) => {
                    error!("LocalShellCall without call_id or id");
                    return Ok(Some(ResponseInputItem::FunctionCallOutput {
                        call_id: "".to_string(),
                        output: FunctionCallOutputPayload {
                            content: "LocalShellCall without call_id or id".to_string(),
                            success: None,
                        },
                    }));
                }
            };

            let exec_params = to_exec_params(params, sess);
            Some(
            handle_container_exec_with_params(
                exec_params,
                sess,
                turn_diff_tracker,
                sub_id.to_string(),
                effective_call_id,
                seq_hint,
                output_index,
                attempt_req,
            )
            .await,
            )
        }
        ResponseItem::CustomToolCall { call_id, name, .. } => {
            // Minimal placeholder: custom tools are not handled here.
            Some(ResponseInputItem::FunctionCallOutput {
                call_id,
                output: FunctionCallOutputPayload {
                    content: format!("Custom tool '{name}' is not supported in this build"),
                    success: Some(false),
                },
            })
        }
        ResponseItem::FunctionCallOutput { .. } => {
            debug!("unexpected FunctionCallOutput from stream");
            None
        }
        ResponseItem::CustomToolCallOutput { .. } => {
            debug!("unexpected CustomToolCallOutput from stream");
            None
        }
        ResponseItem::WebSearchCall { id, action, .. } => {
            if let WebSearchAction::Search { query } = action {
                let call_id = id.unwrap_or_else(|| "".to_string());
                let event = sess.make_event_with_hint(&sub_id, EventMsg::WebSearchComplete(WebSearchCompleteEvent { call_id, query: Some(query) }), seq_hint);
                sess.tx_event.send(event).await.ok();
            }
            None
        }
        ResponseItem::Other => None,
    };
    Ok(output)
}

// Helper utilities for agent output/progress management
fn ensure_agent_dir(cwd: &Path, agent_id: &str) -> Result<PathBuf, String> {
    let dir = cwd.join(".code").join("agents").join(agent_id);
    std::fs::create_dir_all(&dir)
        .map_err(|e| format!("Failed to create agent dir {}: {}", dir.display(), e))?;
    Ok(dir)
}

fn write_agent_file(dir: &Path, filename: &str, content: &str) -> Result<PathBuf, String> {
    let path = dir.join(filename);
    std::fs::write(&path, content)
        .map_err(|e| format!("Failed to write {}: {}", path.display(), e))?;
    Ok(path)
}

fn preview_first_n_lines(s: &str, n: usize) -> (String, usize) {
    let mut lines = s.lines();
    let mut collected: Vec<&str> = Vec::new();
    for _ in 0..n {
        if let Some(l) = lines.next() {
            collected.push(l);
        } else {
            break;
        }
    }
    (collected.join("\n"), s.lines().count())
}

async fn handle_function_call(
    sess: &Session,
    turn_diff_tracker: &mut TurnDiffTracker,
    sub_id: String,
    name: String,
    arguments: String,
    call_id: String,
    seq_hint: Option<u64>,
    output_index: Option<u32>,
    attempt_req: u64,
) -> ResponseInputItem {
    let ctx = ToolCallCtx::new(sub_id.clone(), call_id.clone(), seq_hint, output_index);
    match name.as_str() {
        "container.exec" | "shell" => {
            let params = match parse_container_exec_arguments(arguments, sess, &call_id) {
                Ok(params) => params,
                Err(output) => {
                    return *output;
                }
            };
            handle_container_exec_with_params(params, sess, turn_diff_tracker, sub_id, call_id, seq_hint, output_index, attempt_req)
                .await
        }
        "update_plan" => handle_update_plan(sess, &ctx, arguments).await,
        // agent_* tools
        "agent_run" => handle_run_agent(sess, &ctx, arguments).await,
        "agent_check" => handle_check_agent_status(sess, &ctx, arguments).await,
        "agent_result" => handle_get_agent_result(sess, &ctx, arguments).await,
        "agent_cancel" => handle_cancel_agent(sess, &ctx, arguments).await,
        "agent_wait" => handle_wait_for_agent(sess, &ctx, arguments).await,
        "agent_list" => handle_list_agents(sess, &ctx, arguments).await,
        // browser_* tools
        "browser_open" => handle_browser_open(sess, &ctx, arguments).await,
        "browser_close" => handle_browser_close(sess, &ctx).await,
        "browser_status" => handle_browser_status(sess, &ctx).await,
        "browser_click" => handle_browser_click(sess, &ctx, arguments).await,
        "browser_move" => handle_browser_move(sess, &ctx, arguments).await,
        "browser_type" => handle_browser_type(sess, &ctx, arguments).await,
        "browser_key" => handle_browser_key(sess, &ctx, arguments).await,
        "browser_javascript" => handle_browser_javascript(sess, &ctx, arguments).await,
        "browser_scroll" => handle_browser_scroll(sess, &ctx, arguments).await,
        "browser_history" => handle_browser_history(sess, &ctx, arguments).await,
        "browser_console" => handle_browser_console(sess, &ctx, arguments).await,
        "browser_inspect" => handle_browser_inspect(sess, &ctx, arguments).await,
        "browser_cdp" => handle_browser_cdp(sess, &ctx, arguments).await,
        "browser_cleanup" => handle_browser_cleanup(sess, &ctx).await,
        "web_fetch" => handle_web_fetch(sess, &ctx, arguments).await,
        _ => {
            match sess.mcp_connection_manager.parse_tool_name(&name) {
                Some((server, tool_name)) => {
                    // TODO(mbolin): Determine appropriate timeout for tool call.
                    let timeout = None;
                    handle_mcp_tool_call(sess, &ctx, server, tool_name, arguments, timeout)
                    .await
                }
                None => {
                    // Unknown function: reply with structured failure so the model can adapt.
                    ResponseInputItem::FunctionCallOutput {
                        call_id,
                        output: FunctionCallOutputPayload {
                            content: format!("unsupported call: {name}"),
                            success: None,
                        },
                    }
                }
            }
        }
    }
}

async fn handle_browser_cleanup(sess: &Session, ctx: &ToolCallCtx) -> ResponseInputItem {
    let call_id_clone = ctx.call_id.clone();
    let _sess_clone = sess;
    execute_custom_tool(
        sess,
        ctx,
        "browser_cleanup".to_string(),
        Some(serde_json::json!({})),
        || async move {
            if let Some(browser_manager) = get_browser_manager_for_session(_sess_clone).await {
                match browser_manager.cleanup().await {
                    Ok(_) => ResponseInputItem::FunctionCallOutput {
                        call_id: call_id_clone,
                        output: FunctionCallOutputPayload { content: "Browser cleanup completed".to_string(), success: Some(true) },
                    },
                    Err(e) => ResponseInputItem::FunctionCallOutput {
                        call_id: call_id_clone,
                        output: FunctionCallOutputPayload { content: format!("Cleanup failed: {}", e), success: Some(false) },
                    },
                }
            } else {
                ResponseInputItem::FunctionCallOutput {
                    call_id: call_id_clone,
                    output: FunctionCallOutputPayload { content: "Browser is not initialized. Use browser_open to start the browser.".to_string(), success: Some(false) },
                }
            }
        }
    ).await
}

async fn handle_web_fetch(sess: &Session, ctx: &ToolCallCtx, arguments: String) -> ResponseInputItem {
    // Include raw params in begin event for observability
    let params_for_event = serde_json::from_str(&arguments).ok();
    let arguments_clone = arguments.clone();
    let call_id_clone = ctx.call_id.clone();

    execute_custom_tool(
        sess,
        ctx,
        "web_fetch".to_string(),
        params_for_event,
        || async move {
            #[derive(serde::Deserialize)]
            struct WebFetchParams {
                url: String,
                #[serde(default)]
                timeout_ms: Option<u64>,
                #[serde(default)]
                mode: Option<String>, // "auto" (default), "browser", or "http"
            }

            let parsed: Result<WebFetchParams, _> = serde_json::from_str(&arguments_clone);
            let params = match parsed {
                Ok(p) => p,
                Err(e) => {
                    return ResponseInputItem::FunctionCallOutput {
                        call_id: call_id_clone,
                        output: FunctionCallOutputPayload {
                            content: format!("Invalid web_fetch arguments: {e}"),
                            success: None,
                        },
                    };
                }
            };

            struct BrowserFetchOutcome {
                html: String,
                final_url: Option<String>,
                headless: bool,
            }

            async fn fetch_html_via_headless_browser(
                url: &str,
                timeout: Duration,
            ) -> Result<BrowserFetchOutcome, String> {
                let mut config = CodexBrowserConfig::default();
                config.enabled = true;
                config.headless = true;
                config.fullpage = false;
                config.segments_max = 2;
                config.persist_profile = false;
                config.idle_timeout_ms = 10_000;

                let manager = BrowserManager::new(config);
                manager.set_enabled_sync(true);

                const CHECK_JS: &str = r#"(function(){
  const discuss = document.querySelectorAll('[data-test-selector=\"issue-comment-body\"]');
  const timeline = document.querySelectorAll('.js-timeline-item');
  const article = document.querySelectorAll('article, main');
  return (discuss.length + timeline.length + article.length);
})()"#;
                const HTML_JS: &str =
                    "(function(){ return { html: document.documentElement.outerHTML, title: document.title||'' }; })()";

                let goto_result = match tokio::time::timeout(timeout, manager.goto(url)).await {
                    Ok(Ok(res)) => res,
                    Ok(Err(e)) => {
                        let _ = manager.stop().await;
                        return Err(format!("Headless goto failed: {e}"));
                    }
                    Err(_) => {
                        let _ = manager.stop().await;
                        return Err("Headless goto timed out".to_string());
                    }
                };

                for _ in 0..6 {
                    match tokio::time::timeout(Duration::from_millis(1500), manager.execute_javascript(CHECK_JS)).await {
                        Ok(Ok(val)) => {
                            let count = val
                                .get("value")
                                .and_then(|v| v.as_i64())
                                .unwrap_or(0);
                            if count > 0 {
                                break;
                            }
                        }
                        Ok(Err(e)) => {
                            tracing::debug!("Headless readiness check failed: {}", e);
                            break;
                        }
                        Err(_) => {
                            tracing::debug!("Headless readiness check timed out");
                            break;
                        }
                    }
                    tokio::time::sleep(Duration::from_millis(800)).await;
                }

                let html_value = match tokio::time::timeout(timeout, manager.execute_javascript(HTML_JS)).await {
                    Ok(Ok(val)) => val,
                    Ok(Err(e)) => {
                        let _ = manager.stop().await;
                        return Err(format!("Headless HTML extraction failed: {e}"));
                    }
                    Err(_) => {
                        let _ = manager.stop().await;
                        return Err("Headless HTML extraction timed out".to_string());
                    }
                };

                let html = html_value
                    .get("value")
                    .and_then(|v| v.get("html"))
                    .and_then(|v| v.as_str())
                    .unwrap_or("")
                    .to_string();

                if html.trim().is_empty() {
                    let _ = manager.stop().await;
                    return Err("Headless browser returned empty HTML".to_string());
                }

                let final_url = Some(goto_result.url.clone());
                let _ = manager.stop().await;

                Ok(BrowserFetchOutcome {
                    html,
                    final_url,
                    headless: true,
                })
            }

            async fn fetch_html_via_browser(
                url: &str,
                timeout: Duration,
                prefer_global: bool,
            ) -> Option<BrowserFetchOutcome> {
                const HTML_JS: &str =
                    "(function(){ return { html: document.documentElement.outerHTML, title: document.title||'' }; })()";
                const CHECK_JS: &str = r#"(function(){
  const discuss = document.querySelectorAll('[data-test-selector=\"issue-comment-body\"]');
  const timeline = document.querySelectorAll('.js-timeline-item');
  const article = document.querySelectorAll('article, main');
  return (discuss.length + timeline.length + article.length);
})()"#;

                if prefer_global {
                    if let Some(manager) = codex_browser::global::get_browser_manager().await {
                        if manager.is_enabled_sync() {
                            match tokio::time::timeout(timeout, manager.goto(url)).await {
                                Ok(Ok(res)) => {
                                    for _ in 0..6 {
                                        match tokio::time::timeout(Duration::from_millis(1500), manager.execute_javascript(CHECK_JS)).await {
                                            Ok(Ok(val)) => {
                                                let count = val
                                                    .get("value")
                                                    .and_then(|v| v.as_i64())
                                                    .unwrap_or(0);
                                                if count > 0 {
                                                    break;
                                                }
                                            }
                                            Ok(Err(e)) => {
                                                tracing::debug!("Global browser readiness check failed: {}", e);
                                                break;
                                            }
                                            Err(_) => {
                                                tracing::debug!("Global browser readiness timed out");
                                                break;
                                            }
                                        }
                                        tokio::time::sleep(Duration::from_millis(800)).await;
                                    }

                                    match tokio::time::timeout(timeout, manager.execute_javascript(HTML_JS)).await {
                                        Ok(Ok(val)) => {
                                            if let Some(html) = val
                                                .get("value")
                                                .and_then(|v| v.get("html"))
                                                .and_then(|v| v.as_str())
                                            {
                                                if !html.trim().is_empty() {
                                                    return Some(BrowserFetchOutcome {
                                                        html: html.to_string(),
                                                        final_url: Some(res.url.clone()),
                                                        headless: false,
                                                    });
                                                }
                                            }
                                        }
                                        Ok(Err(e)) => {
                                            tracing::debug!("Global browser HTML extraction failed: {}", e);
                                        }
                                        Err(_) => {
                                            tracing::debug!("Global browser HTML extraction timed out");
                                        }
                                    }
                                }
                                Ok(Err(e)) => {
                                    tracing::warn!("Global browser navigation failed: {}", e);
                                }
                                Err(_) => {
                                    tracing::warn!("Global browser navigation timed out");
                                }
                            }
                        } else {
                            tracing::debug!("Global browser manager disabled; skipping UI fetch");
                        }
                    }
                }

                match fetch_html_via_headless_browser(url, timeout).await {
                    Ok(outcome) => Some(outcome),
                    Err(err) => {
                        tracing::warn!("Headless browser fallback failed for {}: {}", url, err);
                        None
                    }
                }
            }

            // Helper: build a client with a specific UA and common headers.
            async fn do_request(
                url: &str,
                ua: &str,
                timeout: Duration,
                extra_headers: Option<&[(reqwest::header::HeaderName, &'static str)]>,
            ) -> Result<reqwest::Response, reqwest::Error> {
                let client = reqwest::Client::builder()
                    .timeout(timeout)
                    .user_agent(ua)
                    .build()?;
                let mut req = client.get(url)
                    // Add a few browser-like headers to reduce blocks
                    .header(reqwest::header::ACCEPT, "text/html,application/xhtml+xml,application/xml;q=0.9,*/*;q=0.8")
                    .header(reqwest::header::ACCEPT_LANGUAGE, "en-US,en;q=0.9");
                if let Some(pairs) = extra_headers {
                    for (k, v) in pairs.iter() {
                        req = req.header(k, *v);
                    }
                }
                req.send().await
            }

            // Helper: remove obvious noisy blocks before markdown conversion.
            // This uses a lightweight ASCII-insensitive scan to drop whole
            // elements whose contents should never be surfaced to the model
            // (scripts, styles, templates, headers/footers/navigation, etc.).
            fn strip_noisy_tags(mut html: String) -> String {
                // Remove <script>, <style>, and <noscript> blocks with a simple
                // ASCII case-insensitive scan that preserves UTF-8 boundaries.
                // This avoids allocating lowercase copies and accidentally using
                // indices from a different string representation.
                fn eq_ascii_ci(a: u8, b: u8) -> bool {
                    a.to_ascii_lowercase() == b.to_ascii_lowercase()
                }
                fn starts_with_tag_ci(bytes: &[u8], tag: &[u8]) -> bool {
                    if bytes.len() < tag.len() { return false; }
                    for i in 0..tag.len() {
                        if !eq_ascii_ci(bytes[i], tag[i]) { return false; }
                    }
                    true
                }
                // Find the next opening tag like "<script" (allowing whitespace after '<').
                fn find_open_tag_ci(s: &str, tag: &str, from: usize) -> Option<usize> {
                    let bytes = s.as_bytes();
                    let tag_bytes = tag.as_bytes();
                    let mut i = from;
                    while i + 1 < bytes.len() {
                        if bytes[i] == b'<' {
                            let mut j = i + 1;
                            while j < bytes.len() && (bytes[j] == b' ' || bytes[j] == b'\t' || bytes[j] == b'\n' || bytes[j] == b'\r') {
                                j += 1;
                            }
                            if j < bytes.len() && starts_with_tag_ci(&bytes[j..], tag_bytes) {
                                return Some(i);
                            }
                        }
                        i += 1;
                    }
                    None
                }
                // Find the corresponding closing tag like "</script>" starting at or after `from`.
                // Returns the byte index just after the closing '>' if found.
                fn find_close_after_ci(s: &str, tag: &str, from: usize) -> Option<usize> {
                    let bytes = s.as_bytes();
                    let tag_bytes = tag.as_bytes();
                    let mut i = from;
                    while i + 2 < bytes.len() { // need at least '<' '/' and one tag byte
                        if bytes[i] == b'<' && i + 1 < bytes.len() && bytes[i + 1] == b'/' {
                            let mut j = i + 2;
                            // Optional whitespace before tag name
                            while j < bytes.len() && (bytes[j] == b' ' || bytes[j] == b'\t' || bytes[j] == b'\n' || bytes[j] == b'\r') {
                                j += 1;
                            }
                            if starts_with_tag_ci(&bytes[j..], tag_bytes) {
                                // Advance past tag name
                                j += tag_bytes.len();
                                // Skip optional whitespace until '>'
                                while j < bytes.len() && bytes[j] != b'>' {
                                    j += 1;
                                }
                                if j < bytes.len() && bytes[j] == b'>' {
                                    return Some(j + 1);
                                }
                                return None; // No closing '>'
                            }
                        }
                        i += 1;
                    }
                    None
                }

                // Keep this conservative to avoid dropping content.
                let tags = ["script", "style", "noscript"];
                for tag in tags.iter() {
                    let mut guard = 0;
                    loop {
                        if guard > 64 { break; }
                        let Some(start) = find_open_tag_ci(&html, tag, 0) else { break; };
                        let search_from = start + 1; // after '<'
                        if let Some(end) = find_close_after_ci(&html, tag, search_from) {
                            // Safe because both start and end are on ASCII boundaries ('<' and '>')
                            html.replace_range(start..end, "");
                        } else {
                            // No close tag found; drop from the opening tag to end
                            html.truncate(start);
                            break;
                        }
                        guard += 1;
                    }
                }
                html
            }

            // Try to keep only <main> content if present; drastically reduces
            // boilerplate from navigation and login banners on many sites.
            fn extract_main(html: &str) -> Option<String> {
                // Find opening <main ...>
                let bytes = html.as_bytes();
                let open = {
                    let mut i = 0usize;
                    let tag = b"main";
                    while i + 5 < bytes.len() { // < m a i n > (min)
                        if bytes[i] == b'<' {
                            // skip '<' and whitespace
                            let mut j = i + 1;
                            while j < bytes.len() && bytes[j].is_ascii_whitespace() { j += 1; }
                            if j + tag.len() <= bytes.len() && bytes[j..j+tag.len()].eq_ignore_ascii_case(tag) {
                                // Found '<main'; now find '>'
                                while j < bytes.len() && bytes[j] != b'>' { j += 1; }
                                if j < bytes.len() { Some((i, j + 1)) } else { None }
                            } else { None }
                        } else { None }
                            .map(|pair| return pair);
                        i += 1;
                    }
                    None
                };
                let (start, after_open) = open?;
                // Find closing </main>
                let mut i = after_open;
                let tag_close = b"</main";
                while i + tag_close.len() + 1 < bytes.len() {
                    if bytes[i] == b'<' && bytes[i+1] == b'/' {
                        if bytes[i..].len() >= tag_close.len() && bytes[i..i+tag_close.len()].eq_ignore_ascii_case(tag_close) {
                            // Find closing '>'
                            let mut j = i + tag_close.len();
                            while j < bytes.len() && bytes[j] != b'>' { j += 1; }
                            if j < bytes.len() {
                                return Some(html[start..j+1].to_string());
                            } else {
                                return Some(html[start..].to_string());
                            }
                        }
                    }
                    i += 1;
                }
                Some(html[start..].to_string())
            }

            // Inside fenced code blocks, collapse massively-escaped Windows paths like
            // `C:\\Users\\...` to `C:\Users\...`. Only applies to drive-rooted paths.
            fn unescape_windows_paths(line: &str) -> String {
                let bytes = line.as_bytes();
                let mut out = String::with_capacity(line.len());
                let mut i = 0usize;
                while i < bytes.len() {
                    // Pattern: [A-Za-z] : \\+
                    if i + 3 < bytes.len()
                        && bytes[i].is_ascii_alphabetic()
                        && bytes[i+1] == b':'
                        && bytes[i+2] == b'\\'
                        && bytes[i+3] == b'\\'
                    {
                        // Emit drive and a single backslash
                        out.push(bytes[i] as char);
                        out.push(':');
                        out.push('\\');
                        // Skip all following backslashes in this run
                        i += 4;
                        while i < bytes.len() && bytes[i] == b'\\' { i += 1; }
                        continue;
                    }
                    out.push(bytes[i] as char);
                    i += 1;
                }
                out
            }

            // Lightweight cleanup on the resulting markdown to remove leaked
            // JSON blobs and obvious client boot payloads that sometimes escape
            // the <script> filter on complex sites. Avoids touching fenced code.
            fn postprocess_markdown(md: &str) -> String {
                let mut out: Vec<String> = Vec::with_capacity(md.len() / 64 + 1);
                let mut in_fence = false;
                let mut empty_run = 0usize;
                for line in md.lines() {
                    // Track fenced code blocks
                    if let Some(rest) = line.trim_start().strip_prefix("```") {
                        in_fence = !in_fence;
                        let _lang = if in_fence { Some(rest.trim()) } else { None };
                        out.push(line.to_string());
                        empty_run = 0;
                        continue;
                    }
                    if in_fence {
                        // Only normalize Windows path over-escaping; do not alter other content.
                        let normalized = unescape_windows_paths(line);
                        out.push(normalized);
                        continue;
                    }

                    let trimmed = line.trim();
                    // Drop extremely long single lines only if they're likely SPA boot payloads
                    if trimmed.len() > 8000 { continue; }
                    // Common SPA boot keys that shouldn't appear in human output.
                    // Keep this list tight to avoid dropping legitimate examples.
                    if trimmed.contains("\"payload\"") || trimmed.contains("\"props\"") || trimmed.contains("\"preloaded_records\"") || trimmed.contains("\"appPayload\"") || trimmed.contains("\"preloadedQueries\"") {
                        continue;
                    }

                    if trimmed.is_empty() {
                        // Collapse multiple empty lines to max 1
                        if empty_run == 0 {
                            out.push(String::new());
                        }
                        empty_run += 1;
                    } else {
                        out.push(line.to_string());
                        empty_run = 0;
                    }
                }
                // Trim leading/trailing blank lines
                let mut s = out.join("\n");
                while s.starts_with('\n') { s.remove(0); }
                while s.ends_with('\n') { s.pop(); }
                s
            }

            // Domain-specific: extract rich content from GitHub issue/PR pages
            // without requiring a JS-capable browser. We parse JSON-LD and the
            // inlined GraphQL payload (preloadedQueries) to reconstruct the
            // issue body and comments into readable markdown.
            fn try_extract_github_issue_markdown(html: &str) -> Option<String> {
                // Helper: extract the first <script type="application/ld+json"> block
                fn extract_ld_json(html: &str) -> Option<serde_json::Value> {
                    let mut s = html;
                    loop {
                        let start = s.find("<script").map(|i| i)?;
                        let rest = &s[start + 7..];
                        if rest.to_lowercase().contains("type=\"application/ld+json\"") {
                            // Find end of script open tag
                            let open_end_rel = rest.find('>')?;
                            let open_end = start + 7 + open_end_rel + 1;
                            let after_open = &s[open_end..];
                            // Find closing </script>
                            if let Some(close_rel) = after_open.to_lowercase().find("</script>") {
                                let json_str = &after_open[..close_rel];
                                if let Ok(v) = serde_json::from_str::<serde_json::Value>(json_str) {
                                    return Some(v);
                                }
                                // Some pages JSON-encode the JSON-LD; try to unescape once
                                if let Ok(un) = serde_json::from_str::<String>(json_str) {
                                    if let Ok(v2) = serde_json::from_str::<serde_json::Value>(&un) {
                                        return Some(v2);
                                    }
                                }
                                // Advance after this script to search for next
                                s = &after_open[close_rel + 9..];
                                continue;
                            }
                        }
                        // Advance and continue search
                        s = &rest[1..];
                    }
                }

                // Helper: extract substring for the JSON array that follows key
                fn extract_json_array_after(html: &str, key: &str) -> Option<String> {
                    let idx = html.find(key)?;
                    let bytes = html.as_bytes();
                    // Find the first '[' after key
                    let mut i = idx + key.len();
                    while i < bytes.len() && bytes[i] != b'[' { i += 1; }
                    if i >= bytes.len() { return None; }
                    let start = i;
                    // Scan to matching ']' accounting for strings and escapes
                    let mut depth: i32 = 0;
                    let mut in_str = false;
                    let mut escape = false;
                    while i < bytes.len() {
                        let c = bytes[i] as char;
                        if in_str {
                            if escape { escape = false; }
                            else if c == '\\' { escape = true; }
                            else if c == '"' { in_str = false; }
                            i += 1; continue;
                        }
                        match c {
                            '"' => { in_str = true; },
                            '[' => { depth += 1; },
                            ']' => { depth -= 1; if depth == 0 { let end = i + 1; return Some(html[start..end].to_string()); } },
                            _ => {}
                        }
                        i += 1;
                    }
                    None
                }

                // Parse JSON-LD for headline, articleBody, author, date
                let mut title: Option<String> = None;
                let mut issue_body_md: Option<String> = None;
                let mut opened_by: Option<String> = None;
                let mut opened_at: Option<String> = None;
                if let Some(ld) = extract_ld_json(html) {
                    if ld.get("@type").and_then(|v| v.as_str()) == Some("DiscussionForumPosting") {
                        title = ld.get("headline").and_then(|v| v.as_str()).map(|s| s.to_string());
                        issue_body_md = ld.get("articleBody").and_then(|v| v.as_str()).map(|s| s.to_string());
                        opened_by = ld.get("author").and_then(|a| a.get("name")).and_then(|v| v.as_str()).map(|s| s.to_string());
                        opened_at = ld.get("datePublished").and_then(|v| v.as_str()).map(|s| s.to_string());
                    }
                }

                // Parse GraphQL payload for comments and state
                let arr_str = extract_json_array_after(html, "\"preloadedQueries\"")?;
                let arr: serde_json::Value = serde_json::from_str(&arr_str).ok()?;
                let mut comments: Vec<(String, String, String)> = Vec::new();
                let mut state: Option<String> = None;
                let mut state_reason: Option<String> = None;
                if let Some(items) = arr.as_array() {
                    for item in items {
                        let repo = item.get("result").and_then(|v| v.get("data")).and_then(|v| v.get("repository"));
                        let issue = repo.and_then(|r| r.get("issue"));
                        if let Some(issue) = issue {
                            if state.is_none() {
                                state = issue.get("state").and_then(|v| v.as_str()).map(|s| s.to_string());
                                state_reason = issue.get("stateReason").and_then(|v| v.as_str()).map(|s| s.to_string());
                            }
                            if let Some(edges) = issue.get("frontTimelineItems").and_then(|v| v.get("edges")).and_then(|v| v.as_array()) {
                                for e in edges {
                                    let node = e.get("node");
                                    let typename = node.and_then(|n| n.get("__typename")).and_then(|v| v.as_str()).unwrap_or("");
                                    if typename == "IssueComment" {
                                        let author = node.and_then(|n| n.get("author")).and_then(|a| a.get("login")).and_then(|v| v.as_str()).unwrap_or("");
                                        let created = node.and_then(|n| n.get("createdAt")).and_then(|v| v.as_str()).unwrap_or("");
                                        let body = node.and_then(|n| n.get("body")).and_then(|v| v.as_str()).unwrap_or("");
                                        if !body.is_empty() {
                                            comments.push((author.to_string(), created.to_string(), body.to_string()));
                                        } else {
                                            let body_html = node.and_then(|n| n.get("bodyHTML")).and_then(|v| v.as_str()).unwrap_or("");
                                            if !body_html.is_empty() {
                                                // Minimal HTML→MD for comments if body missing
                                                let options = htmd::options::Options { heading_style: htmd::options::HeadingStyle::Atx, code_block_style: htmd::options::CodeBlockStyle::Fenced, link_style: htmd::options::LinkStyle::Inlined, ..Default::default() };
                                                let conv = htmd::HtmlToMarkdown::builder().options(options).build();
                                                if let Ok(md) = conv.convert(body_html) {
                                                    comments.push((author.to_string(), created.to_string(), md));
                                                }
                                            }
                                        }
                                    }
                                }
                            }
                        }
                    }
                }

                // If nothing meaningful extracted, bail out.
                if title.is_none() && comments.is_empty() && issue_body_md.is_none() {
                    return None;
                }

                // Compose readable markdown
                let mut out = String::new();
                if let Some(t) = title { out.push_str(&format!("# {}\n\n", t)); }
                if let (Some(by), Some(at)) = (opened_by, opened_at) { out.push_str(&format!("Opened by {} on {}\n\n", by, at)); }
                if let (Some(s), _) = (state.clone(), state_reason.clone()) { out.push_str(&format!("State: {}\n\n", s)); }
                if let Some(body) = issue_body_md { out.push_str(&format!("{}\n\n", body)); }
                if !comments.is_empty() {
                    out.push_str("## Comments\n\n");
                    for (author, created, body) in comments {
                        out.push_str(&format!("- {} — {}\n\n{}\n\n", author, created, body));
                    }
                }
                Some(out)
            }

            // Helper: convert HTML to markdown and truncate if too large.
            fn convert_html_to_markdown_trimmed(html: String, max_chars: usize) -> crate::error::Result<(String, bool)> {
                let options = htmd::options::Options {
                    heading_style: htmd::options::HeadingStyle::Atx,
                    code_block_style: htmd::options::CodeBlockStyle::Fenced,
                    link_style: htmd::options::LinkStyle::Inlined,
                    ..Default::default()
                };
                let converter = htmd::HtmlToMarkdown::builder().options(options).build();
                let reduced = extract_main(&html).unwrap_or(html);
                let sanitized = strip_noisy_tags(reduced);
                let markdown = converter.convert(&sanitized)?;
                let markdown = postprocess_markdown(&markdown);
                let mut truncated = false;
                let rendered = {
                    let char_count = markdown.chars().count();
                    if char_count > max_chars {
                        truncated = true;
                        let mut s: String = markdown.chars().take(max_chars).collect();
                        s.push_str("\n\n… (truncated)\n");
                        s
                    } else {
                        markdown
                    }
                };
                Ok((rendered, truncated))
            }

            // Helper: detect WAF/challenge pages to avoid dumping challenge content.
            fn detect_block_vendor(_status: reqwest::StatusCode, body: &str) -> Option<&'static str> {
                // Identify common bot-challenge pages regardless of HTTP status.
                // Cloudflare often returns 200 with a challenge that requires JS/cookies.
                let lower = body.to_lowercase();
                if lower.contains("cloudflare")
                    || lower.contains("cf-ray")
                    || lower.contains("_cf_chl_opt")
                    || lower.contains("challenge-platform")
                    || lower.contains("checking if the site connection is secure")
                    || lower.contains("waiting for")
                    || lower.contains("just a moment")
                {
                    return Some("cloudflare");
                }
                None
            }

            fn headers_indicate_block(headers: &reqwest::header::HeaderMap) -> bool {
                let h = headers;
                let has_cf_ray = h.get("cf-ray").is_some();
                let has_cf_mitigated = h.get("cf-mitigated").is_some();
                let has_cf_bm = h.get("set-cookie").and_then(|v| v.to_str().ok()).map(|s| s.contains("__cf_bm=")).unwrap_or(false);
                let has_chlray = h.get("server-timing").and_then(|v| v.to_str().ok()).map(|s| s.to_lowercase().contains("chlray")).unwrap_or(false);
                has_cf_ray || has_cf_mitigated || has_cf_bm || has_chlray
            }

            fn looks_like_challenge_markdown(md: &str) -> bool {
                let l = md.to_lowercase();
                l.contains("just a moment") || l.contains("enable javascript and cookies") || l.contains("waiting for ")
            }

            let timeout = Duration::from_millis(params.timeout_ms.unwrap_or(15000));
            let codex_ua = crate::default_client::get_codex_user_agent(Some("web_fetch"));

            if matches!(params.mode.as_deref(), Some("browser")) {
                if let Some(browser_fetch) = fetch_html_via_browser(&params.url, timeout, true).await {
                    let (markdown, truncated) = match convert_html_to_markdown_trimmed(browser_fetch.html, 120_000) {
                        Ok(t) => t,
                        Err(e) => {
                            return ResponseInputItem::FunctionCallOutput {
                                call_id: call_id_clone,
                                output: FunctionCallOutputPayload { content: format!("Markdown conversion failed: {e}"), success: Some(false) },
                            };
                        }
                    };

                    let body = serde_json::json!({
                        "url": params.url,
                        "status": 200,
                        "final_url": browser_fetch.final_url.unwrap_or_else(|| params.url.clone()),
                        "content_type": "text/html",
                        "used_browser_ua": true,
                        "via_browser": true,
                        "headless": browser_fetch.headless,
                        "truncated": truncated,
                        "markdown": markdown,
                    });
                    return ResponseInputItem::FunctionCallOutput {
                        call_id: call_id_clone,
                        output: FunctionCallOutputPayload { content: body.to_string(), success: Some(true) },
                    };
                }
            }
            // Attempt 1: Codex UA + polite headers
            let resp = match do_request(&params.url, &codex_ua, timeout, None).await {
                Ok(r) => r,
                Err(e) => {
                    return ResponseInputItem::FunctionCallOutput {
                        call_id: call_id_clone,
                        output: FunctionCallOutputPayload { content: format!("Request failed: {e}"), success: Some(false) },
                    };
                }
            };

            // Capture metadata before consuming the response body.
            let mut status = resp.status();
            let mut final_url = resp.url().to_string();
            let mut headers = resp.headers().clone();
            // Read body
            let mut body_text = match resp.text().await {
                Ok(t) => t,
                Err(e) => {
                    return ResponseInputItem::FunctionCallOutput {
                        call_id: call_id_clone,
                        output: FunctionCallOutputPayload { content: format!("Failed to read response body: {e}"), success: Some(false) },
                    };
                }
            };
            let mut used_browser_ua = false;
            let browser_ua = "Mozilla/5.0 (Macintosh; Intel Mac OS X 10_15_7) AppleWebKit/537.36 (KHTML, like Gecko) Chrome/128.0.0.0 Safari/537.36";
            if !matches!(params.mode.as_deref(), Some("http")) && (detect_block_vendor(status, &body_text).is_some() || headers_indicate_block(&headers)) {
                // Simple retry with a browser UA and extra headers
                let extra = [
                    (reqwest::header::HeaderName::from_static("upgrade-insecure-requests"), "1"),
                ];
                if let Ok(r2) = do_request(&params.url, browser_ua, timeout, Some(&extra)).await {
                    let status2 = r2.status();
                    let final_url2 = r2.url().to_string();
                    let headers2 = r2.headers().clone();
                    if let Ok(t2) = r2.text().await {
                        used_browser_ua = true;
                        status = status2;
                        final_url = final_url2;
                        headers = headers2;
                        body_text = t2;
                    }
                }
            }

            // Response metadata
            let content_type = headers
                .get(reqwest::header::CONTENT_TYPE)
                .and_then(|v| v.to_str().ok())
                .unwrap_or("")
                .to_string();

            // Provide structured diagnostics if blocked by WAF (even if HTTP 200)
            if !matches!(params.mode.as_deref(), Some("http")) && (detect_block_vendor(status, &body_text).is_some() || headers_indicate_block(&headers)) {
                let vendor = "cloudflare";
                let retry_after = headers
                    .get(reqwest::header::RETRY_AFTER)
                    .and_then(|v| v.to_str().ok())
                    .map(|s| s.to_string());
                let cf_ray = headers
                    .get("cf-ray")
                    .and_then(|v| v.to_str().ok())
                    .map(|s| s.to_string());

                let mut diag = serde_json::json!({
                    "final_url": final_url,
                    "content_type": content_type,
                    "used_browser_ua": used_browser_ua,
                    "blocked_by_waf": true,
                    "vendor": vendor,
                });
                if let Some(ra) = retry_after { diag["retry_after"] = serde_json::json!(ra); }
                if let Some(ray) = cf_ray { diag["cf_ray"] = serde_json::json!(ray); }

                if let Some(browser_fetch) = fetch_html_via_browser(&params.url, timeout, false).await {
                    let (markdown, truncated) = match convert_html_to_markdown_trimmed(browser_fetch.html, 120_000) {
                        Ok(t) => t,
                        Err(e) => {
                            return ResponseInputItem::FunctionCallOutput {
                                call_id: call_id_clone,
                                output: FunctionCallOutputPayload { content: format!("Markdown conversion failed: {e}"), success: Some(false) },
                            };
                        }
                    };

                    diag["via_browser"] = serde_json::json!(true);
                    if browser_fetch.headless {
                        diag["headless"] = serde_json::json!(true);
                    }

                    let body = serde_json::json!({
                        "url": params.url,
                        "status": 200,
                        "final_url": browser_fetch.final_url.unwrap_or_else(|| final_url.clone()),
                        "content_type": content_type,
                        "used_browser_ua": true,
                        "via_browser": true,
                        "headless": browser_fetch.headless,
                        "truncated": truncated,
                        "markdown": markdown,
                    });
                    return ResponseInputItem::FunctionCallOutput {
                        call_id: call_id_clone,
                        output: FunctionCallOutputPayload { content: body.to_string(), success: Some(true) },
                    };
                }

                let (md_preview, _trunc) = match convert_html_to_markdown_trimmed(body_text, 2000) {
                    Ok(t) => t,
                    Err(_) => ("".to_string(), false),
                };

                let body = serde_json::json!({
                    "url": params.url,
                    "status": status.as_u16(),
                    "error": "Blocked by site challenge",
                    "diagnostics": diag,
                    "markdown": md_preview,
                });

                return ResponseInputItem::FunctionCallOutput {
                    call_id: call_id_clone,
                    output: FunctionCallOutputPayload { content: body.to_string(), success: Some(false) },
                };
            }

            // If not success, provide structured, minimal diagnostics without dumping content.
            if !status.is_success() {
                let waf_vendor = detect_block_vendor(status, &body_text);
                let retry_after = headers
                    .get(reqwest::header::RETRY_AFTER)
                    .and_then(|v| v.to_str().ok())
                    .map(|s| s.to_string());
                let cf_ray = headers
                    .get("cf-ray")
                    .and_then(|v| v.to_str().ok())
                    .map(|s| s.to_string());

                let mut diag = serde_json::json!({
                    "final_url": final_url,
                    "content_type": content_type,
                    "used_browser_ua": used_browser_ua,
                });
                if let Some(vendor) = waf_vendor { diag["blocked_by_waf"] = serde_json::json!(true); diag["vendor"] = serde_json::json!(vendor); }
                if let Some(ra) = retry_after { diag["retry_after"] = serde_json::json!(ra); }
                if let Some(ray) = cf_ray { diag["cf_ray"] = serde_json::json!(ray); }

                // Provide a tiny, safe preview of visible text only (converted and truncated).
                let (md_preview, _trunc) = match convert_html_to_markdown_trimmed(body_text, 2000) {
                    Ok(t) => t,
                    Err(_) => ("".to_string(), false),
                };

                let body = serde_json::json!({
                    "url": params.url,
                    "status": status.as_u16(),
                    "error": format!("HTTP {} {}", status.as_u16(), status.canonical_reason().unwrap_or("")),
                    "diagnostics": diag,
                    // Keep a short, human-friendly preview; avoid dumping raw HTML or long JS.
                    "markdown": md_preview,
                });

                return ResponseInputItem::FunctionCallOutput {
                    call_id: call_id_clone,
                    output: FunctionCallOutputPayload { content: body.to_string(), success: Some(false) },
                };
            }

            // Domain-specific extraction first (e.g., GitHub issues)
            if params.url.contains("github.com/") && params.url.contains("/issues/") {
                if let Some(md) = try_extract_github_issue_markdown(&body_text) {
                    let body = serde_json::json!({
                        "url": params.url,
                        "status": status.as_u16(),
                        "final_url": final_url,
                        "content_type": content_type,
                        "used_browser_ua": used_browser_ua,
                        "truncated": false,
                        "markdown": md,
                    });
                    return ResponseInputItem::FunctionCallOutput { call_id: call_id_clone, output: FunctionCallOutputPayload { content: body.to_string(), success: Some(true) } };
                }
            }

            // Success: convert to markdown (sanitized and size-limited)
            let (markdown, truncated) = match convert_html_to_markdown_trimmed(body_text, 120_000) {
                Ok(t) => t,
                Err(e) => {
                    return ResponseInputItem::FunctionCallOutput {
                        call_id: call_id_clone,
                        output: FunctionCallOutputPayload { content: format!("Markdown conversion failed: {e}"), success: Some(false) },
                    };
                }
            };

            // If the rendered markdown still looks like a challenge page, attempt browser fallback (unless http-only).
            if !matches!(params.mode.as_deref(), Some("http")) && looks_like_challenge_markdown(&markdown) {
                if let Some(browser_fetch) = fetch_html_via_browser(&params.url, timeout, false).await {
                    let (md2, truncated2) = match convert_html_to_markdown_trimmed(browser_fetch.html, 120_000) {
                        Ok(t) => t,
                        Err(e) => {
                            return ResponseInputItem::FunctionCallOutput {
                                call_id: call_id_clone,
                                output: FunctionCallOutputPayload { content: format!("Markdown conversion failed: {e}"), success: Some(false) },
                            };
                        }
                    };

                    let body = serde_json::json!({
                        "url": params.url,
                        "status": 200,
                        "final_url": browser_fetch.final_url.unwrap_or_else(|| final_url.clone()),
                        "content_type": content_type,
                        "used_browser_ua": true,
                        "via_browser": true,
                        "headless": browser_fetch.headless,
                        "truncated": truncated2,
                        "markdown": md2,
                    });
                    return ResponseInputItem::FunctionCallOutput {
                        call_id: call_id_clone,
                        output: FunctionCallOutputPayload { content: body.to_string(), success: Some(true) },
                    };
                }

                // If fallback not possible, return structured error rather than a useless challenge page
                let body = serde_json::json!({
                    "url": params.url,
                    "status": 200,
                    "error": "Blocked by site challenge",
                    "diagnostics": { "final_url": final_url, "content_type": content_type, "used_browser_ua": used_browser_ua, "blocked_by_waf": true, "vendor": "cloudflare", "detected_via": "markdown" },
                    "markdown": markdown.chars().take(2000).collect::<String>(),
                });
                return ResponseInputItem::FunctionCallOutput { call_id: call_id_clone, output: FunctionCallOutputPayload { content: body.to_string(), success: Some(false) } };
            }

            let body = serde_json::json!({
                "url": params.url,
                "status": status.as_u16(),
                "final_url": final_url,
                "content_type": content_type,
                "used_browser_ua": used_browser_ua,
                "truncated": truncated,
                "markdown": markdown,
            });

            ResponseInputItem::FunctionCallOutput { call_id: call_id_clone, output: FunctionCallOutputPayload { content: body.to_string(), success: Some(true) } }
        },
    ).await
}

fn to_exec_params(params: ShellToolCallParams, sess: &Session) -> ExecParams {
    ExecParams {
        command: params.command,
        cwd: sess.resolve_path(params.workdir.clone()),
        timeout_ms: params.timeout_ms,
        env: create_env(&sess.shell_environment_policy),
        with_escalated_permissions: params.with_escalated_permissions,
        justification: params.justification,
    }
}

fn parse_container_exec_arguments(
    arguments: String,
    sess: &Session,
    call_id: &str,
) -> Result<ExecParams, Box<ResponseInputItem>> {
    // parse command
    match serde_json::from_str::<ShellToolCallParams>(&arguments) {
        Ok(shell_tool_call_params) => Ok(to_exec_params(shell_tool_call_params, sess)),
        Err(e) => {
            // allow model to re-sample
            let output = ResponseInputItem::FunctionCallOutput {
                call_id: call_id.to_string(),
                output: FunctionCallOutputPayload {
                    content: format!("failed to parse function arguments: {e}"),
                    success: None,
                },
            };
            Err(Box::new(output))
        }
    }
}

pub struct ExecInvokeArgs<'a> {
    pub params: ExecParams,
    pub sandbox_type: SandboxType,
    pub sandbox_policy: &'a SandboxPolicy,
    pub codex_linux_sandbox_exe: &'a Option<PathBuf>,
    pub stdout_stream: Option<StdoutStream>,
}

fn maybe_run_with_user_profile(params: ExecParams, sess: &Session) -> ExecParams {
    if sess.shell_environment_policy.use_profile {
        let maybe_command = sess
            .user_shell
            .format_default_shell_invocation(params.command.clone());
        if let Some(command) = maybe_command {
            return ExecParams { command, ..params };
        }
    }
    params
}

async fn handle_run_agent(sess: &Session, ctx: &ToolCallCtx, arguments: String) -> ResponseInputItem {
    let params_for_event = serde_json::from_str(&arguments).ok();
    let arguments_clone = arguments.clone();
    let call_id_clone = ctx.call_id.clone();
    execute_custom_tool(
        sess,
        ctx,
        "agent_run".to_string(),
        params_for_event,
        || async move {
    match serde_json::from_str::<RunAgentParams>(&arguments_clone) {
        Ok(params) => {
            let mut manager = AGENT_MANAGER.write().await;

            // Handle model parameter (can be string or array)
            let models = match params.model {
                Some(serde_json::Value::String(model)) => vec![model],
                Some(serde_json::Value::Array(models)) => models
                    .into_iter()
                    .filter_map(|m| m.as_str().map(String::from))
                    .collect(),
                _ => vec!["code".to_string()], // Default model
            };

            // Helper: derive the command to check for a given model/config pair.
            fn resolve_command_for_check(model: &str, cfg: Option<&crate::config_types::AgentConfig>) -> (String, bool) {
                if let Some(c) = cfg { return (c.command.clone(), false); }
                let m = model.to_lowercase();
                match m.as_str() {
                    // Built-in: always available via current_exe fallback.
                    "code" | "codex" => (m, true),
                    // External CLIs expected to be in PATH
                    "claude" => ("claude".to_string(), false),
                    "gemini" => ("gemini".to_string(), false),
                    "qwen" => ("qwen".to_string(), false),
                    _ => (m, false),
                }
            }

            // Helper: PATH lookup to determine if a command exists.
            fn command_exists(cmd: &str) -> bool {
                // Absolute/relative path with separators: verify it points to a file.
                if cmd.contains(std::path::MAIN_SEPARATOR) || cmd.contains('/') || cmd.contains('\\') {
                    return std::fs::metadata(cmd).map(|m| m.is_file()).unwrap_or(false);
                }

                #[cfg(target_os = "windows")]
                {
                    return which::which(cmd).map(|p| p.is_file()).unwrap_or(false);
                }

                #[cfg(not(target_os = "windows"))]
                {
                    use std::os::unix::fs::PermissionsExt;
                    let Some(path_os) = std::env::var_os("PATH") else { return false; };
                    for dir in std::env::split_paths(&path_os) {
                        if dir.as_os_str().is_empty() { continue; }
                        let candidate = dir.join(cmd);
                        if let Ok(meta) = std::fs::metadata(&candidate) {
                            if meta.is_file() {
                                let mode = meta.permissions().mode();
                                if mode & 0o111 != 0 { return true; }
                            }
                        }
                    }
                    false
                }
            }

            let batch_id = if models.len() > 1 {
                Some(Uuid::new_v4().to_string())
            } else {
                None
            };

            let mut agent_ids = Vec::new();
            let mut skipped: Vec<String> = Vec::new();
            for model in models {
                // Check if this model is configured and enabled
                let agent_config = sess.agents.iter().find(|a| {
                    a.name.to_lowercase() == model.to_lowercase()
                        || a.command.to_lowercase() == model.to_lowercase()
                });

                if let Some(config) = agent_config {
                    if !config.enabled {
                        continue; // Skip disabled agents
                    }

                    let (cmd_to_check, is_builtin) = resolve_command_for_check(&model, Some(config));
                    if !is_builtin && !command_exists(&cmd_to_check) {
                        skipped.push(format!("{} (missing: {})", model, cmd_to_check));
                        continue;
                    }

                    // Override read_only if agent is configured as read-only
                    let read_only = config.read_only || params.read_only.unwrap_or(false);

                    let agent_id = manager
                        .create_agent_with_config(
                            model,
                            params.task.clone(),
                            params.context.clone(),
                            params.output.clone(),
                            params.files.clone().unwrap_or_default(),
                            read_only,
                            batch_id.clone(),
                            config.clone(),
                        )
                        .await;
                    agent_ids.push(agent_id);
                } else {
                    // Use default configuration for unknown agents
                    let (cmd_to_check, is_builtin) = resolve_command_for_check(&model, None);
                    if !is_builtin && !command_exists(&cmd_to_check) {
                        skipped.push(format!("{} (missing: {})", model, cmd_to_check));
                        continue;
                    }
                    let agent_id = manager
                        .create_agent(
                            model,
                            params.task.clone(),
                            params.context.clone(),
                            params.output.clone(),
                            params.files.clone().unwrap_or_default(),
                            params.read_only.unwrap_or(false),
                            batch_id.clone(),
                        )
                        .await;
                    agent_ids.push(agent_id);
                }
            }

            // If nothing runnable remains, fall back to a single built‑in Codex agent.
            if agent_ids.is_empty() {
                let agent_id = manager
                    .create_agent(
                        "code".to_string(),
                        params.task.clone(),
                        params.context.clone(),
                        params.output.clone(),
                        params.files.clone().unwrap_or_default(),
                        params.read_only.unwrap_or(false),
                        None,
                    )
                    .await;
                agent_ids.push(agent_id);
            }

            // Send agent status update event
            drop(manager); // Release the write lock first
            if agent_ids.len() > 0 {
                send_agent_status_update(sess).await;
            }

            let response = if let Some(batch_id) = batch_id {
                serde_json::json!({
                    "batch_id": batch_id,
                    "agent_ids": agent_ids,
                    "status": "started",
                    "message": format!("Started {} agents", agent_ids.len()),
                    "skipped": if skipped.is_empty() { None } else { Some(skipped) }
                })
            } else {
                serde_json::json!({
                    "agent_id": agent_ids[0],
                    "status": "started",
                    "message": "Agent started successfully",
                    "skipped": if skipped.is_empty() { None } else { Some(skipped) }
                })
            };

            ResponseInputItem::FunctionCallOutput {
                call_id: call_id_clone,
                output: FunctionCallOutputPayload {
                    content: response.to_string(),
                    success: Some(true),
                },
            }
        }
        Err(e) => ResponseInputItem::FunctionCallOutput {
            call_id: call_id_clone,
            output: FunctionCallOutputPayload {
                content: format!("Invalid agent_run arguments: {}", e),
                success: None,
            },
        },
    }
        },
    ).await
}

async fn handle_check_agent_status(sess: &Session, ctx: &ToolCallCtx, arguments: String) -> ResponseInputItem {
    let params_for_event = serde_json::from_str(&arguments).ok();
    let arguments_clone = arguments.clone();
    let call_id_clone = ctx.call_id.clone();
    execute_custom_tool(
        sess,
        ctx,
        "agent_check".to_string(),
        params_for_event,
        || async move {
    match serde_json::from_str::<CheckAgentStatusParams>(&arguments_clone) {
        Ok(params) => {
            let manager = AGENT_MANAGER.read().await;

            if let Some(agent) = manager.get_agent(&params.agent_id) {
                // Limit progress in the response; write full progress to file if large
                let max_progress_lines = 50usize;
                let total_progress = agent.progress.len();
                let progress_preview: Vec<String> = if total_progress > max_progress_lines {
                    agent
                        .progress
                        .iter()
                        .skip(total_progress - max_progress_lines)
                        .cloned()
                        .collect()
                } else {
                    agent.progress.clone()
                };

                let mut progress_file: Option<String> = None;
                if total_progress > max_progress_lines {
                    let cwd = sess.get_cwd().to_path_buf();
                    drop(manager);
                    let dir = match ensure_agent_dir(&cwd, &agent.id) {
                        Ok(d) => d,
                        Err(e) => {
                            return ResponseInputItem::FunctionCallOutput {
                                call_id: call_id_clone,
                                output: FunctionCallOutputPayload {
                                    content: format!("Failed to prepare agent progress file: {}", e),
                                    success: Some(false),
                                },
                            };
                        }
                    };
                    // Re-acquire manager to get fresh progress after potential delay
                    let manager = AGENT_MANAGER.read().await;
                    if let Some(agent) = manager.get_agent(&params.agent_id) {
                        let joined = agent.progress.join("\n");
                        match write_agent_file(&dir, "progress.log", &joined) {
                            Ok(p) => progress_file = Some(p.display().to_string()),
                            Err(e) => {
                                return ResponseInputItem::FunctionCallOutput {
                                    call_id: call_id_clone,
                                    output: FunctionCallOutputPayload {
                                        content: format!("Failed to write progress file: {}", e),
                                        success: Some(false),
                                    },
                                };
                            }
                        }
                    }
                } else {
                    drop(manager);
                }

                let response = serde_json::json!({
                    "agent_id": params.agent_id,
                    "status": agent.status,
                    "model": agent.model,
                    "created_at": agent.created_at,
                    "started_at": agent.started_at,
                    "completed_at": agent.completed_at,
                    "progress_preview": progress_preview,
                    "progress_total": total_progress,
                    "progress_file": progress_file,
                    "error": agent.error,
                    "worktree_path": agent.worktree_path,
                    "branch_name": agent.branch_name,
                });

                ResponseInputItem::FunctionCallOutput {
                    call_id: call_id_clone,
                    output: FunctionCallOutputPayload {
                        content: response.to_string(),
                        success: Some(true),
                    },
                }
            } else {
                ResponseInputItem::FunctionCallOutput {
                    call_id: call_id_clone,
                    output: FunctionCallOutputPayload {
                        content: format!("Agent not found: {}", params.agent_id),
                        success: Some(false),
                    },
                }
            }
        }
        Err(e) => ResponseInputItem::FunctionCallOutput {
            call_id: call_id_clone,
            output: FunctionCallOutputPayload {
                content: format!("Invalid agent_check arguments: {}", e),
                success: None,
            },
        },
    }
        },
    ).await
}

async fn handle_get_agent_result(sess: &Session, ctx: &ToolCallCtx, arguments: String) -> ResponseInputItem {
    let params_for_event = serde_json::from_str(&arguments).ok();
    let arguments_clone = arguments.clone();
    let call_id_clone = ctx.call_id.clone();
    execute_custom_tool(
        sess,
        ctx,
        "agent_result".to_string(),
        params_for_event,
        || async move {
    match serde_json::from_str::<GetAgentResultParams>(&arguments_clone) {
        Ok(params) => {
            let manager = AGENT_MANAGER.read().await;

            if let Some(agent) = manager.get_agent(&params.agent_id) {
                let cwd = sess.get_cwd().to_path_buf();
                let dir = match ensure_agent_dir(&cwd, &params.agent_id) {
                    Ok(d) => d,
                    Err(e) => {
                        return ResponseInputItem::FunctionCallOutput {
                            call_id: call_id_clone,
                            output: FunctionCallOutputPayload {
                                content: format!("Failed to prepare agent output dir: {}", e),
                                success: Some(false),
                            },
                        };
                    }
                };

                match agent.status {
                    AgentStatus::Completed => {
                        let output_text = agent.result.unwrap_or_default();
                        let (preview, total_lines) = preview_first_n_lines(&output_text, 500);
                        let file_path = match write_agent_file(&dir, "result.txt", &output_text) {
                            Ok(p) => p.display().to_string(),
                            Err(e) => format!("Failed to write result file: {}", e),
                        };
                        let response = serde_json::json!({
                            "agent_id": params.agent_id,
                            "status": agent.status,
                            "output_preview": preview,
                            "output_total_lines": total_lines,
                            "output_file": file_path,
                        });
                        ResponseInputItem::FunctionCallOutput {
                            call_id: call_id_clone,
                            output: FunctionCallOutputPayload {
                                content: response.to_string(),
                                success: Some(true),
                            },
                        }
                    }
                    AgentStatus::Failed => {
                        let error_text = agent.error.unwrap_or_else(|| "Unknown error".to_string());
                        let (preview, total_lines) = preview_first_n_lines(&error_text, 500);
                        let file_path = match write_agent_file(&dir, "error.txt", &error_text) {
                            Ok(p) => p.display().to_string(),
                            Err(e) => format!("Failed to write error file: {}", e),
                        };
                        let response = serde_json::json!({
                            "agent_id": params.agent_id,
                            "status": agent.status,
                            "error_preview": preview,
                            "error_total_lines": total_lines,
                            "error_file": file_path,
                        });
                        ResponseInputItem::FunctionCallOutput {
                            call_id: call_id_clone,
                            output: FunctionCallOutputPayload {
                                content: response.to_string(),
                                success: Some(false),
                            },
                        }
                    }
                    _ => ResponseInputItem::FunctionCallOutput {
                        call_id: call_id_clone,
                        output: FunctionCallOutputPayload {
                            content: format!(
                                "Agent is still {}: cannot get result yet",
                                serde_json::to_string(&agent.status)
                                    .unwrap_or_else(|_| "running".to_string())
                            ),
                            success: Some(false),
                        },
                    },
                }
            } else {
                ResponseInputItem::FunctionCallOutput {
                    call_id: call_id_clone,
                    output: FunctionCallOutputPayload {
                        content: format!("Agent not found: {}", params.agent_id),
                        success: Some(false),
                    },
                }
            }
        }
        Err(e) => ResponseInputItem::FunctionCallOutput {
            call_id: call_id_clone,
            output: FunctionCallOutputPayload {
                content: format!("Invalid agent_result arguments: {}", e),
                success: None,
            },
        },
    }
        },
    ).await
}

async fn handle_cancel_agent(sess: &Session, ctx: &ToolCallCtx, arguments: String) -> ResponseInputItem {
    let params_for_event = serde_json::from_str(&arguments).ok();
    let arguments_clone = arguments.clone();
    let call_id_clone = ctx.call_id.clone();
    execute_custom_tool(
        sess,
        ctx,
        "agent_cancel".to_string(),
        params_for_event,
        || async move {
    match serde_json::from_str::<CancelAgentParams>(&arguments_clone) {
        Ok(params) => {
            let mut manager = AGENT_MANAGER.write().await;

            if let Some(agent_id) = params.agent_id {
                if manager.cancel_agent(&agent_id).await {
                    ResponseInputItem::FunctionCallOutput {
                        call_id: call_id_clone,
                        output: FunctionCallOutputPayload {
                            content: format!("Agent {} cancelled", agent_id),
                            success: Some(true),
                        },
                    }
                } else {
                    ResponseInputItem::FunctionCallOutput {
                        call_id: call_id_clone,
                        output: FunctionCallOutputPayload {
                            content: format!("Failed to cancel agent {}", agent_id),
                            success: Some(false),
                        },
                    }
                }
            } else if let Some(batch_id) = params.batch_id {
                let count = manager.cancel_batch(&batch_id).await;
                ResponseInputItem::FunctionCallOutput {
                    call_id: call_id_clone,
                    output: FunctionCallOutputPayload {
                        content: format!("Cancelled {} agents in batch {}", count, batch_id),
                        success: Some(true),
                    },
                }
            } else {
                ResponseInputItem::FunctionCallOutput {
                    call_id: call_id_clone,
                    output: FunctionCallOutputPayload {
                        content: "Either agent_id or batch_id must be provided".to_string(),
                        success: Some(false),
                    },
                }
            }
        }
        Err(e) => ResponseInputItem::FunctionCallOutput {
            call_id: call_id_clone,
            output: FunctionCallOutputPayload {
                content: format!("Invalid agent_cancel arguments: {}", e),
                success: None,
            },
        },
    }
        },
    ).await
}

async fn handle_wait_for_agent(sess: &Session, ctx: &ToolCallCtx, arguments: String) -> ResponseInputItem {
    let params_for_event = serde_json::from_str(&arguments).ok();
    let arguments_clone = arguments.clone();
    let call_id_clone = ctx.call_id.clone();
    execute_custom_tool(
        sess,
        ctx,
        "agent_wait".to_string(),
        params_for_event,
        || async move {
    match serde_json::from_str::<WaitForAgentParams>(&arguments_clone) {
        Ok(params) => {
            let timeout =
                std::time::Duration::from_secs(params.timeout_seconds.unwrap_or(300).min(600));
            let start = std::time::Instant::now();

            loop {
                if start.elapsed() > timeout {
                    return ResponseInputItem::FunctionCallOutput {
                        call_id: call_id_clone,
                        output: FunctionCallOutputPayload {
                            content: "Timeout waiting for agent completion".to_string(),
                            success: Some(false),
                        },
                    };
                }

                let manager = AGENT_MANAGER.read().await;

                if let Some(agent_id) = &params.agent_id {
                    if let Some(agent) = manager.get_agent(agent_id) {
                        if matches!(
                            agent.status,
                            AgentStatus::Completed | AgentStatus::Failed | AgentStatus::Cancelled
                        ) {
                            // Include output/error preview and file path
                            let cwd = sess.get_cwd().to_path_buf();
                            let dir = ensure_agent_dir(&cwd, &agent.id).unwrap_or_else(|_| cwd.clone());
                            let (preview_key, file_key, preview, file_path, total_lines) = match agent.status {
                                AgentStatus::Completed => {
                                    let text = agent.result.clone().unwrap_or_default();
                                    let (p, total) = preview_first_n_lines(&text, 500);
                                    let fp = write_agent_file(&dir, "result.txt", &text)
                                        .map(|p| p.display().to_string())
                                        .unwrap_or_else(|e| format!("Failed to write result file: {}", e));
                                    ("output_preview", "output_file", p, fp, total)
                                }
                                AgentStatus::Failed => {
                                    let text = agent.error.clone().unwrap_or_else(|| "Unknown error".to_string());
                                    let (p, total) = preview_first_n_lines(&text, 500);
                                    let fp = write_agent_file(&dir, "error.txt", &text)
                                        .map(|p| p.display().to_string())
                                        .unwrap_or_else(|e| format!("Failed to write error file: {}", e));
                                    ("error_preview", "error_file", p, fp, total)
                                }
                                AgentStatus::Cancelled => {
                                    let text = "Agent cancelled".to_string();
                                    let (p, total) = preview_first_n_lines(&text, 500);
                                    let fp = write_agent_file(&dir, "status.txt", &text)
                                        .map(|p| p.display().to_string())
                                        .unwrap_or_else(|e| format!("Failed to write status file: {}", e));
                                    ("status_preview", "status_file", p, fp, total)
                                }
                                _ => unreachable!(),
                            };

                            let mut response = serde_json::json!({
                                "agent_id": agent.id,
                                "status": agent.status,
                                "wait_time_seconds": start.elapsed().as_secs(),
                                "total_lines": total_lines,
                            });
                            if let Some(obj) = response.as_object_mut() {
                                obj.insert(preview_key.to_string(), serde_json::Value::String(preview));
                                obj.insert(file_key.to_string(), serde_json::Value::String(file_path));
                            }
                            return ResponseInputItem::FunctionCallOutput {
                                call_id: call_id_clone,
                                output: FunctionCallOutputPayload {
                                    content: response.to_string(),
                                    success: Some(true),
                                },
                            };
                        }
                    }
                } else if let Some(batch_id) = &params.batch_id {
                    let agents = manager.list_agents(None, Some(batch_id.clone()), false);

                    // Separate terminal vs non-terminal agents
                    let completed_agents: Vec<_> = agents
                        .iter()
                        .filter(|t| {
                            matches!(
                                t.status,
                                AgentStatus::Completed
                                    | AgentStatus::Failed
                                    | AgentStatus::Cancelled
                            )
                        })
                        .cloned()
                        .collect();
                    let any_in_progress = agents.iter().any(|a| {
                        matches!(a.status, AgentStatus::Pending | AgentStatus::Running)
                    });

                    if params.return_all.unwrap_or(false) {
                        // Wait for ALL agents in the batch to reach a terminal state
                        if !any_in_progress {
                            let response = serde_json::json!({
                                "batch_id": batch_id,
                                "completed_agents": completed_agents.iter().map(|t| t.id.clone()).collect::<Vec<_>>(),
                                "wait_time_seconds": start.elapsed().as_secs(),
                            });
                            return ResponseInputItem::FunctionCallOutput {
                                call_id: call_id_clone,
                                output: FunctionCallOutputPayload {
                                    content: response.to_string(),
                                    success: Some(true),
                                },
                            };
                        }
                    } else {
                        // Sequential behavior: return the next unseen completed agent if available
                        let mut state = sess.state.lock().unwrap();
                        let seen = state
                            .seen_completed_agents_by_batch
                            .entry(batch_id.clone())
                            .or_default();

                        // Find the first completed agent that we haven't returned yet
                        if let Some(unseen) = completed_agents
                            .iter()
                            .find(|a| !seen.contains(&a.id))
                            .cloned()
                        {
                            // Record as seen and return immediately
                            seen.insert(unseen.id.clone());
                            drop(state);

                            // Include output/error preview for the unseen completed agent
                            let cwd = sess.get_cwd().to_path_buf();
                            let dir = ensure_agent_dir(&cwd, &unseen.id).unwrap_or_else(|_| cwd.clone());
                            let (preview_key, file_key, preview, file_path, total_lines) = match unseen.status {
                                AgentStatus::Completed => {
                                    let text = unseen.result.clone().unwrap_or_default();
                                    let (p, total) = preview_first_n_lines(&text, 500);
                                    let fp = write_agent_file(&dir, "result.txt", &text)
                                        .map(|p| p.display().to_string())
                                        .unwrap_or_else(|e| format!("Failed to write result file: {}", e));
                                    ("output_preview", "output_file", p, fp, total)
                                }
                                AgentStatus::Failed => {
                                    let text = unseen.error.clone().unwrap_or_else(|| "Unknown error".to_string());
                                    let (p, total) = preview_first_n_lines(&text, 500);
                                    let fp = write_agent_file(&dir, "error.txt", &text)
                                        .map(|p| p.display().to_string())
                                        .unwrap_or_else(|e| format!("Failed to write error file: {}", e));
                                    ("error_preview", "error_file", p, fp, total)
                                }
                                AgentStatus::Cancelled => {
                                    let text = "Agent cancelled".to_string();
                                    let (p, total) = preview_first_n_lines(&text, 500);
                                    let fp = write_agent_file(&dir, "status.txt", &text)
                                        .map(|p| p.display().to_string())
                                        .unwrap_or_else(|e| format!("Failed to write status file: {}", e));
                                    ("status_preview", "status_file", p, fp, total)
                                }
                                _ => unreachable!(),
                            };

                            let mut response = serde_json::json!({
                                "agent_id": unseen.id,
                                "status": unseen.status,
                                "wait_time_seconds": start.elapsed().as_secs(),
                                "total_lines": total_lines,
                            });
                            if let Some(obj) = response.as_object_mut() {
                                obj.insert(preview_key.to_string(), serde_json::Value::String(preview));
                                obj.insert(file_key.to_string(), serde_json::Value::String(file_path));
                            }
                            return ResponseInputItem::FunctionCallOutput {
                                call_id: call_id_clone,
                                output: FunctionCallOutputPayload {
                                    content: response.to_string(),
                                    success: Some(true),
                                },
                            };
                        }

                        // If all agents in the batch are terminal and all have been seen, return immediately
                        if !any_in_progress && !completed_agents.is_empty() {
                            // Mark all as seen to keep state consistent
                            for a in &completed_agents {
                                seen.insert(a.id.clone());
                            }
                            drop(state);

                            let response = serde_json::json!({
                                "batch_id": batch_id,
                                "status": "no_agents_remaining",
                                "wait_time_seconds": start.elapsed().as_secs(),
                            });
                            return ResponseInputItem::FunctionCallOutput {
                                call_id: call_id_clone,
                                output: FunctionCallOutputPayload {
                                    content: response.to_string(),
                                    success: Some(true),
                                },
                            };
                        }
                    }
                }

                drop(manager);
                tokio::time::sleep(std::time::Duration::from_secs(1)).await;
            }
        }
        Err(e) => ResponseInputItem::FunctionCallOutput {
            call_id: call_id_clone,
            output: FunctionCallOutputPayload {
                content: format!("Invalid wait_for_agent arguments: {}", e),
                success: None,
            },
        },
    }
        },
    ).await
}

async fn handle_list_agents(sess: &Session, ctx: &ToolCallCtx, arguments: String) -> ResponseInputItem {
    let params_for_event = serde_json::from_str(&arguments).ok();
    let arguments_clone = arguments.clone();
    let call_id_clone = ctx.call_id.clone();
    execute_custom_tool(
        sess,
        ctx,
        "agent_list".to_string(),
        params_for_event,
        || async move {
    match serde_json::from_str::<ListAgentsParams>(&arguments_clone) {
        Ok(params) => {
            let manager = AGENT_MANAGER.read().await;

            let status_filter =
                params
                    .status_filter
                    .and_then(|s| match s.to_lowercase().as_str() {
                        "pending" => Some(AgentStatus::Pending),
                        "running" => Some(AgentStatus::Running),
                        "completed" => Some(AgentStatus::Completed),
                        "failed" => Some(AgentStatus::Failed),
                        "cancelled" => Some(AgentStatus::Cancelled),
                        _ => None,
                    });

            let agents = manager.list_agents(
                status_filter,
                params.batch_id,
                params.recent_only.unwrap_or(false),
            );

            // Count running agents for status update
            let running_count = agents
                .iter()
                .filter(|a| a.status == AgentStatus::Running)
                .count();
            if running_count > 0 {
                let status_msg = format!(
                    "🤖 {} agent{} currently running",
                    running_count,
                    if running_count != 1 { "s" } else { "" }
                );
                let event = sess.make_event(
                    "agent-status",
                    EventMsg::BackgroundEvent(BackgroundEventEvent { message: status_msg }),
                );
                let _ = sess.tx_event.send(event).await;
            }

            // Add status counts to summary
            let pending_count = agents
                .iter()
                .filter(|a| a.status == AgentStatus::Pending)
                .count();
            let running_count = agents
                .iter()
                .filter(|a| a.status == AgentStatus::Running)
                .count();
            let completed_count = agents
                .iter()
                .filter(|a| a.status == AgentStatus::Completed)
                .count();
            let failed_count = agents
                .iter()
                .filter(|a| a.status == AgentStatus::Failed)
                .count();
            let cancelled_count = agents
                .iter()
                .filter(|a| a.status == AgentStatus::Cancelled)
                .count();

            let summary = serde_json::json!({
                "total_agents": agents.len(),
                "status_counts": {
                    "pending": pending_count,
                    "running": running_count,
                    "completed": completed_count,
                    "failed": failed_count,
                    "cancelled": cancelled_count,
                },
                "agents": agents.iter().map(|t| {
                    serde_json::json!({
                        "id": t.id,
                        "model": t.model,
                        "status": t.status,
                        "created_at": t.created_at,
                        "batch_id": t.batch_id,
                        "worktree_path": t.worktree_path,
                        "branch_name": t.branch_name,
                    })
                }).collect::<Vec<_>>(),
            });

            ResponseInputItem::FunctionCallOutput {
                call_id: call_id_clone,
                output: FunctionCallOutputPayload {
                    content: summary.to_string(),
                    success: Some(true),
                },
            }
        }
        Err(e) => ResponseInputItem::FunctionCallOutput {
            call_id: call_id_clone,
            output: FunctionCallOutputPayload {
                content: format!("Invalid list_agents arguments: {}", e),
                success: None,
            },
        },
    }
        },
    ).await
}

async fn handle_container_exec_with_params(
    params: ExecParams,
    sess: &Session,
    turn_diff_tracker: &mut TurnDiffTracker,
    sub_id: String,
    call_id: String,
    seq_hint: Option<u64>,
    output_index: Option<u32>,
    attempt_req: u64,
) -> ResponseInputItem {
    // Intercept risky git commands and require an explicit confirm prefix.
    // We support a simple convention: prefix the script with `confirm:` to proceed.
    // The prefix is stripped before execution.
    fn extract_shell_script_from_wrapper(argv: &[String]) -> Option<(usize, String)> {
        // Return (index_of_script, script) if argv matches: <shell> (-lc|-c) <script>
        if argv.len() == 3 {
            let shell = std::path::Path::new(&argv[0])
                .file_name()
                .and_then(|s| s.to_str())
                .unwrap_or("");
            let is_shell = matches!(shell, "bash" | "sh" | "zsh");
            let is_flag = matches!(argv[1].as_str(), "-lc" | "-c");
            if is_shell && is_flag {
                return Some((2, argv[2].clone()));
            }
        }
        None
    }

    #[derive(Copy, Clone, Debug, PartialEq, Eq)]
    enum SensitiveGitKind {
        BranchChange,
        PathCheckout,
        Reset,
        Revert,
    }

    fn detect_sensitive_git(script: &str) -> Option<SensitiveGitKind> {
        // Goal: detect sensitive git invocations (branch changes, resets) while
        // avoiding false positives from commit messages or other quoted strings.
        // We do a lightweight scan that strips quoted regions before token analysis.

        // 1) Strip quote characters but preserve content inside quotes, while
        // neutralizing control separators to avoid over-splitting tokens.
        let mut cleaned = String::with_capacity(script.len());
        let mut in_squote = false;
        let mut in_dquote = false;
        let mut prev_was_backslash = false;
        for ch in script.chars() {
            let mut emit_space = false;
            match ch {
                '\\' => {
                    // Track escapes inside double quotes; in single quotes, backslash has no special meaning in POSIX sh.
                    prev_was_backslash = !prev_was_backslash;
                }
                '\'' if !in_dquote => {
                    in_squote = !in_squote;
                    emit_space = true; // token boundary at quote edges
                    prev_was_backslash = false;
                }
                '"' if !in_squote && !prev_was_backslash => {
                    in_dquote = !in_dquote;
                    emit_space = true; // token boundary at quote edges
                    prev_was_backslash = false;
                }
                _ => {
                    prev_was_backslash = false;
                }
            }
            if emit_space {
                cleaned.push(' ');
                continue;
            }
            if in_squote || in_dquote {
                if matches!(ch, '|' | '&' | ';' | '\n' | '\r') {
                    cleaned.push(' ');
                } else {
                    cleaned.push(ch);
                }
            } else {
                cleaned.push(ch);
            }
        }

        // 2) Split into simple commands at common separators.
        for chunk in cleaned.split(|c| matches!(c, ';' | '\n' | '\r')) {
            // Further split on conditional operators while keeping order.
            for part in chunk.split(|c| matches!(c, '|' | '&')) {
                let s = part.trim();
                if s.is_empty() { continue; }
                // Tokenize on whitespace, skip wrappers and git globals to find the real subcommand.
                let raw_tokens: Vec<&str> = s.split_whitespace().collect();
                if raw_tokens.is_empty() { continue; }
                fn strip_tok(t: &str) -> &str { t.trim_matches(|c| matches!(c, '(' | ')' | '{' | '}' | '\'' | '"')) }
                let mut i = 0usize;
                // Skip env assignments and lightweight wrappers/keywords.
                loop {
                    if i >= raw_tokens.len() { break; }
                    let tok = strip_tok(raw_tokens[i]);
                    if tok.is_empty() { i += 1; continue; }
                    // Skip KEY=val assignments.
                    if tok.contains('=') && !tok.starts_with('=') && !tok.starts_with('-') {
                        i += 1; continue;
                    }
                    // Skip simple wrappers and control keywords.
                    if matches!(tok, "env" | "sudo" | "command" | "time" | "nohup" | "nice" | "then" | "do" | "{" | "(") {
                        // Best-effort: skip immediate option-like flags after some wrappers.
                        i += 1;
                        while i < raw_tokens.len() {
                            let peek = strip_tok(raw_tokens[i]);
                            if peek.starts_with('-') { i += 1; } else { break; }
                        }
                        continue;
                    }
                    break;
                }
                if i >= raw_tokens.len() { continue; }
                let cmd = strip_tok(raw_tokens[i]);
                let is_git = cmd.ends_with("/git") || cmd == "git";
                if !is_git { continue; }
                i += 1; // advance past git
                // Skip git global options to find the real subcommand.
                while i < raw_tokens.len() {
                    let t = strip_tok(raw_tokens[i]);
                    if t.is_empty() { i += 1; continue; }
                    if matches!(t, "-C" | "--git-dir" | "--work-tree" | "-c") {
                        i += 1; // skip option key
                        if i < raw_tokens.len() { i += 1; } // skip its value
                        continue;
                    }
                    if t.starts_with("--git-dir=") || t.starts_with("--work-tree=") || t.starts_with("-c") {
                        i += 1; continue;
                    }
                    if t.starts_with('-') { i += 1; continue; }
                    break;
                }
                if i >= raw_tokens.len() { continue; }
                let sub = strip_tok(raw_tokens[i]);
                i += 1;
                match sub {
                    "checkout" => {
                        let args: Vec<&str> = raw_tokens[i..].iter().map(|t| strip_tok(t)).collect();
                        let has_path_delimiter = args.iter().any(|a| *a == "--");
                        if has_path_delimiter {
                            return Some(SensitiveGitKind::PathCheckout);
                        }

                        // If any of the strong branch-changing flags are present, flag it.
                        let mut saw_branch_change_flag = false;
                        for a in &args {
                            if matches!(*a, "-b" | "-B" | "--orphan" | "--detach") {
                                saw_branch_change_flag = true;
                                break;
                            }
                        }
                        if saw_branch_change_flag { return Some(SensitiveGitKind::BranchChange); }

                        // `git checkout -` switches to previous branch.
                        if args.first().copied() == Some("-") {
                            return Some(SensitiveGitKind::BranchChange);
                        }

                        // Heuristic: a single non-flag argument likely denotes a branch.
                        if let Some(first_arg) = args.first() {
                            let a = *first_arg;
                            if !a.starts_with('-') && a != "." && a != ".." {
                                return Some(SensitiveGitKind::BranchChange);
                            }
                        }
                    }
                    "switch" => {
                        // `git switch -c <name>` creates; `git switch <name>` changes.
                        let mut saw_c = false;
                        let mut saw_detach = false;
                        let mut first_non_flag: Option<&str> = None;
                        for a in &raw_tokens[i..] {
                            let a = strip_tok(a);
                            if a == "-c" { saw_c = true; break; }
                            if a == "--detach" { saw_detach = true; break; }
                            if a.starts_with('-') { continue; }
                            first_non_flag = Some(a);
                            break;
                        }
                        if saw_c || saw_detach || first_non_flag.is_some() { return Some(SensitiveGitKind::BranchChange); }
                    }
                    "reset" => {
                        // Any form of git reset is considered sensitive.
                        return Some(SensitiveGitKind::Reset);
                    }
                    "revert" => {
                        // Any form of git revert is considered sensitive.
                        return Some(SensitiveGitKind::Revert);
                    }
                    // Future: consider `git branch -D/-m` as branch‑modifying, but keep
                    // this minimal to avoid over‑blocking normal workflows.
                    _ => {}
                }
            }
        }
        None
    }

    fn guidance_for_sensitive_git(kind: SensitiveGitKind, original_label: &str, original_value: &str, suggested: &str) -> String {
        match kind {
            SensitiveGitKind::BranchChange => format!(
                "Blocked git checkout/switch on a branch. Switching branches can discard or hide in-progress changes. Only continue if the user explicitly requested this branch change. Resend with 'confirm:' if you intend to proceed.\n\n{}: {}\nresend_exact_argv: {}",
                original_label,
                original_value,
                suggested
            ),
            SensitiveGitKind::PathCheckout => format!(
                "Blocked git checkout -- <paths>. This command overwrites local modifications to the specified files. Consider backing up the files first. If you intentionally want to discard those edits, resend the exact command prefixed with 'confirm:'.\n\n{}: {}\nresend_exact_argv: {}",
                original_label,
                original_value,
                suggested
            ),
            SensitiveGitKind::Reset => format!(
                "Blocked git reset. Reset rewrites the working tree/index and may delete local work. Consider backing up the files first. If backups exist and this was explicitly requested, resend prefixed with 'confirm:'.\n\n{}: {}\nresend_exact_argv: {}",
                original_label,
                original_value,
                suggested
            ),
            SensitiveGitKind::Revert => format!(
                "Blocked git revert. Reverting commits alters history and should only happen when the user asks for it. If that’s the case, resend the command with 'confirm:'.\n\n{}: {}\nresend_exact_argv: {}",
                original_label,
                original_value,
                suggested
            ),
        }
    }

    fn guidance_for_dry_run_guard(
        analysis: &DryRunAnalysis,
        original_label: &str,
        original_value: &str,
        resend_exact_argv: Vec<String>,
    ) -> String {
        let suggested_confirm = serde_json::to_string(&resend_exact_argv)
            .unwrap_or_else(|_| "<failed to serialize suggested argv>".to_string());
        let suggested_dry_run = analysis
            .suggested_dry_run()
            .unwrap_or_else(|| "<no canonical dry-run variant; remove mutating flags or use confirm:>".to_string());
        format!(
            "Blocked {} without a prior dry run. Run the dry-run variant first or resend with 'confirm:' if explicitly requested.\n\n{}: {}\nresend_exact_argv: {}\nsuggested_dry_run: {}",
            analysis.display_name(),
            original_label,
            original_value,
            suggested_confirm,
            suggested_dry_run
        )
    }

    // If the argv is a shell wrapper, analyze and optionally strip `confirm:`.
    let mut params = params;
    let mut seq_hint_for_exec = seq_hint;
    if let Some((script_index, script)) = extract_shell_script_from_wrapper(&params.command) {
        let trimmed = script.trim_start();
        let confirm_prefixes = ["confirm:", "CONFIRM:"];
        let has_confirm_prefix = confirm_prefixes
            .iter()
            .any(|p| trimmed.starts_with(p));

        // If no confirm prefix and it looks like a sensitive git command, reject with guidance.
        if !has_confirm_prefix {
            if let Some(pattern) = if sess.confirm_guard.is_empty() {
                None
            } else {
                sess.confirm_guard.matched_pattern(trimmed)
            } {
                let mut argv_confirm = params.command.clone();
                argv_confirm[script_index] = format!("confirm: {}", script.trim_start());
                let suggested = serde_json::to_string(&argv_confirm)
                    .unwrap_or_else(|_| "<failed to serialize suggested argv>".to_string());
                let guidance = pattern.guidance("original_script", &script, &suggested);

                sess
                    .notify_background_event(&sub_id, format!("Command guard: {}", guidance))
                    .await;

                return ResponseInputItem::FunctionCallOutput {
                    call_id,
                    output: FunctionCallOutputPayload { content: guidance, success: None },
                };
            }

            if let Some(kind) = detect_sensitive_git(trimmed) {
                // Provide the exact argv the model should resend with the confirm prefix.
                let mut argv_confirm = params.command.clone();
                argv_confirm[script_index] = format!("confirm: {}", script.trim_start());
                let suggested = serde_json::to_string(&argv_confirm)
                    .unwrap_or_else(|_| "<failed to serialize suggested argv>".to_string());

                let guidance = guidance_for_sensitive_git(kind, "original_script", &script, &suggested);

                sess
                    .notify_background_event(&sub_id, format!("Command guard: {}", guidance.clone()))
                    .await;

                return ResponseInputItem::FunctionCallOutput {
                    call_id,
                    output: FunctionCallOutputPayload { content: guidance, success: None },
                };
            }
        }

        // If confirm prefix present, strip it before execution.
        if has_confirm_prefix {
            let without_prefix = confirm_prefixes
                .iter()
                .find_map(|p| {
                    let t = trimmed.strip_prefix(p)?;
                    Some(t.trim_start().to_string())
                })
                .unwrap_or_else(|| trimmed.to_string());
            params.command[script_index] = without_prefix;
        }

        let dry_run_analysis = analyze_command(&params.command);
        if !has_confirm_prefix {
            if let Some(analysis) = dry_run_analysis.as_ref() {
                if analysis.disposition == DryRunDisposition::Mutating {
                    let needs_dry_run = {
                        let state = sess.state.lock().unwrap();
                        !state.dry_run_guard.has_recent_dry_run(analysis.key)
                    };
                    if needs_dry_run {
                        let mut argv_confirm = params.command.clone();
                        argv_confirm[script_index] = format!("confirm: {}", params.command[script_index].trim_start());
                        let guidance = guidance_for_dry_run_guard(
                            analysis,
                            "original_script",
                            &params.command[script_index],
                            argv_confirm,
                        );

                        sess
                            .notify_background_event(&sub_id, format!("Command guard: {}", guidance.clone()))
                            .await;

                        return ResponseInputItem::FunctionCallOutput {
                            call_id,
                            output: FunctionCallOutputPayload { content: guidance, success: None },
                        };
                    }
                }
            }
        }

        // Detect an embedded `apply_patch <<EOF ... EOF` in a larger script and split it out
        // so the UI can render a distinct "Updated" block before the "Run" block.
        //
        // If present, we will:
        //  1) Execute the patch as a standalone apply_patch exec (with proper events)
        //  2) Remove the statement from the script and continue with the remainder
        //     (only if the patch succeeded)
        if let Ok(Some(found)) = codex_apply_patch::find_embedded_apply_patch(&params.command[script_index]) {
            // Build a synthetic minimal script for verified parsing of the patch action,
            // preserving an optional cd path for correct path resolution.
            let synthetic_script = if let Some(cd) = &found.cd_path {
                format!("cd {} && apply_patch <<'EOF'\n{}\nEOF\n", cd, found.patch_body)
            } else {
                format!("apply_patch <<'EOF'\n{}\nEOF\n", found.patch_body)
            };

            // Resolve into an ApplyPatchAction using the verified path
            let cwd_path = std::path::Path::new(&params.cwd);
            let verified = codex_apply_patch::maybe_parse_apply_patch_verified(
                &vec!["bash".to_string(), "-lc".to_string(), synthetic_script.clone()],
                cwd_path,
            );
            if let codex_apply_patch::MaybeApplyPatchVerified::Body(action) = verified {
                // First, run the patch apply as its own Exec with proper events
                let path_to_codex = std::env::current_exe()
                    .ok()
                    .map(|p| p.to_string_lossy().to_string());
                if let Some(path_to_codex) = path_to_codex {
                    let patch_params = ExecParams {
                        command: vec![
                            path_to_codex,
                            CODEX_APPLY_PATCH_ARG1.to_string(),
                            action.patch.clone(),
                        ],
                        cwd: action.cwd.clone(),
                        timeout_ms: params.timeout_ms,
                        env: HashMap::new(),
                        with_escalated_permissions: params.with_escalated_permissions,
                        justification: params.justification.clone(),
                    };

                    // Safety for patch step mirrors normal patch handling
                    let safety = assess_safety_for_untrusted_command(
                        sess.approval_policy,
                        &sess.sandbox_policy,
                        patch_params.with_escalated_permissions.unwrap_or(false),
                    );

                    let exec_command_context = ExecCommandContext {
                        sub_id: sub_id.clone(),
                        call_id: format!("{call_id}.apply_patch"),
                        command_for_display: vec!["apply_patch".to_string(), action.patch.clone()],
                        cwd: patch_params.cwd.clone(),
                        apply_patch: Some(ApplyPatchCommandContext {
                            user_explicitly_approved_this_action: matches!(safety, SafetyCheck::AutoApprove { .. }),
                            changes: convert_apply_patch_to_protocol(&action),
                        }),
                    };

                    let patch_result = sess
                        .run_exec_with_events(
                            turn_diff_tracker,
                            exec_command_context,
                            ExecInvokeArgs {
                                params: patch_params.clone(),
                                sandbox_type: match safety { SafetyCheck::AutoApprove { sandbox_type } => sandbox_type, SafetyCheck::AskUser => SandboxType::None, SafetyCheck::Reject { .. } => SandboxType::None },
                                sandbox_policy: &sess.sandbox_policy,
                                codex_linux_sandbox_exe: &sess.codex_linux_sandbox_exe,
                                stdout_stream: None,
                            },
                            seq_hint, // occupy the provided sequence range first
                            output_index,
                            attempt_req,
                        )
                        .await;

                    let mut should_continue = false;
                    if let Ok(ref out) = patch_result { should_continue = out.exit_code == 0; }

                    // If patch step succeeded, strip it from the original script and proceed.
                    if should_continue {
                        let (start, end) = found.stmt_byte_range;
                        let mut residual = String::new();
                        residual.push_str(&params.command[script_index][..start]);
                        residual.push_str(&params.command[script_index][end..]);
                        // Clean leading/trailing separators to avoid syntax errors
                        let mut residual = residual.trim().to_string();
                        // Remove leading connectors like &&, ||, ; and trailing ones
                        let trim_connectors = |s: &str| -> String {
                            let mut s = s.trim().to_string();
                            // Leading
                            for _ in 0..2 {
                                let st = s.trim_start();
                                let new = if st.starts_with("&&") { &st[2..] } else if st.starts_with("||") { &st[2..] } else if st.starts_with(';') { &st[1..] } else { st };
                                s = new.trim_start().to_string();
                            }
                            // Trailing
                            for _ in 0..2 {
                                let st = s.trim_end();
                                let new = if st.ends_with("&&") { &st[..st.len()-2] } else if st.ends_with("||") { &st[..st.len()-2] } else if st.ends_with(';') { &st[..st.len()-1] } else { st };
                                s = new.trim_end().to_string();
                            }
                            s
                        };
                        residual = trim_connectors(&residual);

                        if !residual.is_empty() {
                            params.command[script_index] = residual;
                            // Bump the seq hint for the following run cell
                            seq_hint_for_exec = seq_hint.map(|h| h.saturating_add(2));

                            // Continue with normal flow using updated params (fallthrough below)
                            // We overwrite `script` in local scope to avoid borrow issues
                        } else {
                            // No more commands to run; return the patch result as the tool output
                            let ok = patch_result
                                .as_ref()
                                .map(|o| o.exit_code == 0)
                                .unwrap_or(false);
                            let content = match patch_result {
                                Ok(out) => format_exec_output_with_limit(sess, &sub_id, &call_id, &out),
                                Err(e) => get_error_message_ui(&e),
                            };
                            return ResponseInputItem::FunctionCallOutput { call_id, output: FunctionCallOutputPayload { content, success: Some(ok) } };
                        }
                    } else {
                        // Patch failed; return immediately with patch output (do not run remainder)
                        let ok = patch_result
                            .as_ref()
                            .map(|o| o.exit_code == 0)
                            .unwrap_or(false);
                        let content = match patch_result {
                            Ok(out) => format_exec_output_with_limit(sess, &sub_id, &call_id, &out),
                            Err(e) => get_error_message_ui(&e),
                        };
                        return ResponseInputItem::FunctionCallOutput { call_id, output: FunctionCallOutputPayload { content, success: Some(ok) } };
                    }
                }
            }
        }
    }

    // If no shell wrapper, perform a lightweight argv inspection for sensitive git commands.
    if extract_shell_script_from_wrapper(&params.command).is_none() {
        let joined = params.command.join(" ");
        if !sess.confirm_guard.is_empty() {
            if let Some(pattern) = sess.confirm_guard.matched_pattern(&joined) {
                let suggested = serde_json::to_string(&vec![
                    "bash".to_string(),
                    "-lc".to_string(),
                    format!("confirm: {}", joined),
                ])
                .unwrap_or_else(|_| "<failed to serialize suggested argv>".to_string());
                let guidance = pattern.guidance(
                    "original_argv",
                    &format!("{:?}", params.command),
                    &suggested,
                );

                sess
                    .notify_background_event(&sub_id, format!("Command guard: {}", guidance.clone()))
                    .await;

                return ResponseInputItem::FunctionCallOutput {
                    call_id,
                    output: FunctionCallOutputPayload { content: guidance, success: None },
                };
            }
        }

        if let Some(analysis) = analyze_command(&params.command) {
            if analysis.disposition == DryRunDisposition::Mutating {
                let needs_dry_run = {
                    let state = sess.state.lock().unwrap();
                    !state.dry_run_guard.has_recent_dry_run(analysis.key)
                };
                if needs_dry_run {
                    let resend = vec![
                        "bash".to_string(),
                        "-lc".to_string(),
                        format!("confirm: {}", joined),
                    ];
                    let guidance = guidance_for_dry_run_guard(
                        &analysis,
                        "original_argv",
                        &format!("{:?}", params.command),
                        resend,
                    );

                    sess
                        .notify_background_event(&sub_id, format!("Command guard: {}", guidance.clone()))
                        .await;

                    return ResponseInputItem::FunctionCallOutput {
                        call_id,
                        output: FunctionCallOutputPayload { content: guidance, success: None },
                    };
                }
            }
        }

        fn strip_tok2(t: &str) -> &str { t.trim_matches(|c| matches!(c, '(' | ')' | '{' | '}' | '\'' | '"')) }
        let mut i = 0usize;
        // Skip env assignments and simple wrappers at the front
        while i < params.command.len() {
            let tok = strip_tok2(&params.command[i]);
            if tok.is_empty() { i += 1; continue; }
            if tok.contains('=') && !tok.starts_with('=') && !tok.starts_with('-') { i += 1; continue; }
            if matches!(tok, "env" | "sudo" | "command" | "time" | "nohup" | "nice") {
                i += 1;
                while i < params.command.len() && strip_tok2(&params.command[i]).starts_with('-') { i += 1; }
                continue;
            }
            break;
        }
        if i < params.command.len() {
            let cmd = strip_tok2(&params.command[i]);
            if cmd.ends_with("/git") || cmd == "git" {
                i += 1;
                while i < params.command.len() {
                    let t = strip_tok2(&params.command[i]);
                    if t.is_empty() { i += 1; continue; }
                    if matches!(t, "-C" | "--git-dir" | "--work-tree" | "-c") {
                        i += 1; if i < params.command.len() { i += 1; }
                        continue;
                    }
                    if t.starts_with("--git-dir=") || t.starts_with("--work-tree=") || t.starts_with("-c") { i += 1; continue; }
                    if t.starts_with('-') { i += 1; continue; }
                    break;
                }
                if i < params.command.len() {
                    let sub = strip_tok2(&params.command[i]);
                    let args: Vec<&str> = params.command[i + 1..].iter().map(|t| strip_tok2(t)).collect();
                    let kind = match sub {
                        "checkout" => {
                            if args.iter().any(|a| *a == "--") {
                                Some(SensitiveGitKind::PathCheckout)
                            } else if args.iter().any(|a| matches!(*a, "-b" | "-B" | "--orphan" | "--detach")) {
                                Some(SensitiveGitKind::BranchChange)
                            } else if args.first().copied() == Some("-") {
                                Some(SensitiveGitKind::BranchChange)
                            } else if let Some(first_arg) = args.first() {
                                let a = *first_arg;
                                if !a.starts_with('-') && a != "." && a != ".." {
                                    Some(SensitiveGitKind::BranchChange)
                                } else {
                                    None
                                }
                            } else {
                                None
                            }
                        }
                        "switch" => Some(SensitiveGitKind::BranchChange),
                        "reset" => Some(SensitiveGitKind::Reset),
                        "revert" => Some(SensitiveGitKind::Revert),
                        _ => None,
                    };
                    if let Some(kind) = kind {
                        let suggested = serde_json::to_string(&vec![
                            "bash".to_string(),
                            "-lc".to_string(),
                            format!("confirm: {}", params.command.join(" ")),
                        ]).unwrap_or_else(|_| "<failed to serialize suggested argv>".to_string());

                        let guidance = guidance_for_sensitive_git(kind, "original_argv", &format!("{:?}", params.command), &suggested);

                        sess
                            .notify_background_event(&sub_id, format!("Command guard: {}", guidance.clone()))
                            .await;

                        return ResponseInputItem::FunctionCallOutput { call_id, output: FunctionCallOutputPayload { content: guidance, success: None } };
                    }
                }
            }
        }
    }

    // check if this was a patch, and apply it if so
    let apply_patch_exec = match maybe_parse_apply_patch_verified(&params.command, &params.cwd) {
        MaybeApplyPatchVerified::Body(changes) => {
            match apply_patch::apply_patch(sess, &sub_id, &call_id, changes).await {
                InternalApplyPatchInvocation::Output(item) => return item,
                InternalApplyPatchInvocation::DelegateToExec(apply_patch_exec) => {
                    Some(apply_patch_exec)
                }
            }
        }
        MaybeApplyPatchVerified::CorrectnessError(parse_error) => {
            // It looks like an invocation of `apply_patch`, but we
            // could not resolve it into a patch that would apply
            // cleanly. Return to model for resample.
            return ResponseInputItem::FunctionCallOutput {
                call_id,
                output: FunctionCallOutputPayload {
                    content: format!("error: {parse_error:#}"),
                    success: None,
                },
            };
        }
        MaybeApplyPatchVerified::ShellParseError(error) => {
            trace!("Failed to parse shell command, {error:?}");
            None
        }
        MaybeApplyPatchVerified::NotApplyPatch => None,
    };

    let (params, safety, command_for_display) = match &apply_patch_exec {
        Some(ApplyPatchExec {
            action: ApplyPatchAction { patch, cwd, .. },
            user_explicitly_approved_this_action,
        }) => {
            let path_to_codex = std::env::current_exe()
                .ok()
                .map(|p| p.to_string_lossy().to_string());
            let Some(path_to_codex) = path_to_codex else {
                return ResponseInputItem::FunctionCallOutput {
                    call_id,
                    output: FunctionCallOutputPayload {
                        content: "failed to determine path to codex executable".to_string(),
                        success: None,
                    },
                };
            };

            let params = ExecParams {
                command: vec![
                    path_to_codex,
                    CODEX_APPLY_PATCH_ARG1.to_string(),
                    patch.clone(),
                ],
                cwd: cwd.clone(),
                timeout_ms: params.timeout_ms,
                env: HashMap::new(),
                with_escalated_permissions: params.with_escalated_permissions,
                justification: params.justification.clone(),
            };
            let safety = if *user_explicitly_approved_this_action {
                SafetyCheck::AutoApprove {
                    sandbox_type: SandboxType::None,
                }
            } else {
                assess_safety_for_untrusted_command(
                    sess.approval_policy,
                    &sess.sandbox_policy,
                    params.with_escalated_permissions.unwrap_or(false),
                )
            };
            (
                params,
                safety,
                vec!["apply_patch".to_string(), patch.clone()],
            )
        }
        None => {
            let safety = {
                let state = sess.state.lock().unwrap();
                assess_command_safety(
                    &params.command,
                    sess.approval_policy,
                    &sess.sandbox_policy,
                    &state.approved_commands,
                    params.with_escalated_permissions.unwrap_or(false),
                )
            };
            let command_for_display = params.command.clone();
            (params, safety, command_for_display)
        }
    };

    let sandbox_type = match safety {
        SafetyCheck::AutoApprove { sandbox_type } => sandbox_type,
        SafetyCheck::AskUser => {
            let rx_approve = sess
                .request_command_approval(
                    sub_id.clone(),
                    call_id.clone(),
                    params.command.clone(),
                    params.cwd.clone(),
                    params.justification.clone(),
                )
                .await;
            match rx_approve.await.unwrap_or_default() {
                ReviewDecision::Approved => (),
                ReviewDecision::ApprovedForSession => {
                    sess.add_approved_command(params.command.clone());
                }
                ReviewDecision::Denied | ReviewDecision::Abort => {
                    return ResponseInputItem::FunctionCallOutput {
                        call_id,
                        output: FunctionCallOutputPayload {
                            content: "exec command rejected by user".to_string(),
                            success: None,
                        },
                    };
                }
            }
            // No sandboxing is applied because the user has given
            // explicit approval. Often, we end up in this case because
            // the command cannot be run in a sandbox, such as
            // installing a new dependency that requires network access.
            SandboxType::None
        }
        SafetyCheck::Reject { reason } => {
            return ResponseInputItem::FunctionCallOutput {
                call_id,
                output: FunctionCallOutputPayload {
                    content: format!("exec command rejected: {reason}"),
                    success: None,
                },
            };
        }
    };

    let exec_command_context = ExecCommandContext {
        sub_id: sub_id.clone(),
        call_id: call_id.clone(),
        command_for_display: command_for_display.clone(),
        cwd: params.cwd.clone(),
        apply_patch: apply_patch_exec.map(
            |ApplyPatchExec {
                 action,
                 user_explicitly_approved_this_action,
             }| ApplyPatchCommandContext {
                user_explicitly_approved_this_action,
                changes: convert_apply_patch_to_protocol(&action),
            },
        ),
    };

    let params = maybe_run_with_user_profile(params, sess);
    let output_result = sess
        .run_exec_with_events(
            turn_diff_tracker,
            exec_command_context.clone(),
            ExecInvokeArgs {
                params: params.clone(),
                sandbox_type,
                sandbox_policy: &sess.sandbox_policy,
                codex_linux_sandbox_exe: &sess.codex_linux_sandbox_exe,
                stdout_stream: if exec_command_context.apply_patch.is_some() {
                    None
                } else {
                    Some(StdoutStream {
                        sub_id: sub_id.clone(),
                        call_id: call_id.clone(),
                        tx_event: sess.tx_event.clone(),
                        session: None,
                    })
                },
            },
            seq_hint_for_exec,
            output_index,
            attempt_req,
        )
        .await;

    match output_result {
        Ok(output) => {
            let ExecToolCallOutput { exit_code, .. } = &output;

            let is_success = *exit_code == 0;
            let content = format_exec_output_with_limit(sess, &sub_id, &call_id, &output);
            ResponseInputItem::FunctionCallOutput {
                call_id: call_id.clone(),
                output: FunctionCallOutputPayload {
                    content,
                    success: Some(is_success),
                },
            }
        }
        Err(CodexErr::Sandbox(error)) => {
            handle_sandbox_error(
                turn_diff_tracker,
                params,
                exec_command_context,
                error,
                sandbox_type,
                sess,
                attempt_req,
            )
            .await
        }
        Err(e) => ResponseInputItem::FunctionCallOutput {
            call_id: call_id.clone(),
            output: FunctionCallOutputPayload {
                content: format!("execution error: {e}"),
                success: None,
            },
        },
    }
}

async fn handle_sandbox_error(
    turn_diff_tracker: &mut TurnDiffTracker,
    params: ExecParams,
    exec_command_context: ExecCommandContext,
    error: SandboxErr,
    sandbox_type: SandboxType,
    sess: &Session,
    attempt_req: u64,
) -> ResponseInputItem {
    let call_id = exec_command_context.call_id.clone();
    let sub_id = exec_command_context.sub_id.clone();
    let cwd = exec_command_context.cwd.clone();

    // Early out if either the user never wants to be asked for approval, or
    // we're letting the model manage escalation requests. Otherwise, continue
    match sess.approval_policy {
        AskForApproval::Never | AskForApproval::OnRequest => {
            // Clarify when Read Only mode is the reason a command cannot proceed.
            let content = if matches!(sess.sandbox_policy, SandboxPolicy::ReadOnly) {
                format!("command blocked by Read Only mode: {error}")
            } else {
                format!("failed in sandbox {sandbox_type:?} with execution error: {error}")
            };
            return ResponseInputItem::FunctionCallOutput {
                call_id,
                output: FunctionCallOutputPayload { content, success: Some(false) },
            };
        }
        AskForApproval::UnlessTrusted | AskForApproval::OnFailure => (),
    }

    // similarly, if the command timed out, we can simply return this failure to the model
    if matches!(error, SandboxErr::Timeout { .. }) {
        return ResponseInputItem::FunctionCallOutput {
            call_id,
            output: FunctionCallOutputPayload {
                content: "command timed out".to_string(),
                success: Some(false),
            },
        };
    }

    // Note that when `error` is `SandboxErr::Denied`, it could be a false
    // positive. That is, it may have exited with a non-zero exit code, not
    // because the sandbox denied it, but because that is its expected behavior,
    // i.e., a grep command that did not match anything. Ideally we would
    // include additional metadata on the command to indicate whether non-zero
    // exit codes merit a retry.

    // For now, we categorically ask the user to retry without sandbox and
    // emit the raw error as a background event.
    sess.notify_background_event(&sub_id, format!("Execution failed: {error}"))
        .await;

    let rx_approve = sess
        .request_command_approval(
            sub_id.clone(),
            call_id.clone(),
            params.command.clone(),
            cwd.clone(),
            Some("command failed; retry without sandbox?".to_string()),
        )
        .await;

    match rx_approve.await.unwrap_or_default() {
        ReviewDecision::Approved | ReviewDecision::ApprovedForSession => {
            // Persist this command as pre‑approved for the
            // remainder of the session so future
            // executions skip the sandbox directly.
            // TODO(ragona): Isn't this a bug? It always saves the command in an | fork?
            sess.add_approved_command(params.command.clone());
            // Inform UI we are retrying without sandbox.
            sess.notify_background_event(&sub_id, "retrying command without sandbox")
                .await;

            // This is an escalated retry; the policy will not be
            // examined and the sandbox has been set to `None`.
            // Use the same attempt_req as the tool call that failed; this retry
            // is still part of the current provider attempt.
            let retry_output_result = sess
                .run_exec_with_events(
                    turn_diff_tracker,
                    exec_command_context.clone(),
                    ExecInvokeArgs {
                        params,
                        sandbox_type: SandboxType::None,
                        sandbox_policy: &sess.sandbox_policy,
                        codex_linux_sandbox_exe: &sess.codex_linux_sandbox_exe,
                        stdout_stream: if exec_command_context.apply_patch.is_some() {
                            None
                        } else {
                            Some(StdoutStream {
                                sub_id: sub_id.clone(),
                                call_id: call_id.clone(),
                                tx_event: sess.tx_event.clone(),
                                session: None,
                            })
                        },
                    },
                    None,
                    None,
                    attempt_req,
                )
                .await;

            match retry_output_result {
                Ok(retry_output) => {
                    let ExecToolCallOutput { exit_code, .. } = &retry_output;

                    let is_success = *exit_code == 0;
                    let content = format_exec_output_with_limit(sess, &sub_id, &call_id, &retry_output);

                    ResponseInputItem::FunctionCallOutput {
                        call_id: call_id.clone(),
                        output: FunctionCallOutputPayload {
                            content,
                            success: Some(is_success),
                        },
                    }
                }
                Err(e) => ResponseInputItem::FunctionCallOutput {
                    call_id: call_id.clone(),
                    output: FunctionCallOutputPayload {
                        content: format!("retry failed: {e}"),
                        success: None,
                    },
                },
            }
        }
        ReviewDecision::Denied | ReviewDecision::Abort => {
            // Fall through to original failure handling.
            ResponseInputItem::FunctionCallOutput {
                call_id,
                output: FunctionCallOutputPayload {
                    content: "exec command rejected by user".to_string(),
                    success: None,
                },
            }
        }
    }
}

// Limit extremely large tool outputs before sending to the model to avoid
// context overflows. Keep this conservative because multiple tool outputs
// can appear in a single turn. The limit is in bytes (on the UTF‑8 string).
const MAX_TOOL_OUTPUT_BYTES_FOR_MODEL: usize = 32 * 1024; // 32 KiB

fn truncate_middle_bytes(s: &str, max_bytes: usize) -> (String, bool) {
    if s.len() <= max_bytes {
        return (s.to_string(), false);
    }
    if max_bytes == 0 {
        return ("…truncated…".to_string(), true);
    }

    // Try to keep some head/tail, favoring newline boundaries when possible.
    let keep = max_bytes.saturating_sub("…truncated…\n".len());
    let left_budget = keep / 2;
    let right_budget = keep - left_budget;

    // Safe prefix end on a char boundary, prefer last newline within budget.
    let prefix_end = {
        let mut end = left_budget.min(s.len());
        if let Some(head) = s.get(..end) {
            if let Some(i) = head.rfind('\n') { end = i + 1; }
        }
        while end > 0 && !s.is_char_boundary(end) { end -= 1; }
        end
    };

    // Safe suffix start on a char boundary, prefer first newline within budget.
    let suffix_start = {
        let mut start = s.len().saturating_sub(right_budget);
        if let Some(tail) = s.get(start..) {
            if let Some(i) = tail.find('\n') { start += i + 1; }
        }
        while start < s.len() && !s.is_char_boundary(start) { start += 1; }
        start
    };

    let mut out = String::with_capacity(max_bytes);
    out.push_str(&s[..prefix_end]);
    out.push_str("…truncated…\n");
    out.push_str(&s[suffix_start..]);
    (out, true)
}

fn format_exec_output_str(exec_output: &ExecToolCallOutput) -> String {
    let ExecToolCallOutput {
        aggregated_output,
        ..
    } = exec_output;

    // Always use the aggregated (stdout + stderr interleaved) stream so the
    // model sees the full build log regardless of which stream a tool used.
    let mut formatted_output = aggregated_output.text.clone();
    if let Some(truncated_after_lines) = aggregated_output.truncated_after_lines {
        formatted_output.push_str(&format!(
            "\n\n[Output truncated after {truncated_after_lines} lines: too many lines or bytes.]",
        ));
    }

    formatted_output
}

/// Exec output serialized for the model. If the payload is too large,
/// write the full output to a file and include a truncated preview here.
fn format_exec_output_with_limit(
    sess: &Session,
    sub_id: &str,
    call_id: &str,
    exec_output: &ExecToolCallOutput,
) -> String {
    let ExecToolCallOutput {
        exit_code,
        duration,
        ..
    } = exec_output;

    #[derive(Serialize)]
    struct ExecMetadata {
        exit_code: i32,
        duration_seconds: f32,
    }

    #[derive(Serialize)]
    struct ExecOutput<'a> { output: &'a str, metadata: ExecMetadata }

    // round to 1 decimal place
    let duration_seconds = ((duration.as_secs_f32()) * 10.0).round() / 10.0;

    let full = format_exec_output_str(exec_output);
    let (maybe_truncated, was_truncated) =
        truncate_middle_bytes(&full, MAX_TOOL_OUTPUT_BYTES_FOR_MODEL);

    // If truncated, persist the full output under .code/agents/<agent>/exec-<call_id>.txt
    // so users can inspect it and the model can refer to a short, stable path.
    let final_output = if was_truncated {
        let cwd = sess.get_cwd().to_path_buf();
        let file_note = match ensure_agent_dir(&cwd, sub_id)
            .and_then(|dir| write_agent_file(&dir, &format!("exec-{call_id}.txt"), &full))
        {
            Ok(path) => format!("\n\n[Full output saved to: {}]", path.display()),
            Err(e) => format!("\n\n[Full output was too large and truncation applied; failed to save file: {e}]")
        };
        let mut s = maybe_truncated;
        s.push_str(&file_note);
        s
    } else {
        maybe_truncated
    };

    let payload = ExecOutput {
        output: &final_output,
        metadata: ExecMetadata {
            exit_code: *exit_code,
            duration_seconds,
        },
    };

    #[expect(clippy::expect_used)]
    serde_json::to_string(&payload).expect("serialize ExecOutput")
}

fn get_last_assistant_message_from_turn(responses: &[ResponseItem]) -> Option<String> {
    responses.iter().rev().find_map(|item| {
        if let ResponseItem::Message { role, content, .. } = item {
            if role == "assistant" {
                content.iter().rev().find_map(|ci| {
                    if let ContentItem::OutputText { text } = ci {
                        Some(text.clone())
                    } else {
                        None
                    }
                })
            } else {
                None
            }
        } else {
            None
        }
    })
}

/// Capture a screenshot from the browser and store it for the next model request
async fn capture_browser_screenshot(_sess: &Session) -> Result<(PathBuf, String), String> {
    let browser_manager = codex_browser::global::get_browser_manager()
        .await
        .ok_or_else(|| "No browser manager available".to_string())?;

    if !browser_manager.is_enabled().await {
        return Err("Browser manager is not enabled".to_string());
    }

    // Get current URL first
    let url = browser_manager
        .get_current_url()
        .await
        .unwrap_or_else(|| "Browser".to_string());
    tracing::debug!("Attempting to capture screenshot at URL: {}", url);

    match browser_manager.capture_screenshot().await {
        Ok(screenshots) => {
            if let Some(first_screenshot) = screenshots.first() {
                tracing::info!(
                    "Captured browser screenshot: {} at URL: {}",
                    first_screenshot.display(),
                    url
                );
                Ok((first_screenshot.clone(), url))
            } else {
                let msg = format!("Screenshot capture returned empty results at URL: {}", url);
                tracing::warn!("{}", msg);
                Err(msg)
            }
        }
        Err(e) => {
            let msg = format!("Failed to capture screenshot at {}: {}", url, e);
            tracing::warn!("{}", msg);
            Err(msg)
        }
    }
}
// removed upstream exit_review_mode helper: not used in fork

/// Send agent status update event to the TUI
async fn send_agent_status_update(sess: &Session) {
    let manager = AGENT_MANAGER.read().await;

    // Collect all agents; include completed/failed so HUD can show final messages
    let agents: Vec<crate::protocol::AgentInfo> = manager
        .get_all_agents()
        .map(|agent| crate::protocol::AgentInfo {
            id: agent.id.clone(),
            name: agent.model.clone(), // Use model name as the display name
            status: match agent.status {
                AgentStatus::Pending => "pending".to_string(),
                AgentStatus::Running => "running".to_string(),
                AgentStatus::Completed => "completed".to_string(),
                AgentStatus::Failed => "failed".to_string(),
                AgentStatus::Cancelled => "cancelled".to_string(),
            },
            model: Some(agent.model.clone()),
            last_progress: agent.progress.last().cloned(),
            result: agent.result.clone(),
            error: agent.error.clone(),
        })
        .collect();

    let event = sess.make_event(
        "agent_status",
        EventMsg::AgentStatusUpdate(AgentStatusUpdateEvent {
            agents,
            context: None,
            task: None,
        }),
    );

    // Send event asynchronously
    let tx_event = sess.tx_event.clone();
    tokio::spawn(async move {
        if let Err(e) = tx_event.send(event).await {
            tracing::error!("Failed to send agent status update event: {}", e);
        }
    });
}

/// Add a screenshot to pending screenshots for the next model request
fn add_pending_screenshot(sess: &Session, screenshot_path: PathBuf, url: String) {
    // Do not queue screenshots for next turn anymore; we inject fresh per-turn.
    tracing::info!("Captured screenshot; updating UI and using per-turn injection");

    // Also send an immediate event to update the TUI display
    let event = sess.make_event(
        "browser_screenshot",
        EventMsg::BrowserScreenshotUpdate(BrowserScreenshotUpdateEvent {
            screenshot_path,
            url,
        }),
    );

    // Send event asynchronously to avoid blocking
    let tx_event = sess.tx_event.clone();
    tokio::spawn(async move {
        if let Err(e) = tx_event.send(event).await {
            tracing::error!("Failed to send browser screenshot update event: {}", e);
        }
    });
}

/// Consume pending screenshots and return them as ResponseInputItems
#[allow(dead_code)]
fn consume_pending_screenshots(sess: &Session) -> Vec<ResponseInputItem> {
    let mut pending = sess.pending_browser_screenshots.lock().unwrap();
    let screenshots = pending.drain(..).collect::<Vec<_>>();

    screenshots
        .into_iter()
        .map(|path| {
            let metadata = format!(
                "[EPHEMERAL:browser_screenshot] Browser screenshot at {}",
                chrono::Utc::now().format("%Y-%m-%d %H:%M:%S UTC")
            );

            // Read the screenshot file and create an ephemeral image
            match std::fs::read(&path) {
                Ok(bytes) => {
                    let mime = mime_guess::from_path(&path)
                        .first()
                        .map(|m| m.to_string())
                        .unwrap_or_else(|| "image/png".to_string());
                    let encoded = base64::engine::general_purpose::STANDARD.encode(bytes);

                    ResponseInputItem::Message {
                        role: "user".to_string(),
                        content: vec![
                            ContentItem::InputText { text: metadata },
                            ContentItem::InputImage {
                                image_url: format!("data:{mime};base64,{encoded}"),
                            },
                        ],
                    }
                }
                Err(e) => {
                    tracing::error!("Failed to read screenshot {}: {}", path.display(), e);
                    ResponseInputItem::Message {
                        role: "user".to_string(),
                        content: vec![ContentItem::InputText {
                            text: format!("Failed to load browser screenshot: {}", e),
                        }],
                    }
                }
            }
        })
        .collect()
}

/// Helper function to wrap custom tool calls with events
async fn execute_custom_tool<F, Fut>(
    sess: &Session,
    ctx: &ToolCallCtx,
    tool_name: String,
    parameters: Option<serde_json::Value>,
    tool_fn: F,
) -> ResponseInputItem
where
    F: FnOnce() -> Fut,
    Fut: std::future::Future<Output = ResponseInputItem>,
{
    use crate::protocol::{CustomToolCallBeginEvent, CustomToolCallEndEvent};
    use std::time::Instant;

    // Send begin event with ordering
    let begin_msg = EventMsg::CustomToolCallBegin(CustomToolCallBeginEvent {
        call_id: ctx.call_id.clone(),
        tool_name: tool_name.clone(),
        parameters: parameters.clone(),
    });
    let begin_order = ctx.order_meta(sess.current_request_ordinal());
    let begin_event = sess.make_event_with_order(&ctx.sub_id, begin_msg, begin_order, ctx.seq_hint);
    sess.send_event(begin_event).await;

    // Execute the tool
    let start = Instant::now();
    let result = tool_fn().await;
    let duration = start.elapsed();

    // Extract success/failure from result. Prefer explicit success flag when available.
    let (success, message) = match &result {
        ResponseInputItem::FunctionCallOutput { output, .. } => {
            let content = &output.content;
            let success_flag = output.success;
            (success_flag.unwrap_or(true), content.clone())
        }
        _ => (true, String::from("Tool completed")),
    };

    // Send end event with ordering
    let end_msg = EventMsg::CustomToolCallEnd(CustomToolCallEndEvent {
        call_id: ctx.call_id.clone(),
        tool_name,
        parameters,
        duration,
        result: if success { Ok(message) } else { Err(message) },
    });
    let end_order = ctx.order_meta(sess.current_request_ordinal());
    let end_event = sess.make_event_with_order(&ctx.sub_id, end_msg, end_order, ctx.seq_hint);
    sess.send_event(end_event).await;

    result
}

async fn handle_browser_open(sess: &Session, ctx: &ToolCallCtx, arguments: String) -> ResponseInputItem {
    // Parse arguments as JSON for the event
    let params = serde_json::from_str(&arguments).ok();

    let arguments_clone = arguments.clone();
    let call_id_clone = ctx.call_id.clone();

    execute_custom_tool(
        sess,
        ctx,
        "browser_open".to_string(),
        params,
        || async move {
            // Parse the URL from arguments
            let args: Result<Value, _> = serde_json::from_str(&arguments_clone);

            match args {
                Ok(json) => {
                    let url = json
                        .get("url")
                        .and_then(|v| v.as_str())
                        .unwrap_or("about:blank");

                    // Use the global browser manager (create if needed)
                    let browser_manager = {
                        let existing_global = codex_browser::global::get_browser_manager().await;
                        if let Some(existing) = existing_global {
                            tracing::info!("Using existing global browser manager");
                            Some(existing)
                        } else {
                            tracing::info!("Creating new browser manager");
                            let new_manager =
                                codex_browser::global::get_or_create_browser_manager().await;
                            Some(new_manager)
                        }
                    };

                    if let Some(browser_manager) = browser_manager {
                        // Ensure the browser manager is marked enabled so status reflects reality
                        browser_manager.set_enabled_sync(true);
                        // Clear any lingering node highlight from previous commands
                        let _ = browser_manager
                            .execute_cdp("Overlay.hideHighlight", serde_json::json!({}))
                            .await;
                        // Navigate to the URL with detailed timing logs
                        let step_start = std::time::Instant::now();
                        tracing::info!("[browser_open] begin goto: {}", url);
                        match browser_manager.goto(url).await {
                            Ok(_) => {
                                tracing::info!(
                                    "[browser_open] goto success: {} in {:?}",
                                    url,
                                    step_start.elapsed()
                                );
                                ResponseInputItem::FunctionCallOutput {
                                    call_id: call_id_clone.clone(),
                                    output: FunctionCallOutputPayload {
                                        content: format!("Browser opened to: {}", url),
                                        success: Some(true),
                                    },
                                }
                            }
                            Err(e) => ResponseInputItem::FunctionCallOutput {
                                call_id: call_id_clone.clone(),
                                output: FunctionCallOutputPayload {
                                    content: format!(
                                        "Failed to navigate browser to {}: {}",
                                        url, e
                                    ),
                                    success: Some(false),
                                },
                            },
                        }
                    } else {
                        ResponseInputItem::FunctionCallOutput {
                            call_id: call_id_clone.clone(),
                            output: FunctionCallOutputPayload {
                                content: "Failed to initialize browser manager.".to_string(),
                                success: Some(false),
                            },
                        }
                    }
                }
                Err(e) => ResponseInputItem::FunctionCallOutput {
                    call_id: call_id_clone,
                    output: FunctionCallOutputPayload {
                        content: format!("Failed to parse browser_open arguments: {}", e),
                        success: Some(false),
                    },
                },
            }
        },
    )
    .await
}

/// Get the browser manager for the session (always uses global)
async fn get_browser_manager_for_session(
    _sess: &Session,
) -> Option<Arc<codex_browser::BrowserManager>> {
    // Always use the global browser manager
    codex_browser::global::get_browser_manager().await
}

async fn handle_browser_close(sess: &Session, ctx: &ToolCallCtx) -> ResponseInputItem {
    let sess_clone = sess;
    let call_id_clone = ctx.call_id.clone();

    execute_custom_tool(
        sess,
        ctx,
        "browser_close".to_string(),
        None,
        || async move {
            let browser_manager = get_browser_manager_for_session(sess_clone).await;
            if let Some(browser_manager) = browser_manager {
                // Clear any lingering highlight before closing
                let _ = browser_manager
                    .execute_cdp("Overlay.hideHighlight", serde_json::json!({}))
                    .await;
                match browser_manager.stop().await {
                    Ok(_) => {
                        // Clear the browser manager from global
                        codex_browser::global::clear_browser_manager().await;
                        ResponseInputItem::FunctionCallOutput {
                            call_id: call_id_clone.clone(),
                            output: FunctionCallOutputPayload {
                                content: "Browser closed. Screenshot capture disabled.".to_string(),
                                success: Some(true),
                            },
                        }
                    }
                    Err(e) => ResponseInputItem::FunctionCallOutput {
                        call_id: call_id_clone.clone(),
                        output: FunctionCallOutputPayload {
                            content: format!("Failed to close browser: {}", e),
                            success: Some(false),
                        },
                    },
                }
            } else {
                ResponseInputItem::FunctionCallOutput {
                    call_id: call_id_clone,
                    output: FunctionCallOutputPayload {
                        content: "Browser is not currently open.".to_string(),
                        success: Some(false),
                    },
                }
            }
        },
    )
    .await
}

async fn handle_browser_status(sess: &Session, ctx: &ToolCallCtx) -> ResponseInputItem {
    let sess_clone = sess;
    let call_id_clone = ctx.call_id.clone();

    execute_custom_tool(
        sess,
        ctx,
        "browser_status".to_string(),
        None,
        || async move {
            let browser_manager = get_browser_manager_for_session(sess_clone).await;
            if let Some(browser_manager) = browser_manager {
                let _ = browser_manager
                    .execute_cdp("Overlay.hideHighlight", serde_json::json!({}))
                    .await;
                let status = browser_manager.get_status().await;
                let status_msg = if status.enabled {
                    if let Some(url) = status.current_url {
                        format!("Browser status: Enabled, currently at {}", url)
                    } else {
                        "Browser status: Enabled, no page loaded".to_string()
                    }
                } else {
                    "Browser status: Disabled".to_string()
                };

                ResponseInputItem::FunctionCallOutput {
                    call_id: call_id_clone.clone(),
                    output: FunctionCallOutputPayload {
                        content: status_msg,
                        success: Some(true),
                    },
                }
            } else {
                ResponseInputItem::FunctionCallOutput {
                    call_id: call_id_clone,
                    output: FunctionCallOutputPayload {
                        content:
                            "Browser is not initialized. Use browser_open to start the browser."
                                .to_string(),
                        success: Some(false),
                    },
                }
            }
        },
    )
    .await
}

async fn handle_browser_click(sess: &Session, ctx: &ToolCallCtx, arguments: String) -> ResponseInputItem {
    let params = serde_json::from_str::<serde_json::Value>(&arguments).ok();
    let sess_clone = sess;
    let call_id_clone = ctx.call_id.clone();

    execute_custom_tool(
        sess,
        ctx,
        "browser_click".to_string(),
        params.clone(),
        || async move {
            let browser_manager = get_browser_manager_for_session(sess_clone).await;

            if let Some(browser_manager) = browser_manager {
                let _ = browser_manager
                    .execute_cdp("Overlay.hideHighlight", serde_json::json!({}))
                    .await;
                // Determine click type: default 'click', or 'mousedown'/'mouseup'
                let click_type = params
                    .as_ref()
                    .and_then(|v| v.get("type"))
                    .and_then(|v| v.as_str())
                    .unwrap_or("click")
                    .to_lowercase();

                // Optional absolute coordinates
                let (mut target_x, mut target_y) = (None, None);
                if let Some(p) = params.as_ref() {
                    if let Some(vx) = p.get("x").and_then(|v| v.as_f64()) {
                        target_x = Some(vx);
                    }
                    if let Some(vy) = p.get("y").and_then(|v| v.as_f64()) {
                        target_y = Some(vy);
                    }
                }

                // If x or y provided, resolve missing coord from current position, then move
                if target_x.is_some() || target_y.is_some() {
                    // get current cursor for missing values
                    match browser_manager.get_cursor_position().await {
                        Ok((cx, cy)) => {
                            let x = target_x.unwrap_or(cx);
                            let y = target_y.unwrap_or(cy);
                            if let Err(e) = browser_manager.move_mouse(x, y).await {
                                return ResponseInputItem::FunctionCallOutput {
                                    call_id: call_id_clone.clone(),
                                    output: FunctionCallOutputPayload {
                                        content: format!("Failed to move before click: {}", e),
                                        success: Some(false),
                                    },
                                };
                            }
                        }
                        Err(e) => {
                            return ResponseInputItem::FunctionCallOutput {
                                call_id: call_id_clone.clone(),
                                output: FunctionCallOutputPayload {
                                    content: format!("Failed to get current cursor position: {}", e),
                                    success: Some(false),
                                },
                            };
                        }
                    }
                }

                // Perform the action at current (possibly moved) position
                let action_result = match click_type.as_str() {
                    "mousedown" => match browser_manager.mouse_down_at_current().await {
                        Ok((x, y)) => Ok((x, y, "Mouse down".to_string())),
                        Err(e) => Err(e),
                    },
                    "mouseup" => match browser_manager.mouse_up_at_current().await {
                        Ok((x, y)) => Ok((x, y, "Mouse up".to_string())),
                        Err(e) => Err(e),
                    },
                    "click" | _ => match browser_manager.click_at_current().await {
                        Ok((x, y)) => Ok((x, y, "Clicked".to_string())),
                        Err(e) => Err(e),
                    },
                };

                match action_result {
                    Ok((x, y, label)) => {
                        ResponseInputItem::FunctionCallOutput {
                            call_id: call_id_clone.clone(),
                            output: FunctionCallOutputPayload {
                                content: format!("{} at ({}, {})", label, x, y),
                                success: Some(true),
                            },
                        }
                    }
                    Err(e) => ResponseInputItem::FunctionCallOutput {
                        call_id: call_id_clone.clone(),
                        output: FunctionCallOutputPayload {
                            content: format!("Failed to perform mouse action: {}", e),
                            success: Some(false),
                        },
                    },
                }
    } else {
        ResponseInputItem::FunctionCallOutput {
            call_id: call_id_clone,
            output: FunctionCallOutputPayload {
                content: "Browser is not initialized. Use browser_open to start the browser."
                    .to_string(),
                success: Some(false),
            },
        }
    }
        },
    )
    .await
}

async fn handle_browser_move(sess: &Session, ctx: &ToolCallCtx, arguments: String) -> ResponseInputItem {
    let params = serde_json::from_str(&arguments).ok();
    let sess_clone = sess;
    let arguments_clone = arguments.clone();
    let call_id_clone = ctx.call_id.clone();

    execute_custom_tool(
        sess,
        ctx,
        "browser_move".to_string(),
        params,
        || async move {
            let browser_manager = get_browser_manager_for_session(sess_clone).await;

            if let Some(browser_manager) = browser_manager {
                let _ = browser_manager
                    .execute_cdp("Overlay.hideHighlight", serde_json::json!({}))
                    .await;
                let args: Result<Value, _> = serde_json::from_str(&arguments_clone);
                match args {
                    Ok(json) => {
                        // Check if we have relative movement (dx, dy) or absolute (x, y)
                        let has_dx = json.get("dx").is_some();
                        let has_dy = json.get("dy").is_some();
                        let has_x = json.get("x").is_some();
                        let has_y = json.get("y").is_some();

                        let result = if has_dx || has_dy {
                            // Relative movement
                            let dx = json.get("dx").and_then(|v| v.as_f64()).unwrap_or(0.0);
                            let dy = json.get("dy").and_then(|v| v.as_f64()).unwrap_or(0.0);
                            browser_manager.move_mouse_relative(dx, dy).await
                        } else if has_x || has_y {
                            // Absolute movement
                            let x = json.get("x").and_then(|v| v.as_f64()).unwrap_or(0.0);
                            let y = json.get("y").and_then(|v| v.as_f64()).unwrap_or(0.0);
                            browser_manager.move_mouse(x, y).await.map(|_| (x, y))
                        } else {
                            // No parameters provided, just return current position
                            browser_manager.get_cursor_position().await
                        };

                        match result {
                            Ok((x, y)) => {
                                ResponseInputItem::FunctionCallOutput {
                                    call_id: call_id_clone.clone(),
                                    output: FunctionCallOutputPayload {
                                        content: format!("Moved mouse position to ({}, {})", x, y),
                                        success: Some(true),
                                    },
                                }
                            }
                            Err(e) => ResponseInputItem::FunctionCallOutput {
                                call_id: call_id_clone.clone(),
                                output: FunctionCallOutputPayload {
                                    content: format!("Failed to move mouse: {}", e),
                                    success: Some(false),
                                },
                            },
                        }
                    }
                    Err(e) => ResponseInputItem::FunctionCallOutput {
                        call_id: call_id_clone.clone(),
                        output: FunctionCallOutputPayload {
                            content: format!("Failed to parse browser_move arguments: {}", e),
                            success: Some(false),
                        },
                    },
                }
            } else {
                ResponseInputItem::FunctionCallOutput {
                    call_id: call_id_clone,
                    output: FunctionCallOutputPayload {
                        content: "Browser is not initialized. Use browser_open to start the browser."
                            .to_string(),
                        success: Some(false),
                    },
                }
            }
        },
    )
    .await
}

async fn handle_browser_type(sess: &Session, ctx: &ToolCallCtx, arguments: String) -> ResponseInputItem {
    let params = serde_json::from_str(&arguments).ok();
    let sess_clone = sess;
    let arguments_clone = arguments.clone();
    let call_id_clone = ctx.call_id.clone();

    execute_custom_tool(
        sess,
        ctx,
        "browser_type".to_string(),
        params,
        || async move {
            let browser_manager = get_browser_manager_for_session(sess_clone).await;
            if let Some(browser_manager) = browser_manager {
                let _ = browser_manager
                    .execute_cdp("Overlay.hideHighlight", serde_json::json!({}))
                    .await;
                let args: Result<Value, _> = serde_json::from_str(&arguments_clone);
                match args {
                    Ok(json) => {
                        let text = json.get("text").and_then(|v| v.as_str()).unwrap_or("");

                        match browser_manager.type_text(text).await {
                            Ok(_) => {
                                ResponseInputItem::FunctionCallOutput {
                                    call_id: call_id_clone.clone(),
                                    output: FunctionCallOutputPayload {
                                        content: format!("Typed: {}", text),
                                        success: Some(true),
                                    },
                                }
                            }
                            Err(e) => ResponseInputItem::FunctionCallOutput {
                                call_id: call_id_clone.clone(),
                                output: FunctionCallOutputPayload {
                                    content: format!("Failed to type text: {}", e),
                                    success: Some(false),
                                },
                            },
                        }
                    }
                    Err(e) => ResponseInputItem::FunctionCallOutput {
                        call_id: call_id_clone.clone(),
                        output: FunctionCallOutputPayload {
                            content: format!("Failed to parse browser_type arguments: {}", e),
                            success: Some(false),
                        },
                    },
                }
            } else {
                ResponseInputItem::FunctionCallOutput {
                    call_id: call_id_clone,
                    output: FunctionCallOutputPayload {
                        content:
                            "Browser is not initialized. Use browser_open to start the browser."
                                .to_string(),
                        success: Some(false),
                    },
                }
            }
        },
    )
    .await
}

async fn handle_browser_key(sess: &Session, ctx: &ToolCallCtx, arguments: String) -> ResponseInputItem {
    let params = serde_json::from_str(&arguments).ok();
    let sess_clone = sess;
    let arguments_clone = arguments.clone();
    let call_id_clone = ctx.call_id.clone();

    execute_custom_tool(
        sess,
        ctx,
        "browser_key".to_string(),
        params,
        || async move {
            let browser_manager = get_browser_manager_for_session(sess_clone).await;
            if let Some(browser_manager) = browser_manager {
                let _ = browser_manager
                    .execute_cdp("Overlay.hideHighlight", serde_json::json!({}))
                    .await;
                let args: Result<Value, _> = serde_json::from_str(&arguments_clone);
                match args {
                    Ok(json) => {
                        let key = json.get("key").and_then(|v| v.as_str()).unwrap_or("");

                        match browser_manager.press_key(key).await {
                            Ok(_) => {
                                ResponseInputItem::FunctionCallOutput {
                                    call_id: call_id_clone.clone(),
                                    output: FunctionCallOutputPayload {
                                        content: format!("Pressed key: {}", key),
                                        success: Some(true),
                                    },
                                }
                            }
                            Err(e) => ResponseInputItem::FunctionCallOutput {
                                call_id: call_id_clone.clone(),
                                output: FunctionCallOutputPayload {
                                    content: format!("Failed to press key: {}", e),
                                    success: Some(false),
                                },
                            },
                        }
                    }
                    Err(e) => ResponseInputItem::FunctionCallOutput {
                        call_id: call_id_clone,
                        output: FunctionCallOutputPayload {
                            content: format!("Failed to parse browser_key arguments: {}", e),
                            success: Some(false),
                        },
                    },
                }
            } else {
                ResponseInputItem::FunctionCallOutput {
                    call_id: call_id_clone,
                    output: FunctionCallOutputPayload {
                        content:
                            "Browser is not initialized. Use browser_open to start the browser."
                                .to_string(),
                        success: Some(false),
                    },
                }
            }
        },
    )
    .await
}

async fn handle_browser_javascript(sess: &Session, ctx: &ToolCallCtx, arguments: String) -> ResponseInputItem {
    let params = serde_json::from_str(&arguments).ok();
    let sess_clone = sess;
    let arguments_clone = arguments.clone();
    let call_id_clone = ctx.call_id.clone();

    execute_custom_tool(
        sess,
        ctx,
        "browser_javascript".to_string(),
        params,
        || async move {
            let browser_manager = get_browser_manager_for_session(sess_clone).await;
            if let Some(browser_manager) = browser_manager {
                let _ = browser_manager
                    .execute_cdp("Overlay.hideHighlight", serde_json::json!({}))
                    .await;
                let args: Result<Value, _> = serde_json::from_str(&arguments_clone);
                match args {
                    Ok(json) => {
                        let code = json.get("code").and_then(|v| v.as_str()).unwrap_or("");

                        match browser_manager.execute_javascript(code).await {
                            Ok(result) => {
                                // Log the JavaScript execution result
                                tracing::info!("JavaScript execution returned: {:?}", result);

                                // Format the result for the LLM
                                let formatted_result = if let Some(obj) = result.as_object() {
                                    // Check if it's our wrapped result format
                                    if let (Some(success), Some(value)) =
                                        (obj.get("success"), obj.get("value"))
                                    {
                                        let logs = obj.get("logs").and_then(|v| v.as_array());
                                        let mut output = String::new();

                                        if let Some(logs) = logs {
                                            if !logs.is_empty() {
                                                output.push_str("Console logs:\n");
                                                for log in logs {
                                                    if let Some(log_str) = log.as_str() {
                                                        output
                                                            .push_str(&format!("  {}\n", log_str));
                                                    }
                                                }
                                                output.push_str("\n");
                                            }
                                        }

                                        if success.as_bool().unwrap_or(false) {
                                            output.push_str("Result: ");
                                            output.push_str(
                                                &serde_json::to_string_pretty(value)
                                                    .unwrap_or_else(|_| "null".to_string()),
                                            );
                                        } else if let Some(error) = obj.get("error") {
                                            output.push_str("Error: ");
                                            output.push_str(&error.to_string());
                                        }

                                        output
                                    } else {
                                        // Fallback to raw JSON if not in expected format
                                        serde_json::to_string_pretty(&result)
                                            .unwrap_or_else(|_| "null".to_string())
                                    }
                                } else {
                                    // Not an object, return as-is
                                    serde_json::to_string_pretty(&result)
                                        .unwrap_or_else(|_| "null".to_string())
                                };

                                tracing::info!("Returning to LLM: {}", formatted_result);

                                ResponseInputItem::FunctionCallOutput {
                                    call_id: call_id_clone.clone(),
                                    output: FunctionCallOutputPayload {
                                        content: formatted_result,
                                        success: Some(true),
                                    },
                                }
                            }
                            Err(e) => ResponseInputItem::FunctionCallOutput {
                                call_id: call_id_clone.clone(),
                                output: FunctionCallOutputPayload {
                                    content: format!("Failed to execute JavaScript: {}", e),
                                    success: Some(false),
                                },
                            },
                        }
                    }
                    Err(e) => ResponseInputItem::FunctionCallOutput {
                        call_id: call_id_clone,
                        output: FunctionCallOutputPayload {
                            content: format!("Failed to parse browser_javascript arguments: {}", e),
                            success: Some(false),
                        },
                    },
                }
            } else {
                ResponseInputItem::FunctionCallOutput {
                    call_id: call_id_clone,
                    output: FunctionCallOutputPayload {
                        content:
                            "Browser is not initialized. Use browser_open to start the browser."
                                .to_string(),
                        success: Some(false),
                    },
                }
            }
        },
    )
    .await
}

async fn handle_browser_scroll(sess: &Session, ctx: &ToolCallCtx, arguments: String) -> ResponseInputItem {
    let params = serde_json::from_str(&arguments).ok();
    let sess_clone = sess;
    let arguments_clone = arguments.clone();
    let call_id_clone = ctx.call_id.clone();

    execute_custom_tool(
        sess,
        ctx,
        "browser_scroll".to_string(),
        params,
        || async move {
            let browser_manager = get_browser_manager_for_session(sess_clone).await;
            if let Some(browser_manager) = browser_manager {
                let _ = browser_manager
                    .execute_cdp("Overlay.hideHighlight", serde_json::json!({}))
                    .await;
                let args: Result<Value, _> = serde_json::from_str(&arguments_clone);
                match args {
                    Ok(json) => {
                        let dx = json.get("dx").and_then(|v| v.as_f64()).unwrap_or(0.0);
                        let dy = json.get("dy").and_then(|v| v.as_f64()).unwrap_or(0.0);

                        match browser_manager.scroll_by(dx, dy).await {
                    Ok(_) => {
                        ResponseInputItem::FunctionCallOutput {
                            call_id: call_id_clone.clone(),
                            output: FunctionCallOutputPayload {
                                content: format!("Scrolled by ({}, {})", dx, dy),
                                success: Some(true),
                            },
                        }
                    }
                    Err(e) => ResponseInputItem::FunctionCallOutput {
                        call_id: call_id_clone.clone(),
                        output: FunctionCallOutputPayload {
                            content: format!("Failed to scroll: {}", e),
                            success: Some(false),
                        },
                    },
                }
            }
            Err(e) => ResponseInputItem::FunctionCallOutput {
                call_id: call_id_clone,
                output: FunctionCallOutputPayload {
                    content: format!("Failed to parse browser_scroll arguments: {}", e),
                    success: Some(false),
                },
            },
        }
    } else {
        ResponseInputItem::FunctionCallOutput {
            call_id: call_id_clone,
            output: FunctionCallOutputPayload {
                content: "Browser is not initialized. Use browser_open to start the browser.".to_string(),
                success: Some(false),
            },
        }
    }
        },
    )
    .await
}

<<<<<<< HEAD
async fn handle_browser_console(sess: &Session, ctx: &ToolCallCtx, arguments: String) -> ResponseInputItem {
    let params = serde_json::from_str(&arguments).ok();
    let sess_clone = sess;
    let arguments_clone = arguments.clone();
    let call_id_clone = ctx.call_id.clone();

    execute_custom_tool(
        sess,
        ctx,
        "browser_console".to_string(),
        params,
        || async move {
            let browser_manager = get_browser_manager_for_session(sess_clone).await;
            if let Some(browser_manager) = browser_manager {
                let args: Result<Value, _> = serde_json::from_str(&arguments_clone);
                let lines = match args {
                    Ok(json) => json.get("lines").and_then(|v| v.as_u64()).map(|n| n as usize),
                    Err(_) => None,
                };
=======
/// Emits an ExitedReviewMode Event with optional ReviewOutput,
/// and records a developer message with the review output.
async fn exit_review_mode(
    session: Arc<Session>,
    task_sub_id: String,
    review_output: Option<ReviewOutputEvent>,
) {
    let event = Event {
        id: task_sub_id,
        msg: EventMsg::ExitedReviewMode(ExitedReviewModeEvent {
            review_output: review_output.clone(),
        }),
    };
    session.send_event(event).await;

    let mut user_message = String::new();
    if let Some(out) = review_output {
        let mut findings_str = String::new();
        let text = out.overall_explanation.trim();
        if !text.is_empty() {
            findings_str.push_str(text);
        }
        if !out.findings.is_empty() {
            let block = format_review_findings_block(&out.findings, None);
            findings_str.push_str(&format!("\n{block}"));
        }
        user_message.push_str(&format!(
            r#"<user_action>
  <context>User initiated a review task. Here's the full review output from reviewer model. User may select one or more comments to resolve.</context>
  <action>review</action>
  <results>
  {findings_str}
  </results>
</user_action>
"#));
    } else {
        user_message.push_str(r#"<user_action>
  <context>User initiated a review task, but was interrupted. If user asks about this, tell them to re-initiate a review with `/review` and wait for it to complete.</context>
  <action>review</action>
  <results>
  None.
  </results>
</user_action>
"#);
    }

    session
        .record_conversation_items(&[ResponseItem::Message {
            id: None,
            role: "user".to_string(),
            content: vec![ContentItem::InputText { text: user_message }],
        }])
        .await;
}

#[cfg(test)]
pub(crate) use tests::make_session_and_context;

#[cfg(test)]
mod tests {
    use super::*;
    use crate::config::ConfigOverrides;
    use crate::config::ConfigToml;
    use crate::protocol::CompactedItem;
    use crate::protocol::InitialHistory;
    use crate::protocol::ResumedHistory;
    use codex_protocol::models::ContentItem;
    use mcp_types::ContentBlock;
    use mcp_types::TextContent;
    use pretty_assertions::assert_eq;
    use serde_json::json;
    use std::path::PathBuf;
    use std::sync::Arc;
    use std::time::Duration as StdDuration;

    #[test]
    fn reconstruct_history_matches_live_compactions() {
        let (session, turn_context) = make_session_and_context();
        let (rollout_items, expected) = sample_rollout(&session, &turn_context);

        let reconstructed = session.reconstruct_history_from_rollout(&turn_context, &rollout_items);

        assert_eq!(expected, reconstructed);
    }

    #[test]
    fn record_initial_history_reconstructs_resumed_transcript() {
        let (session, turn_context) = make_session_and_context();
        let (rollout_items, expected) = sample_rollout(&session, &turn_context);

        tokio_test::block_on(session.record_initial_history(
            &turn_context,
            InitialHistory::Resumed(ResumedHistory {
                conversation_id: ConversationId::default(),
                history: rollout_items,
                rollout_path: PathBuf::from("/tmp/resume.jsonl"),
            }),
        ));

        let actual = tokio_test::block_on(async { session.state.lock().await.history.contents() });
        assert_eq!(expected, actual);
    }

    #[test]
    fn record_initial_history_reconstructs_forked_transcript() {
        let (session, turn_context) = make_session_and_context();
        let (rollout_items, expected) = sample_rollout(&session, &turn_context);

        tokio_test::block_on(
            session.record_initial_history(&turn_context, InitialHistory::Forked(rollout_items)),
        );

        let actual = tokio_test::block_on(async { session.state.lock().await.history.contents() });
        assert_eq!(expected, actual);
    }

    #[test]
    fn prefers_structured_content_when_present() {
        let ctr = CallToolResult {
            // Content present but should be ignored because structured_content is set.
            content: vec![text_block("ignored")],
            is_error: None,
            structured_content: Some(json!({
                "ok": true,
                "value": 42
            })),
        };

        let got = convert_call_tool_result_to_function_call_output_payload(&ctr);
        let expected = FunctionCallOutputPayload {
            content: serde_json::to_string(&json!({
                "ok": true,
                "value": 42
            }))
            .unwrap(),
            success: Some(true),
        };

        assert_eq!(expected, got);
    }

    #[test]
    fn model_truncation_head_tail_by_lines() {
        // Build 400 short lines so line-count limit, not byte budget, triggers truncation
        let lines: Vec<String> = (1..=400).map(|i| format!("line{i}")).collect();
        let full = lines.join("\n");

        let exec = ExecToolCallOutput {
            exit_code: 0,
            stdout: StreamOutput::new(String::new()),
            stderr: StreamOutput::new(String::new()),
            aggregated_output: StreamOutput::new(full),
            duration: StdDuration::from_secs(1),
            timed_out: false,
        };

        let out = format_exec_output_str(&exec);

        // Expect elision marker with correct counts
        let omitted = 400 - MODEL_FORMAT_MAX_LINES; // 144
        let marker = format!("\n[... omitted {omitted} of 400 lines ...]\n\n");
        assert!(out.contains(&marker), "missing marker: {out}");

        // Validate head and tail
        let parts: Vec<&str> = out.split(&marker).collect();
        assert_eq!(parts.len(), 2, "expected one marker split");
        let head = parts[0];
        let tail = parts[1];
>>>>>>> 62258df9

                match browser_manager.get_console_logs(lines).await {
                    Ok(logs) => {
                        // Format the logs for display
                        let formatted = if let Some(logs_array) = logs.as_array() {
                            if logs_array.is_empty() {
                                "No console logs captured.".to_string()
                            } else {
                                let mut output = String::new();
                                output.push_str("Console logs:\n");
                                for log in logs_array {
                                    if let Some(log_obj) = log.as_object() {
                                        let timestamp = log_obj.get("timestamp")
                                            .and_then(|v| v.as_str())
                                            .unwrap_or("");
                                        let level = log_obj.get("level")
                                            .and_then(|v| v.as_str())
                                            .unwrap_or("log");
                                        let message = log_obj.get("message")
                                            .and_then(|v| v.as_str())
                                            .unwrap_or("");

                                        output.push_str(&format!("[{}] [{}] {}\n", timestamp, level.to_uppercase(), message));
                                    }
                                }
                                output
                            }
                        } else {
                            "No console logs captured.".to_string()
                        };

                        ResponseInputItem::FunctionCallOutput {
                            call_id: call_id_clone,
                            output: FunctionCallOutputPayload {
                                content: formatted,
                                success: Some(true),
                            },
                        }
                    }
                    Err(e) => ResponseInputItem::FunctionCallOutput {
                        call_id: call_id_clone,
                        output: FunctionCallOutputPayload {
                            content: format!("Failed to get console logs: {}", e),
                            success: Some(false),
                        },
                    },
                }
            } else {
                ResponseInputItem::FunctionCallOutput {
                    call_id: call_id_clone,
                    output: FunctionCallOutputPayload {
                        content: "Browser is not enabled. Use browser_open to enable it first.".to_string(),
                        success: Some(false),
                    },
                }
            }
        },
    )
    .await
}

async fn handle_browser_cdp(sess: &Session, ctx: &ToolCallCtx, arguments: String) -> ResponseInputItem {
    let params = serde_json::from_str(&arguments).ok();
    let sess_clone = sess;
    let arguments_clone = arguments.clone();
    let call_id_clone = ctx.call_id.clone();

    execute_custom_tool(
        sess,
        ctx,
        "browser_cdp".to_string(),
        params,
        || async move {
            let browser_manager = get_browser_manager_for_session(sess_clone).await;
            if let Some(browser_manager) = browser_manager {
                let _ = browser_manager
                    .execute_cdp("Overlay.hideHighlight", serde_json::json!({}))
                    .await;
                let args: Result<Value, _> = serde_json::from_str(&arguments_clone);
                match args {
                    Ok(json) => {
                        let method = json
                            .get("method")
                            .and_then(|v| v.as_str())
                            .unwrap_or("")
                            .to_string();
                        let params = json.get("params").cloned().unwrap_or_else(|| Value::Object(serde_json::Map::new()));
                        let target = json
                            .get("target")
                            .and_then(|v| v.as_str())
                            .unwrap_or("page");

                        if method.is_empty() {
                            return ResponseInputItem::FunctionCallOutput {
                                call_id: call_id_clone,
                                output: FunctionCallOutputPayload {
                                    content: "Missing required field: method".to_string(),
                                    success: Some(false),
                                },
                            };
                        }

                        let exec_res = if target == "browser" {
                            browser_manager.execute_cdp_browser(&method, params).await
                        } else {
                            browser_manager.execute_cdp(&method, params).await
                        };

                        match exec_res {
                            Ok(result) => {
                                let pretty = serde_json::to_string_pretty(&result)
                                    .unwrap_or_else(|_| "<non-serializable result>".to_string());
                                ResponseInputItem::FunctionCallOutput {
                                    call_id: call_id_clone,
                                    output: FunctionCallOutputPayload {
                                        content: pretty,
                                        success: Some(true),
                                    },
                                }
                            }
                            Err(e) => ResponseInputItem::FunctionCallOutput {
                                call_id: call_id_clone,
                                output: FunctionCallOutputPayload {
                                    content: format!("Failed to execute CDP command: {}", e),
                                    success: Some(false),
                                },
                            },
                        }
                    }
                    Err(e) => ResponseInputItem::FunctionCallOutput {
                        call_id: call_id_clone,
                        output: FunctionCallOutputPayload {
                            content: format!("Failed to parse browser_cdp arguments: {}", e),
                            success: Some(false),
                        },
                    },
                }
            } else {
                ResponseInputItem::FunctionCallOutput {
                    call_id: call_id_clone,
                    output: FunctionCallOutputPayload {
                        content: "Browser is not initialized. Use browser_open to start the browser.".to_string(),
                        success: Some(false),
                    },
                }
            }
        },
    )
    .await
}

async fn handle_browser_inspect(sess: &Session, ctx: &ToolCallCtx, arguments: String) -> ResponseInputItem {
    use serde_json::json;
    let params = serde_json::from_str(&arguments).ok();
    let sess_clone = sess;
    let arguments_clone = arguments.clone();
    let call_id_clone = ctx.call_id.clone();

    execute_custom_tool(
        sess,
        ctx,
        "browser_inspect".to_string(),
        params,
        || async move {
            let browser_manager = get_browser_manager_for_session(sess_clone).await;
            if let Some(browser_manager) = browser_manager {
                let args: Result<Value, _> = serde_json::from_str(&arguments_clone);
                match args {
                    Ok(json) => {
                        // Determine target element: by id, by coords, or by cursor
                        let id_attr = json.get("id").and_then(|v| v.as_str()).map(|s| s.to_string());
                        let mut x = json.get("x").and_then(|v| v.as_f64());
                        let mut y = json.get("y").and_then(|v| v.as_f64());

                        if (x.is_none() || y.is_none()) && id_attr.is_none() {
                            // No coords provided; use current cursor
                            if let Ok((cx, cy)) = browser_manager.get_cursor_position().await {
                                x = Some(cx);
                                y = Some(cy);
                            }
                        }

                        // Resolve nodeId
                        let node_id_value = if let Some(id_attr) = id_attr.clone() {
                            // Use DOM.getDocument -> DOM.querySelector with selector `#id`
                            let doc = browser_manager
                                .execute_cdp("DOM.getDocument", json!({}))
                                .await
                                .map_err(|e| e);
                            let root_id = match doc {
                                Ok(v) => v.get("root").and_then(|r| r.get("nodeId")).and_then(|n| n.as_u64()),
                                Err(_) => None,
                            };
                            if let Some(root_node_id) = root_id {
                                let sel = format!("#{}", id_attr);
                                let q = browser_manager
                                    .execute_cdp(
                                        "DOM.querySelector",
                                        json!({"nodeId": root_node_id, "selector": sel}),
                                    )
                                    .await;
                                match q {
                                    Ok(v) => v.get("nodeId").cloned(),
                                    Err(_) => None,
                                }
                            } else {
                                None
                            }
                        } else if let (Some(x), Some(y)) = (x, y) {
                            // Use DOM.getNodeForLocation
                            let res = browser_manager
                                .execute_cdp(
                                    "DOM.getNodeForLocation",
                                    json!({
                                        "x": x,
                                        "y": y,
                                        "includeUserAgentShadowDOM": true
                                    }),
                                )
                                .await;
                            match res {
                                Ok(v) => {
                                    // Prefer nodeId; if absent, push backendNodeId
                                    if let Some(n) = v.get("nodeId").cloned() {
                                        Some(n)
                                    } else if let Some(backend) = v.get("backendNodeId").and_then(|b| b.as_u64()) {
                                        let pushed = browser_manager
                                            .execute_cdp(
                                                "DOM.pushNodesByBackendIdsToFrontend",
                                                json!({ "backendNodeIds": [backend] }),
                                            )
                                            .await
                                            .ok();
                                        pushed
                                            .and_then(|pv| pv.get("nodeIds").and_then(|arr| arr.as_array().cloned()))
                                            .and_then(|arr| arr.first().cloned())
                                    } else {
                                        None
                                    }
                                }
                                Err(_) => None,
                            }
                        } else {
                            None
                        };

                        let node_id = match node_id_value.and_then(|v| v.as_u64()) {
                            Some(id) => id,
                            None => {
                                return ResponseInputItem::FunctionCallOutput {
                                    call_id: call_id_clone,
                                    output: FunctionCallOutputPayload {
                                        content: "Failed to resolve target node for inspection".to_string(),
                                        success: Some(false),
                                    },
                                };
                            }
                        };

                        // Enable CSS domain to get matched rules
                        let _ = browser_manager.execute_cdp("CSS.enable", json!({})).await;

                        // Gather details
                        let attrs = browser_manager
                            .execute_cdp("DOM.getAttributes", json!({"nodeId": node_id}))
                            .await
                            .unwrap_or_else(|_| json!({}));
                        let outer = browser_manager
                            .execute_cdp("DOM.getOuterHTML", json!({"nodeId": node_id}))
                            .await
                            .unwrap_or_else(|_| json!({}));
                        let box_model = browser_manager
                            .execute_cdp("DOM.getBoxModel", json!({"nodeId": node_id}))
                            .await
                            .unwrap_or_else(|_| json!({}));
                        let styles = browser_manager
                            .execute_cdp("CSS.getMatchedStylesForNode", json!({"nodeId": node_id}))
                            .await
                            .unwrap_or_else(|_| json!({}));

                        // Highlight the inspected node using Overlay domain (no screenshot capture here)
                        let _ = browser_manager.execute_cdp("Overlay.enable", json!({})).await;
                        let highlight_config = json!({
                            "showInfo": true,
                            "showStyles": false,
                            "showRulers": false,
                            "contentColor": {"r": 111, "g": 168, "b": 220, "a": 0.20},
                            "paddingColor": {"r": 147, "g": 196, "b": 125, "a": 0.55},
                            "borderColor": {"r": 255, "g": 229, "b": 153, "a": 0.60},
                            "marginColor": {"r": 246, "g": 178, "b": 107, "a": 0.60}
                        });
                        let _ = browser_manager.execute_cdp(
                            "Overlay.highlightNode",
                            json!({ "nodeId": node_id, "highlightConfig": highlight_config })
                        ).await;
                        // Do not hide here; keep highlight until the next browser command.

                        // Format output
                        let mut out = String::new();
                        if let (Some(ix), Some(iy)) = (x, y) {
                            out.push_str(&format!("Target: coordinates ({}, {})\n", ix, iy));
                        }
                        if let Some(id_attr) = id_attr {
                            out.push_str(&format!("Target: id '#{}'\n", id_attr));
                        }
                        out.push_str(&format!("NodeId: {}\n", node_id));

                        // Attributes
                        if let Some(arr) = attrs.get("attributes").and_then(|v| v.as_array()) {
                            out.push_str("Attributes:\n");
                            let mut it = arr.iter();
                            while let (Some(k), Some(v)) = (it.next(), it.next()) {
                                out.push_str(&format!("  {}=\"{}\"\n", k.as_str().unwrap_or(""), v.as_str().unwrap_or("")));
                            }
                        }

                        // Outer HTML
                        if let Some(html) = outer.get("outerHTML").and_then(|v| v.as_str()) {
                            let one = html.replace('\n', " ");
                            let snippet: String = one.chars().take(800).collect();
                            out.push_str("\nOuterHTML (truncated):\n");
                            out.push_str(&snippet);
                            if one.len() > snippet.len() { out.push_str("…"); }
                            out.push('\n');
                        }

                        // Box Model summary
                        if box_model.get("model").is_some() {
                            out.push_str("\nBoxModel: available (content/padding/border/margin)\n");
                        }

                        // Matched styles summary
                        if let Some(rules) = styles.get("matchedCSSRules").and_then(|v| v.as_array()) {
                            out.push_str(&format!("Matched CSS rules: {}\n", rules.len()));
                        }

                        // No inline screenshot capture; result reflects DOM details only.

                        ResponseInputItem::FunctionCallOutput {
                            call_id: call_id_clone,
                            output: FunctionCallOutputPayload { content: out, success: Some(true) },
                        }
                    }
                    Err(e) => ResponseInputItem::FunctionCallOutput {
                        call_id: call_id_clone,
                        output: FunctionCallOutputPayload {
                            content: format!("Failed to parse browser_inspect arguments: {}", e),
                            success: Some(false),
                        },
                    },
                }
            } else {
                ResponseInputItem::FunctionCallOutput {
                    call_id: call_id_clone,
                    output: FunctionCallOutputPayload {
                        content: "Browser is not initialized. Use browser_open to start the browser.".to_string(),
                        success: Some(false),
                    },
                }
            }
        },
    )
    .await
}

async fn handle_browser_history(sess: &Session, ctx: &ToolCallCtx, arguments: String) -> ResponseInputItem {
    let params = serde_json::from_str(&arguments).ok();
    let sess_clone = sess;
    let arguments_clone = arguments.clone();
    let call_id_clone = ctx.call_id.clone();

    execute_custom_tool(
        sess,
        ctx,
        "browser_history".to_string(),
        params,
        || async move {
            let browser_manager = get_browser_manager_for_session(sess_clone).await;
            if let Some(browser_manager) = browser_manager {
                let args: Result<Value, _> = serde_json::from_str(&arguments_clone);
                match args {
                    Ok(json) => {
                        let direction =
                            json.get("direction").and_then(|v| v.as_str()).unwrap_or("");

                        if direction != "back" && direction != "forward" {
                            return ResponseInputItem::FunctionCallOutput {
                                call_id: call_id_clone,
                                output: FunctionCallOutputPayload {
                                    content: format!(
                                        "Unsupported direction: {} (expected 'back' or 'forward')",
                                        direction
                                    ),
                                    success: Some(false),
                                },
                            };
                        }

                        let action_res = if direction == "back" {
                            browser_manager.history_back().await
                        } else {
                            browser_manager.history_forward().await
                        };

                        match action_res {
                            Ok(_) => {
                                ResponseInputItem::FunctionCallOutput {
                                    call_id: call_id_clone.clone(),
                                    output: FunctionCallOutputPayload {
                                        content: format!("History {} triggered", direction),
                                        success: Some(true),
                                    },
                                }
                            }
                            Err(e) => ResponseInputItem::FunctionCallOutput {
                                call_id: call_id_clone.clone(),
                                output: FunctionCallOutputPayload {
                                    content: format!("Failed to navigate history: {}", e),
                                    success: Some(false),
                                },
                            },
                        }
                    }
                    Err(e) => ResponseInputItem::FunctionCallOutput {
                        call_id: call_id_clone,
                        output: FunctionCallOutputPayload {
                            content: format!("Failed to parse browser_history arguments: {}", e),
                            success: Some(false),
                        },
                    },
                }
            } else {
                ResponseInputItem::FunctionCallOutput {
                    call_id: call_id_clone,
                    output: FunctionCallOutputPayload {
                        content:
                            "Browser is not initialized. Use browser_open to start the browser."
                                .to_string(),
                        success: Some(false),
                    },
                }
            }
        },
    )
    .await
}
fn debug_history(label: &str, items: &[ResponseItem]) {
    let preview: Vec<String> = items
        .iter()
        .enumerate()
        .map(|(idx, item)| match item {
            ResponseItem::Message { role, content, .. } => {
                let text = content
                    .iter()
                    .filter_map(|c| match c {
                        ContentItem::InputText { text }
                        | ContentItem::OutputText { text } => Some(text.as_str()),
                        _ => None,
                    })
                    .collect::<Vec<_>>()
                    .join(" ");
                let snippet: String = text.chars().take(80).collect();
                format!("{idx}:{role}:{snippet}")
            }
            _ => format!("{idx}:{:?}", item),
        })
        .collect();
    let rendered = preview.join(" | ");
    if std::env::var_os("CODEX_COMPACT_TRACE").is_some() {
        eprintln!("[compact_history] {} => [{}]", label, rendered);
    }
<<<<<<< HEAD
    info!(target = "codex_core::compact_history", "{} => [{}]", label, rendered);
=======

    pub(crate) fn make_session_and_context() -> (Session, TurnContext) {
        let (tx_event, _rx_event) = async_channel::unbounded();
        let codex_home = tempfile::tempdir().expect("create temp dir");
        let config = Config::load_from_base_config_with_overrides(
            ConfigToml::default(),
            ConfigOverrides::default(),
            codex_home.path().to_path_buf(),
        )
        .expect("load default test config");
        let config = Arc::new(config);
        let conversation_id = ConversationId::default();
        let client = ModelClient::new(
            config.clone(),
            None,
            config.model_provider.clone(),
            config.model_reasoning_effort,
            config.model_reasoning_summary,
            conversation_id,
        );
        let tools_config = ToolsConfig::new(&ToolsConfigParams {
            model_family: &config.model_family,
            approval_policy: config.approval_policy,
            sandbox_policy: config.sandbox_policy.clone(),
            include_plan_tool: config.include_plan_tool,
            include_apply_patch_tool: config.include_apply_patch_tool,
            include_web_search_request: config.tools_web_search_request,
            use_streamable_shell_tool: config.use_experimental_streamable_shell_tool,
            include_view_image_tool: config.include_view_image_tool,
            experimental_unified_exec_tool: config.use_experimental_unified_exec_tool,
        });
        let turn_context = TurnContext {
            client,
            cwd: config.cwd.clone(),
            base_instructions: config.base_instructions.clone(),
            user_instructions: config.user_instructions.clone(),
            approval_policy: config.approval_policy,
            sandbox_policy: config.sandbox_policy.clone(),
            shell_environment_policy: config.shell_environment_policy.clone(),
            tools_config,
            is_review_mode: false,
        };
        let session = Session {
            conversation_id,
            tx_event,
            mcp_connection_manager: McpConnectionManager::default(),
            session_manager: ExecSessionManager::default(),
            unified_exec_manager: UnifiedExecSessionManager::default(),
            notify: None,
            rollout: Mutex::new(None),
            state: Mutex::new(State {
                history: ConversationHistory::new(),
                ..Default::default()
            }),
            codex_linux_sandbox_exe: None,
            user_shell: shell::Shell::Unknown,
            show_raw_agent_reasoning: config.show_raw_agent_reasoning,
            next_internal_sub_id: AtomicU64::new(0),
        };
        (session, turn_context)
    }

    fn sample_rollout(
        session: &Session,
        turn_context: &TurnContext,
    ) -> (Vec<RolloutItem>, Vec<ResponseItem>) {
        let mut rollout_items = Vec::new();
        let mut live_history = ConversationHistory::new();

        let initial_context = session.build_initial_context(turn_context);
        for item in &initial_context {
            rollout_items.push(RolloutItem::ResponseItem(item.clone()));
        }
        live_history.record_items(initial_context.iter());

        let user1 = ResponseItem::Message {
            id: None,
            role: "user".to_string(),
            content: vec![ContentItem::InputText {
                text: "first user".to_string(),
            }],
        };
        live_history.record_items(std::iter::once(&user1));
        rollout_items.push(RolloutItem::ResponseItem(user1.clone()));

        let assistant1 = ResponseItem::Message {
            id: None,
            role: "assistant".to_string(),
            content: vec![ContentItem::OutputText {
                text: "assistant reply one".to_string(),
            }],
        };
        live_history.record_items(std::iter::once(&assistant1));
        rollout_items.push(RolloutItem::ResponseItem(assistant1.clone()));

        let summary1 = "summary one";
        let snapshot1 = live_history.contents();
        let user_messages1 = collect_user_messages(&snapshot1);
        let rebuilt1 = build_compacted_history(
            session.build_initial_context(turn_context),
            &user_messages1,
            summary1,
        );
        live_history.replace(rebuilt1);
        rollout_items.push(RolloutItem::Compacted(CompactedItem {
            message: summary1.to_string(),
        }));

        let user2 = ResponseItem::Message {
            id: None,
            role: "user".to_string(),
            content: vec![ContentItem::InputText {
                text: "second user".to_string(),
            }],
        };
        live_history.record_items(std::iter::once(&user2));
        rollout_items.push(RolloutItem::ResponseItem(user2.clone()));

        let assistant2 = ResponseItem::Message {
            id: None,
            role: "assistant".to_string(),
            content: vec![ContentItem::OutputText {
                text: "assistant reply two".to_string(),
            }],
        };
        live_history.record_items(std::iter::once(&assistant2));
        rollout_items.push(RolloutItem::ResponseItem(assistant2.clone()));

        let summary2 = "summary two";
        let snapshot2 = live_history.contents();
        let user_messages2 = collect_user_messages(&snapshot2);
        let rebuilt2 = build_compacted_history(
            session.build_initial_context(turn_context),
            &user_messages2,
            summary2,
        );
        live_history.replace(rebuilt2);
        rollout_items.push(RolloutItem::Compacted(CompactedItem {
            message: summary2.to_string(),
        }));

        let user3 = ResponseItem::Message {
            id: None,
            role: "user".to_string(),
            content: vec![ContentItem::InputText {
                text: "third user".to_string(),
            }],
        };
        live_history.record_items(std::iter::once(&user3));
        rollout_items.push(RolloutItem::ResponseItem(user3.clone()));

        let assistant3 = ResponseItem::Message {
            id: None,
            role: "assistant".to_string(),
            content: vec![ContentItem::OutputText {
                text: "assistant reply three".to_string(),
            }],
        };
        live_history.record_items(std::iter::once(&assistant3));
        rollout_items.push(RolloutItem::ResponseItem(assistant3.clone()));

        (rollout_items, live_history.contents())
    }
>>>>>>> 62258df9
}<|MERGE_RESOLUTION|>--- conflicted
+++ resolved
@@ -43,7 +43,7 @@
 use codex_protocol::models::WebSearchAction;
 use codex_protocol::protocol::RolloutItem;
 
-mod compact;
+pub mod compact;
 use self::compact::build_compacted_history;
 use self::compact::collect_user_messages;
 
@@ -525,26 +525,9 @@
 use crate::turn_diff_tracker::TurnDiffTracker;
 use crate::user_notification::UserNotification;
 use crate::util::backoff;
-<<<<<<< HEAD
 use crate::rollout::recorder::SessionStateSnapshot;
 use serde_json::Value;
 use crate::exec_command::ExecSessionManager;
-=======
-use codex_protocol::config_types::ReasoningEffort as ReasoningEffortConfig;
-use codex_protocol::config_types::ReasoningSummary as ReasoningSummaryConfig;
-use codex_protocol::custom_prompts::CustomPrompt;
-use codex_protocol::models::ContentItem;
-use codex_protocol::models::FunctionCallOutputPayload;
-use codex_protocol::models::LocalShellAction;
-use codex_protocol::models::ResponseInputItem;
-use codex_protocol::models::ResponseItem;
-use codex_protocol::models::ShellToolCallParams;
-use codex_protocol::protocol::InitialHistory;
-
-pub mod compact;
-use self::compact::build_compacted_history;
-use self::compact::collect_user_messages;
->>>>>>> 62258df9
 
 /// The high-level interface to the Codex system.
 /// It operates as a queue pair where you send submissions and receive events.
@@ -1158,7 +1141,6 @@
         let mut removed_screenshots = 0;
         let mut removed_status = 0;
 
-<<<<<<< HEAD
         for (idx, item) in current_items.iter().enumerate() {
             let should_keep = if status_messages.contains(&idx) {
                 // This is a status/screenshot message
@@ -1198,12 +1180,6 @@
                 removed_status,
                 screenshots_to_keep.len()
             );
-=======
-    pub(crate) fn build_initial_context(&self, turn_context: &TurnContext) -> Vec<ResponseItem> {
-        let mut items = Vec::<ResponseItem>::with_capacity(2);
-        if let Some(user_instructions) = turn_context.user_instructions.as_deref() {
-            items.push(UserInstructions::new(user_instructions.to_string()).into());
->>>>>>> 62258df9
         }
     }
 
@@ -7158,7 +7134,6 @@
     .await
 }
 
-<<<<<<< HEAD
 async fn handle_browser_console(sess: &Session, ctx: &ToolCallCtx, arguments: String) -> ResponseInputItem {
     let params = serde_json::from_str(&arguments).ok();
     let sess_clone = sess;
@@ -7178,176 +7153,6 @@
                     Ok(json) => json.get("lines").and_then(|v| v.as_u64()).map(|n| n as usize),
                     Err(_) => None,
                 };
-=======
-/// Emits an ExitedReviewMode Event with optional ReviewOutput,
-/// and records a developer message with the review output.
-async fn exit_review_mode(
-    session: Arc<Session>,
-    task_sub_id: String,
-    review_output: Option<ReviewOutputEvent>,
-) {
-    let event = Event {
-        id: task_sub_id,
-        msg: EventMsg::ExitedReviewMode(ExitedReviewModeEvent {
-            review_output: review_output.clone(),
-        }),
-    };
-    session.send_event(event).await;
-
-    let mut user_message = String::new();
-    if let Some(out) = review_output {
-        let mut findings_str = String::new();
-        let text = out.overall_explanation.trim();
-        if !text.is_empty() {
-            findings_str.push_str(text);
-        }
-        if !out.findings.is_empty() {
-            let block = format_review_findings_block(&out.findings, None);
-            findings_str.push_str(&format!("\n{block}"));
-        }
-        user_message.push_str(&format!(
-            r#"<user_action>
-  <context>User initiated a review task. Here's the full review output from reviewer model. User may select one or more comments to resolve.</context>
-  <action>review</action>
-  <results>
-  {findings_str}
-  </results>
-</user_action>
-"#));
-    } else {
-        user_message.push_str(r#"<user_action>
-  <context>User initiated a review task, but was interrupted. If user asks about this, tell them to re-initiate a review with `/review` and wait for it to complete.</context>
-  <action>review</action>
-  <results>
-  None.
-  </results>
-</user_action>
-"#);
-    }
-
-    session
-        .record_conversation_items(&[ResponseItem::Message {
-            id: None,
-            role: "user".to_string(),
-            content: vec![ContentItem::InputText { text: user_message }],
-        }])
-        .await;
-}
-
-#[cfg(test)]
-pub(crate) use tests::make_session_and_context;
-
-#[cfg(test)]
-mod tests {
-    use super::*;
-    use crate::config::ConfigOverrides;
-    use crate::config::ConfigToml;
-    use crate::protocol::CompactedItem;
-    use crate::protocol::InitialHistory;
-    use crate::protocol::ResumedHistory;
-    use codex_protocol::models::ContentItem;
-    use mcp_types::ContentBlock;
-    use mcp_types::TextContent;
-    use pretty_assertions::assert_eq;
-    use serde_json::json;
-    use std::path::PathBuf;
-    use std::sync::Arc;
-    use std::time::Duration as StdDuration;
-
-    #[test]
-    fn reconstruct_history_matches_live_compactions() {
-        let (session, turn_context) = make_session_and_context();
-        let (rollout_items, expected) = sample_rollout(&session, &turn_context);
-
-        let reconstructed = session.reconstruct_history_from_rollout(&turn_context, &rollout_items);
-
-        assert_eq!(expected, reconstructed);
-    }
-
-    #[test]
-    fn record_initial_history_reconstructs_resumed_transcript() {
-        let (session, turn_context) = make_session_and_context();
-        let (rollout_items, expected) = sample_rollout(&session, &turn_context);
-
-        tokio_test::block_on(session.record_initial_history(
-            &turn_context,
-            InitialHistory::Resumed(ResumedHistory {
-                conversation_id: ConversationId::default(),
-                history: rollout_items,
-                rollout_path: PathBuf::from("/tmp/resume.jsonl"),
-            }),
-        ));
-
-        let actual = tokio_test::block_on(async { session.state.lock().await.history.contents() });
-        assert_eq!(expected, actual);
-    }
-
-    #[test]
-    fn record_initial_history_reconstructs_forked_transcript() {
-        let (session, turn_context) = make_session_and_context();
-        let (rollout_items, expected) = sample_rollout(&session, &turn_context);
-
-        tokio_test::block_on(
-            session.record_initial_history(&turn_context, InitialHistory::Forked(rollout_items)),
-        );
-
-        let actual = tokio_test::block_on(async { session.state.lock().await.history.contents() });
-        assert_eq!(expected, actual);
-    }
-
-    #[test]
-    fn prefers_structured_content_when_present() {
-        let ctr = CallToolResult {
-            // Content present but should be ignored because structured_content is set.
-            content: vec![text_block("ignored")],
-            is_error: None,
-            structured_content: Some(json!({
-                "ok": true,
-                "value": 42
-            })),
-        };
-
-        let got = convert_call_tool_result_to_function_call_output_payload(&ctr);
-        let expected = FunctionCallOutputPayload {
-            content: serde_json::to_string(&json!({
-                "ok": true,
-                "value": 42
-            }))
-            .unwrap(),
-            success: Some(true),
-        };
-
-        assert_eq!(expected, got);
-    }
-
-    #[test]
-    fn model_truncation_head_tail_by_lines() {
-        // Build 400 short lines so line-count limit, not byte budget, triggers truncation
-        let lines: Vec<String> = (1..=400).map(|i| format!("line{i}")).collect();
-        let full = lines.join("\n");
-
-        let exec = ExecToolCallOutput {
-            exit_code: 0,
-            stdout: StreamOutput::new(String::new()),
-            stderr: StreamOutput::new(String::new()),
-            aggregated_output: StreamOutput::new(full),
-            duration: StdDuration::from_secs(1),
-            timed_out: false,
-        };
-
-        let out = format_exec_output_str(&exec);
-
-        // Expect elision marker with correct counts
-        let omitted = 400 - MODEL_FORMAT_MAX_LINES; // 144
-        let marker = format!("\n[... omitted {omitted} of 400 lines ...]\n\n");
-        assert!(out.contains(&marker), "missing marker: {out}");
-
-        // Validate head and tail
-        let parts: Vec<&str> = out.split(&marker).collect();
-        assert_eq!(parts.len(), 2, "expected one marker split");
-        let head = parts[0];
-        let tail = parts[1];
->>>>>>> 62258df9
 
                 match browser_manager.get_console_logs(lines).await {
                     Ok(logs) => {
@@ -7819,171 +7624,5 @@
     if std::env::var_os("CODEX_COMPACT_TRACE").is_some() {
         eprintln!("[compact_history] {} => [{}]", label, rendered);
     }
-<<<<<<< HEAD
     info!(target = "codex_core::compact_history", "{} => [{}]", label, rendered);
-=======
-
-    pub(crate) fn make_session_and_context() -> (Session, TurnContext) {
-        let (tx_event, _rx_event) = async_channel::unbounded();
-        let codex_home = tempfile::tempdir().expect("create temp dir");
-        let config = Config::load_from_base_config_with_overrides(
-            ConfigToml::default(),
-            ConfigOverrides::default(),
-            codex_home.path().to_path_buf(),
-        )
-        .expect("load default test config");
-        let config = Arc::new(config);
-        let conversation_id = ConversationId::default();
-        let client = ModelClient::new(
-            config.clone(),
-            None,
-            config.model_provider.clone(),
-            config.model_reasoning_effort,
-            config.model_reasoning_summary,
-            conversation_id,
-        );
-        let tools_config = ToolsConfig::new(&ToolsConfigParams {
-            model_family: &config.model_family,
-            approval_policy: config.approval_policy,
-            sandbox_policy: config.sandbox_policy.clone(),
-            include_plan_tool: config.include_plan_tool,
-            include_apply_patch_tool: config.include_apply_patch_tool,
-            include_web_search_request: config.tools_web_search_request,
-            use_streamable_shell_tool: config.use_experimental_streamable_shell_tool,
-            include_view_image_tool: config.include_view_image_tool,
-            experimental_unified_exec_tool: config.use_experimental_unified_exec_tool,
-        });
-        let turn_context = TurnContext {
-            client,
-            cwd: config.cwd.clone(),
-            base_instructions: config.base_instructions.clone(),
-            user_instructions: config.user_instructions.clone(),
-            approval_policy: config.approval_policy,
-            sandbox_policy: config.sandbox_policy.clone(),
-            shell_environment_policy: config.shell_environment_policy.clone(),
-            tools_config,
-            is_review_mode: false,
-        };
-        let session = Session {
-            conversation_id,
-            tx_event,
-            mcp_connection_manager: McpConnectionManager::default(),
-            session_manager: ExecSessionManager::default(),
-            unified_exec_manager: UnifiedExecSessionManager::default(),
-            notify: None,
-            rollout: Mutex::new(None),
-            state: Mutex::new(State {
-                history: ConversationHistory::new(),
-                ..Default::default()
-            }),
-            codex_linux_sandbox_exe: None,
-            user_shell: shell::Shell::Unknown,
-            show_raw_agent_reasoning: config.show_raw_agent_reasoning,
-            next_internal_sub_id: AtomicU64::new(0),
-        };
-        (session, turn_context)
-    }
-
-    fn sample_rollout(
-        session: &Session,
-        turn_context: &TurnContext,
-    ) -> (Vec<RolloutItem>, Vec<ResponseItem>) {
-        let mut rollout_items = Vec::new();
-        let mut live_history = ConversationHistory::new();
-
-        let initial_context = session.build_initial_context(turn_context);
-        for item in &initial_context {
-            rollout_items.push(RolloutItem::ResponseItem(item.clone()));
-        }
-        live_history.record_items(initial_context.iter());
-
-        let user1 = ResponseItem::Message {
-            id: None,
-            role: "user".to_string(),
-            content: vec![ContentItem::InputText {
-                text: "first user".to_string(),
-            }],
-        };
-        live_history.record_items(std::iter::once(&user1));
-        rollout_items.push(RolloutItem::ResponseItem(user1.clone()));
-
-        let assistant1 = ResponseItem::Message {
-            id: None,
-            role: "assistant".to_string(),
-            content: vec![ContentItem::OutputText {
-                text: "assistant reply one".to_string(),
-            }],
-        };
-        live_history.record_items(std::iter::once(&assistant1));
-        rollout_items.push(RolloutItem::ResponseItem(assistant1.clone()));
-
-        let summary1 = "summary one";
-        let snapshot1 = live_history.contents();
-        let user_messages1 = collect_user_messages(&snapshot1);
-        let rebuilt1 = build_compacted_history(
-            session.build_initial_context(turn_context),
-            &user_messages1,
-            summary1,
-        );
-        live_history.replace(rebuilt1);
-        rollout_items.push(RolloutItem::Compacted(CompactedItem {
-            message: summary1.to_string(),
-        }));
-
-        let user2 = ResponseItem::Message {
-            id: None,
-            role: "user".to_string(),
-            content: vec![ContentItem::InputText {
-                text: "second user".to_string(),
-            }],
-        };
-        live_history.record_items(std::iter::once(&user2));
-        rollout_items.push(RolloutItem::ResponseItem(user2.clone()));
-
-        let assistant2 = ResponseItem::Message {
-            id: None,
-            role: "assistant".to_string(),
-            content: vec![ContentItem::OutputText {
-                text: "assistant reply two".to_string(),
-            }],
-        };
-        live_history.record_items(std::iter::once(&assistant2));
-        rollout_items.push(RolloutItem::ResponseItem(assistant2.clone()));
-
-        let summary2 = "summary two";
-        let snapshot2 = live_history.contents();
-        let user_messages2 = collect_user_messages(&snapshot2);
-        let rebuilt2 = build_compacted_history(
-            session.build_initial_context(turn_context),
-            &user_messages2,
-            summary2,
-        );
-        live_history.replace(rebuilt2);
-        rollout_items.push(RolloutItem::Compacted(CompactedItem {
-            message: summary2.to_string(),
-        }));
-
-        let user3 = ResponseItem::Message {
-            id: None,
-            role: "user".to_string(),
-            content: vec![ContentItem::InputText {
-                text: "third user".to_string(),
-            }],
-        };
-        live_history.record_items(std::iter::once(&user3));
-        rollout_items.push(RolloutItem::ResponseItem(user3.clone()));
-
-        let assistant3 = ResponseItem::Message {
-            id: None,
-            role: "assistant".to_string(),
-            content: vec![ContentItem::OutputText {
-                text: "assistant reply three".to_string(),
-            }],
-        };
-        live_history.record_items(std::iter::once(&assistant3));
-        rollout_items.push(RolloutItem::ResponseItem(assistant3.clone()));
-
-        (rollout_items, live_history.contents())
-    }
->>>>>>> 62258df9
 }