// Poisoned mutex should fail the program
#![allow(clippy::unwrap_used)]

use std::borrow::Cow;
use std::collections::HashMap;
use std::collections::HashSet;
use std::path::Path;
use std::path::PathBuf;
use std::sync::Arc;
use std::sync::Mutex;
use std::sync::atomic::AtomicU64;
use std::time::Duration;

use async_channel::Receiver;
use async_channel::Sender;
use base64::Engine;
use codex_apply_patch::ApplyPatchAction;
use codex_apply_patch::MaybeApplyPatchVerified;
use codex_apply_patch::maybe_parse_apply_patch_verified;
use codex_browser::BrowserConfig as CodexBrowserConfig;
use codex_browser::BrowserManager;
// unused: AuthManager
// unused: ConversationHistoryResponseEvent
use codex_protocol::protocol::TurnAbortReason;
use codex_protocol::protocol::TurnAbortedEvent;
use futures::prelude::*;
use mcp_types::CallToolResult;
use serde::Serialize;
use serde_json;
use serde_json::json;
use tokio::sync::oneshot;
use tokio::task::AbortHandle;
use tracing::debug;
use tracing::error;
use tracing::info;
use tracing::trace;
use tracing::warn;
use uuid::Uuid;
use crate::CodexAuth;
use crate::agent_tool::AgentStatusUpdatePayload;
use crate::protocol::WebSearchBeginEvent;
use crate::protocol::WebSearchCompleteEvent;
use codex_protocol::models::WebSearchAction;
use codex_protocol::protocol::RolloutItem;

mod compact;
use self::compact::build_compacted_history;
use self::compact::collect_user_messages;

/// Initial submission ID for session configuration
pub(crate) const INITIAL_SUBMIT_ID: &str = "";

#[derive(Clone, Default)]
struct ConfirmGuardRuntime {
    patterns: Vec<ConfirmGuardPatternRuntime>,
}

#[derive(Clone)]
struct ConfirmGuardPatternRuntime {
    regex: regex_lite::Regex,
    message: Option<String>,
    raw: String,
}

impl ConfirmGuardRuntime {
    fn from_config(config: &crate::config_types::ConfirmGuardConfig) -> Self {
        let mut patterns = Vec::new();
        for pattern in &config.patterns {
            match regex_lite::Regex::new(&pattern.regex) {
                Ok(regex) => patterns.push(ConfirmGuardPatternRuntime {
                    regex,
                    message: pattern.message.clone(),
                    raw: pattern.regex.clone(),
                }),
                Err(err) => {
                    tracing::warn!("Skipping confirm guard pattern `{}`: {err}", pattern.regex);
                }
            }
        }
        Self { patterns }
    }

    fn matched_pattern(&self, input: &str) -> Option<&ConfirmGuardPatternRuntime> {
        self.patterns.iter().find(|pat| pat.regex.is_match(input))
    }

    fn is_empty(&self) -> bool {
        self.patterns.is_empty()
    }
}

impl ConfirmGuardPatternRuntime {
    fn guidance(&self, original_label: &str, original_value: &str, suggested: &str) -> String {
        let header = self
            .message
            .clone()
            .unwrap_or_else(|| {
                format!(
                    "Blocked command matching confirm guard pattern `{}`. Resend with 'confirm:' if you intend to proceed.",
                    self.raw
                )
            });
        format!("{header}\n\n{original_label}: {original_value}\nresend_exact_argv: {suggested}")
    }
}

trait MutexExt<T> {
    fn lock_unchecked(&self) -> std::sync::MutexGuard<'_, T>;
}

impl<T> MutexExt<T> for Mutex<T> {
    fn lock_unchecked(&self) -> std::sync::MutexGuard<'_, T> {
        #[expect(clippy::expect_used)]
        self.lock().expect("poisoned lock")
    }
}

#[derive(Clone)]
pub(crate) struct TurnContext {
    pub(crate) client: ModelClient,
    pub(crate) cwd: PathBuf,
    pub(crate) base_instructions: Option<String>,
    pub(crate) user_instructions: Option<String>,
    pub(crate) approval_policy: AskForApproval,
    pub(crate) sandbox_policy: SandboxPolicy,
}

/// Gather ephemeral, per-turn context that should not be persisted to history.
/// Combines environment info and (when enabled) a live browser snapshot and status.
struct EphemeralJar {
    items: Vec<ResponseItem>,
}

impl EphemeralJar {
    fn new() -> Self {
        Self { items: Vec::new() }
    }

    fn into_items(self) -> Vec<ResponseItem> {
        self.items
    }
}

/// Convert a vector of core `InputItem`s into a single `ResponseInputItem`
/// suitable for sending to the model. Handles images (local and pre‑encoded)
/// and our fork's ephemeral image variant by inlining a brief metadata marker
/// followed by the image as a data URL.
fn response_input_from_core_items(items: Vec<InputItem>) -> ResponseInputItem {
    let mut content_items = Vec::new();

    for item in items {
        match item {
            InputItem::Text { text } => {
                content_items.push(ContentItem::InputText { text });
            }
            InputItem::Image { image_url } => {
                content_items.push(ContentItem::InputImage { image_url });
            }
            InputItem::LocalImage { path } => match std::fs::read(&path) {
                Ok(bytes) => {
                    let mime = mime_guess::from_path(&path)
                        .first()
                        .map(|m| m.essence_str().to_owned())
                        .unwrap_or_else(|| "application/octet-stream".to_string());
                    let encoded = base64::engine::general_purpose::STANDARD.encode(bytes);
                    content_items.push(ContentItem::InputImage {
                        image_url: format!("data:{mime};base64,{encoded}"),
                    });
                }
                Err(err) => {
                    tracing::warn!(
                        "Skipping image {} – could not read file: {}",
                        path.display(),
                        err
                    );
                }
            },
            InputItem::EphemeralImage { path, metadata } => {
                tracing::info!(
                    "Processing ephemeral image: {} with metadata: {:?}",
                    path.display(),
                    metadata
                );

                if let Some(meta) = metadata {
                    content_items.push(ContentItem::InputText {
                        text: format!("[EPHEMERAL:{}]", meta),
                    });
                }

                match std::fs::read(&path) {
                    Ok(bytes) => {
                        let mime = mime_guess::from_path(&path)
                            .first()
                            .map(|m| m.essence_str().to_owned())
                            .unwrap_or_else(|| "application/octet-stream".to_string());
                        let encoded = base64::engine::general_purpose::STANDARD.encode(bytes);
                        tracing::info!("Created ephemeral image data URL with mime: {}", mime);
                        content_items.push(ContentItem::InputImage {
                            image_url: format!("data:{mime};base64,{encoded}"),
                        });
                    }
                    Err(err) => {
                        tracing::error!(
                            "Failed to read ephemeral image {} – {}",
                            path.display(),
                            err
                        );
                    }
                }
            }
        }
    }

    ResponseInputItem::Message {
        role: "user".to_string(),
        content: content_items,
    }
}

fn convert_call_tool_result_to_function_call_output_payload(
    result: &Result<CallToolResult, String>,
) -> FunctionCallOutputPayload {
    match result {
        Ok(ok) => FunctionCallOutputPayload {
            content: serde_json::to_string(ok)
                .unwrap_or_else(|e| format!("JSON serialization error: {e}")),
            success: Some(true),
        },
        Err(e) => FunctionCallOutputPayload {
            content: format!("err: {e:?}"),
            success: Some(false),
        },
    }
}

fn get_git_branch(cwd: &std::path::Path) -> Option<String> {
    let head_path = cwd.join(".git/HEAD");
    if let Ok(contents) = std::fs::read_to_string(&head_path) {
        if let Some(rest) = contents.trim().strip_prefix("ref: ") {
            if let Some(branch) = rest.trim().rsplit('/').next() {
                return Some(branch.to_string());
            }
        }
    }
    None
}

fn maybe_update_from_model_info<T: Copy + PartialEq>(
    field: &mut Option<T>,
    old_default: Option<T>,
    new_default: Option<T>,
) {
    if field.is_none() {
        if let Some(new_val) = new_default {
            *field = Some(new_val);
        }
        return;
    }

    if let (Some(current), Some(old_val)) = (*field, old_default) {
        if current == old_val {
            *field = new_default;
        }
    }
}

async fn build_turn_status_items(sess: &Session) -> Vec<ResponseItem> {
    let mut jar = EphemeralJar::new();

    // Collect environment context
    let cwd = sess.cwd.to_string_lossy().to_string();
    let branch = get_git_branch(&sess.cwd).unwrap_or_else(|| "unknown".to_string());
    let reasoning_effort = sess.client.get_reasoning_effort();

    // Build current system status (UI-only; not persisted)
    let mut current_status = format!(
        r#"== System Status ==
 [automatic message added by system]

 cwd: {cwd}
 branch: {branch}
 reasoning: {reasoning_effort:?}"#
    );

    // Prepare browser context + optional screenshot
    let mut screenshot_content: Option<ContentItem> = None;
    let mut include_screenshot = false;

    if let Some(browser_manager) = codex_browser::global::get_browser_manager().await {
        if browser_manager.is_enabled().await {
            // Get current URL and browser info
            let url = browser_manager
                .get_current_url()
                .await
                .unwrap_or_else(|| "unknown".to_string());

            // Try to get a tab title if available
            let title = match browser_manager.get_or_create_page().await {
                Ok(page) => page.get_title().await,
                Err(_) => None,
            };

            // Get browser type description
            let browser_type = browser_manager.get_browser_type().await;

            // Get viewport dimensions
            let (viewport_width, viewport_height) = browser_manager.get_viewport_size().await;
            let viewport_info = format!(" | Viewport: {}x{}", viewport_width, viewport_height);

            // Get cursor position
            let cursor_info = match browser_manager.get_cursor_position().await {
                Ok((x, y)) => format!(
                    " | Mouse position: ({:.0}, {:.0}) [shown as a blue cursor in the screenshot]",
                    x, y
                ),
                Err(_) => String::new(),
            };

            // Try to capture screenshot and compare with last one
            let screenshot_status = match capture_browser_screenshot(sess).await {
                Ok((screenshot_path, _url)) => {
                    // Always update the UI with the latest screenshot, even if unchanged for LLM payload
                    // This ensures the user sees that a fresh capture occurred each turn.
                    add_pending_screenshot(sess, screenshot_path.clone(), url.clone());
                    // Check if screenshot has changed using image hashing
                    let mut last_screenshot_info = sess.last_screenshot_info.lock().unwrap();

                    // Compute hash for current screenshot
                    let current_hash =
                        crate::image_comparison::compute_image_hash(&screenshot_path).ok();

                    let should_include_screenshot = if let (
                        Some((_last_path, last_phash, last_dhash)),
                        Some((cur_phash, cur_dhash)),
                    ) =
                        (last_screenshot_info.as_ref(), current_hash.as_ref())
                    {
                        // Compare hashes to see if screenshots are similar
                        let similar = crate::image_comparison::are_hashes_similar(
                            last_phash, last_dhash, cur_phash, cur_dhash,
                        );

                        if !similar {
                            // Screenshot has changed, include it
                            *last_screenshot_info = Some((
                                screenshot_path.clone(),
                                cur_phash.clone(),
                                cur_dhash.clone(),
                            ));
                            true
                        } else {
                            // Screenshot unchanged
                            false
                        }
                    } else {
                        // No previous screenshot or hash computation failed, include it
                        if let Some((phash, dhash)) = current_hash {
                            *last_screenshot_info = Some((screenshot_path.clone(), phash, dhash));
                        }
                        true
                    };

                    if should_include_screenshot {
                        if let Ok(bytes) = std::fs::read(&screenshot_path) {
                            let mime = mime_guess::from_path(&screenshot_path)
                                .first()
                                .map(|m| m.to_string())
                                .unwrap_or_else(|| "image/png".to_string());
                            let encoded = base64::engine::general_purpose::STANDARD.encode(bytes);
                            screenshot_content = Some(ContentItem::InputImage {
                                image_url: format!("data:{mime};base64,{encoded}"),
                            });
                            include_screenshot = true;
                            ""
                        } else {
                            " [Screenshot file read failed]"
                        }
                    } else {
                        " [Screenshot unchanged]"
                    }
                }
                Err(err_msg) => {
                    // Include error message so LLM knows screenshot failed
                    format!(" [Screenshot unavailable: {}]", err_msg).leak()
                }
            };

            let status_line = if let Some(t) = title {
                format!(
                    "Browser url: {} — {} ({}){}{}{}. You can interact with it using browser_* tools.",
                    url, t, browser_type, viewport_info, cursor_info, screenshot_status
                )
            } else {
                format!(
                    "Browser url: {} ({}){}{}{}. You can interact with it using browser_* tools.",
                    url, browser_type, viewport_info, cursor_info, screenshot_status
                )
            };
            current_status.push_str("\n");
            current_status.push_str(&status_line);
        }
    }

    // Check if system status has changed
    let mut last_status = sess.last_system_status.lock().unwrap();
    let status_changed = last_status.as_ref() != Some(&current_status);

    if status_changed {
        // Update last status
        *last_status = Some(current_status.clone());
    }

    // Only include items if something has changed or is new
    let mut content: Vec<ContentItem> = Vec::new();

    if status_changed {
        content.push(ContentItem::InputText {
            text: current_status,
        });
    }

    if include_screenshot {
        if let Some(image) = screenshot_content {
            content.push(image);
        }
    }

    if !content.is_empty() {
        jar.items.push(ResponseItem::Message {
            id: None,
            role: "user".to_string(),
            content,
        });
    }

    jar.into_items()
}
use crate::agent_tool::AGENT_MANAGER;
use crate::agent_tool::AgentStatus;
use crate::agent_tool::CancelAgentParams;
use crate::agent_tool::CheckAgentStatusParams;
use crate::agent_tool::GetAgentResultParams;
use crate::agent_tool::ListAgentsParams;
use crate::agent_tool::RunAgentParams;
use crate::agent_tool::WaitForAgentParams;
use crate::apply_patch::ApplyPatchExec;
use crate::apply_patch::CODEX_APPLY_PATCH_ARG1;
use crate::apply_patch::InternalApplyPatchInvocation;
use crate::apply_patch::convert_apply_patch_to_protocol;
use crate::apply_patch::get_writable_roots;
use crate::apply_patch::{self};
use crate::client::ModelClient;
use crate::client_common::Prompt;
use crate::client_common::ResponseEvent;
use crate::environment_context::EnvironmentContext;
use crate::user_instructions::UserInstructions;
use crate::config::{persist_model_selection, Config};
use crate::config_types::ShellEnvironmentPolicy;
use crate::conversation_history::ConversationHistory;
use crate::error::CodexErr;
use crate::error::Result as CodexResult;
use crate::error::SandboxErr;
use crate::error::get_error_message_ui;
use crate::exec::ExecParams;
use crate::exec::ExecToolCallOutput;
use crate::exec::SandboxType;
use crate::exec::StdoutStream;
use crate::exec::StreamOutput;
use crate::exec::process_exec_tool_call;
use crate::exec_env::create_env;
use crate::mcp_connection_manager::McpConnectionManager;
use crate::mcp_tool_call::handle_mcp_tool_call;
use crate::model_family::{derive_default_model_family, find_family_for_model};
use codex_protocol::models::ContentItem;
use codex_protocol::models::FunctionCallOutputPayload;
use codex_protocol::models::LocalShellAction;
use codex_protocol::models::ReasoningItemContent;
use codex_protocol::models::ReasoningItemReasoningSummary;
use codex_protocol::models::ResponseInputItem;
use codex_protocol::models::ResponseItem;
use codex_protocol::models::ShellToolCallParams;
use crate::openai_model_info::get_model_info;
use crate::openai_tools::ToolsConfig;
use crate::openai_tools::get_openai_tools;
use crate::dry_run_guard::{analyze_command, DryRunAnalysis, DryRunDisposition, DryRunGuardState};
use crate::parse_command::parse_command;
use crate::plan_tool::handle_update_plan;
use crate::project_doc::get_user_instructions;
use crate::protocol::AgentMessageDeltaEvent;
use crate::protocol::AgentMessageEvent;
use crate::protocol::AgentReasoningDeltaEvent;
use crate::protocol::AgentReasoningEvent;
use crate::protocol::AgentReasoningRawContentDeltaEvent;
use crate::protocol::AgentReasoningRawContentEvent;
use crate::protocol::AgentReasoningSectionBreakEvent;
use crate::protocol::AgentStatusUpdateEvent;
use crate::protocol::ApplyPatchApprovalRequestEvent;
use crate::protocol::AskForApproval;
use crate::protocol::BackgroundEventEvent;
use crate::protocol::BrowserScreenshotUpdateEvent;
use crate::protocol::ErrorEvent;
use crate::protocol::Event;
use crate::protocol::EventMsg;
use crate::protocol::ExecApprovalRequestEvent;
use crate::protocol::ExecCommandBeginEvent;
use crate::protocol::ExecCommandEndEvent;
use crate::protocol::FileChange;
use crate::protocol::InputItem;
use crate::protocol::Op;
use crate::protocol::PatchApplyBeginEvent;
use crate::protocol::PatchApplyEndEvent;
use crate::protocol::RecordedEvent;
use crate::protocol::ReviewDecision;
use crate::protocol::SandboxPolicy;
use crate::protocol::SessionConfiguredEvent;
use crate::protocol::Submission;
use crate::protocol::TaskCompleteEvent;
use std::sync::OnceLock;
use tokio::sync::Notify;
use crate::protocol::TurnDiffEvent;
use crate::rollout::RolloutRecorder;
use crate::safety::SafetyCheck;
use crate::safety::assess_command_safety;
use crate::safety::assess_safety_for_untrusted_command;
use crate::shell;
use crate::turn_diff_tracker::TurnDiffTracker;
use crate::user_notification::UserNotification;
use crate::util::backoff;
use crate::rollout::recorder::SessionStateSnapshot;
use serde_json::Value;
use crate::exec_command::ExecSessionManager;

/// The high-level interface to the Codex system.
/// It operates as a queue pair where you send submissions and receive events.
pub struct Codex {
    next_id: AtomicU64,
    tx_sub: Sender<Submission>,
    rx_event: Receiver<Event>,
}

// Allow internal components (like background exec completions) to trigger a new
// turn without fabricating a visible user message. We enqueue an empty
// UserInput; the model will only see queued developer/system items.
static TX_SUB_GLOBAL: OnceLock<Sender<Submission>> = OnceLock::new();
static ANY_BG_NOTIFY: OnceLock<std::sync::Arc<Notify>> = OnceLock::new();

/// Wrapper returned by [`Codex::spawn`] containing the spawned [`Codex`],
/// the submission id for the initial `ConfigureSession` request and the
/// unique session id.
pub struct CodexSpawnOk {
    pub codex: Codex,
    pub init_id: String,
    pub session_id: Uuid,
}

impl Codex {
    /// Spawn a new [`Codex`] and initialize the session.
    pub async fn spawn(config: Config, auth: Option<CodexAuth>) -> CodexResult<CodexSpawnOk> {
        // experimental resume path (undocumented)
        let resume_path = config.experimental_resume.clone();
        info!("resume_path: {resume_path:?}");
        // Use an unbounded submission queue to avoid any possibility of back‑pressure
        // between the TUI submit worker and the core loop during interrupts/cancels.
        let (tx_sub, rx_sub) = async_channel::unbounded();
        let (tx_event, rx_event) = async_channel::unbounded();

        let user_instructions = get_user_instructions(&config).await;

        let configure_session = Op::ConfigureSession {
            provider: config.model_provider.clone(),
            model: config.model.clone(),
            model_reasoning_effort: config.model_reasoning_effort,
            model_reasoning_summary: config.model_reasoning_summary,
            model_text_verbosity: config.model_text_verbosity,
            user_instructions,
            base_instructions: config.base_instructions.clone(),
            approval_policy: config.approval_policy,
            sandbox_policy: config.sandbox_policy.clone(),
            disable_response_storage: config.disable_response_storage,
            notify: config.notify.clone(),
            cwd: config.cwd.clone(),
            resume_path: resume_path.clone(),
        };

        let config = Arc::new(config);

        // Generate a unique ID for the lifetime of this Codex session.
        let session_id = Uuid::new_v4();

        // This task will run until Op::Shutdown is received.
        tokio::spawn(submission_loop(session_id, config, auth, rx_sub, tx_event));
        let codex = Codex {
            next_id: AtomicU64::new(0),
            tx_sub,
            rx_event,
        };
        // Make a clone of tx_sub available for internal auto-turn triggers.
        let _ = TX_SUB_GLOBAL.set(codex.tx_sub.clone());
        let _ = ANY_BG_NOTIFY.set(std::sync::Arc::new(Notify::new()));
        let init_id = codex.submit(configure_session).await?;

        Ok(CodexSpawnOk {
            codex,
            init_id,
            session_id,
        })
    }

    /// Submit the `op` wrapped in a `Submission` with a unique ID.
    pub async fn submit(&self, op: Op) -> CodexResult<String> {
        let id = self
            .next_id
            .fetch_add(1, std::sync::atomic::Ordering::SeqCst)
            .to_string();
        let sub = Submission { id: id.clone(), op };
        self.submit_with_id(sub).await?;
        Ok(id)
    }

    /// Use sparingly: prefer `submit()` so Codex is responsible for generating
    /// unique IDs for each submission.
    pub async fn submit_with_id(&self, sub: Submission) -> CodexResult<()> {
        self.tx_sub
            .send(sub)
            .await
            .map_err(|_| CodexErr::InternalAgentDied)?;
        Ok(())
    }

    pub async fn next_event(&self) -> CodexResult<Event> {
        let event = self
            .rx_event
            .recv()
            .await
            .map_err(|_| CodexErr::InternalAgentDied)?;
        Ok(event)
    }
}

/// Mutable state of the agent
#[derive(Default)]
struct State {
    approved_commands: HashSet<Vec<String>>,
    current_task: Option<AgentTask>,
    pending_approvals: HashMap<String, oneshot::Sender<ReviewDecision>>,
    pending_input: Vec<ResponseInputItem>,
    history: ConversationHistory,
    /// Tracks which completed agents (by id) have already been returned to the
    /// model for a given batch when using `agent_wait` without `return_all`.
    /// This enables sequential waiting behavior across multiple calls.
    seen_completed_agents_by_batch: HashMap<String, HashSet<String>>,
    /// Scratchpad that buffers streamed items/deltas for the current HTTP attempt
    /// so we can seed retries without losing progress.
    turn_scratchpad: Option<TurnScratchpad>,
    /// Per-submission monotonic event sequence (resets at TaskStarted)
    event_seq_by_sub_id: HashMap<String, u64>,
    /// 1-based ordinal of the current HTTP request attempt in this session.
    request_ordinal: u64,
    dry_run_guard: DryRunGuardState,
<<<<<<< HEAD
    /// Background execs by call_id
    background_execs: std::collections::HashMap<String, BackgroundExecState>,
=======
    next_internal_sub_id: u64,
>>>>>>> a756edb7
}

/// Buffers partial turn progress produced during a single HTTP streaming attempt.
/// This is not recorded to persistent history. It is only used to seed retries
/// when the SSE stream disconnects mid‑turn.
#[derive(Default, Clone, Debug)]
struct TurnScratchpad {
    /// Output items that reached `response.output_item.done` during this attempt
    items: Vec<ResponseItem>,
    /// Tool outputs we produced locally in reaction to output items
    responses: Vec<ResponseInputItem>,
    /// Last assistant text fragment received via deltas (not yet finalized)
    partial_assistant_text: String,
    /// Last reasoning summary fragment received via deltas (not yet finalized)
    partial_reasoning_summary: String,
}

#[derive(Debug)]
struct BackgroundExecState {
    notify: std::sync::Arc<tokio::sync::Notify>,
    result_cell: std::sync::Arc<std::sync::Mutex<Option<ExecToolCallOutput>>>,
    tail_buf: Option<std::sync::Arc<std::sync::Mutex<Vec<u8>>>>,
    cmd_display: String,
    suppress_event: std::sync::Arc<std::sync::atomic::AtomicBool>,
}

/// Context for an initialized model agent
///
/// A session has at most 1 running agent at a time, and can be interrupted by user input.
pub(crate) struct Session {
    client: ModelClient,
    tx_event: Sender<Event>,

    /// The session's current working directory. All relative paths provided by
    /// the model as well as sandbox policies are resolved against this path
    /// instead of `std::env::current_dir()`.
    cwd: PathBuf,
    base_instructions: Option<String>,
    user_instructions: Option<String>,
    approval_policy: AskForApproval,
    sandbox_policy: SandboxPolicy,
    shell_environment_policy: ShellEnvironmentPolicy,
    _writable_roots: Vec<PathBuf>,
    disable_response_storage: bool,
    tools_config: ToolsConfig,

    /// Manager for external MCP servers/tools.
    mcp_connection_manager: McpConnectionManager,
    #[allow(dead_code)]
    session_manager: ExecSessionManager,

    /// Configuration for available agent models
    agents: Vec<crate::config_types::AgentConfig>,

    /// External notifier command (will be passed as args to exec()). When
    /// `None` this feature is disabled.
    notify: Option<Vec<String>>,

    /// Optional rollout recorder for persisting the conversation transcript so
    /// sessions can be replayed or inspected later.
    rollout: Mutex<Option<RolloutRecorder>>,
    state: Mutex<State>,
    codex_linux_sandbox_exe: Option<PathBuf>,
    user_shell: shell::Shell,
    show_raw_agent_reasoning: bool,
    /// Pending browser screenshots to include in the next model request
    #[allow(dead_code)]
    pending_browser_screenshots: Mutex<Vec<PathBuf>>,
    /// Track the last system status to detect changes
    last_system_status: Mutex<Option<String>>,
    /// Track the last screenshot path and hash to detect changes
    last_screenshot_info: Mutex<Option<(PathBuf, Vec<u8>, Vec<u8>)>>, // (path, phash, dhash)
    confirm_guard: ConfirmGuardRuntime,
}

#[derive(Debug, Clone)]
pub(crate) struct ToolCallCtx {
    pub sub_id: String,
    pub call_id: String,
    pub seq_hint: Option<u64>,
    pub output_index: Option<u32>,
}

impl ToolCallCtx {
    pub fn new(sub_id: String, call_id: String, seq_hint: Option<u64>, output_index: Option<u32>) -> Self {
        Self { sub_id, call_id, seq_hint, output_index }
    }

    pub fn order_meta(&self, req_ordinal: u64) -> crate::protocol::OrderMeta {
        crate::protocol::OrderMeta { request_ordinal: req_ordinal, output_index: self.output_index, sequence_number: self.seq_hint }
    }
}

impl Session {
    #[allow(dead_code)]
    pub(crate) fn get_writable_roots(&self) -> &[PathBuf] {
        &self._writable_roots
    }

    pub(crate) fn get_approval_policy(&self) -> AskForApproval {
        self.approval_policy
    }

    pub(crate) fn get_cwd(&self) -> &Path {
        &self.cwd
    }

    pub(crate) fn get_sandbox_policy(&self) -> &SandboxPolicy {
        &self.sandbox_policy
    }

    fn resolve_path(&self, path: Option<String>) -> PathBuf {
        path.as_ref()
            .map(PathBuf::from)
            .map_or_else(|| self.cwd.clone(), |p| self.cwd.join(p))
    }

    // ────────────────────────────
    // Scratchpad helpers
    // ────────────────────────────
    fn begin_attempt_scratchpad(&self) {
        let mut state = self.state.lock().unwrap();
        state.turn_scratchpad = Some(TurnScratchpad::default());
    }

    /// Bump the per-session HTTP request attempt ordinal so `OrderMeta`
    /// reflects the correct provider request index for this attempt.
    fn begin_http_attempt(&self) {
        let mut state = self.state.lock().unwrap();
        state.request_ordinal = state.request_ordinal.saturating_add(1);
    }

    fn scratchpad_push(&self, item: &ResponseItem, response: &Option<ResponseInputItem>) {
        let mut state = self.state.lock().unwrap();
        if let Some(sp) = &mut state.turn_scratchpad {
            sp.items.push(item.clone());
            if let Some(r) = response {
                sp.responses.push(r.clone());
            }
        }
    }

    fn scratchpad_add_text_delta(&self, delta: &str) {
        let mut state = self.state.lock().unwrap();
        if let Some(sp) = &mut state.turn_scratchpad {
            sp.partial_assistant_text.push_str(delta);
            // Keep memory bounded (ensure UTF-8 char boundary when trimming)
            if sp.partial_assistant_text.len() > 4000 {
                let mut drain_up_to = sp.partial_assistant_text.len() - 4000;
                while !sp.partial_assistant_text.is_char_boundary(drain_up_to) {
                    drain_up_to -= 1;
                }
                sp.partial_assistant_text.drain(..drain_up_to);
            }
        }
    }

    fn scratchpad_add_reasoning_delta(&self, delta: &str) {
        let mut state = self.state.lock().unwrap();
        if let Some(sp) = &mut state.turn_scratchpad {
            sp.partial_reasoning_summary.push_str(delta);
            if sp.partial_reasoning_summary.len() > 4000 {
                let mut drain_up_to = sp.partial_reasoning_summary.len() - 4000;
                while !sp.partial_reasoning_summary.is_char_boundary(drain_up_to) {
                    drain_up_to -= 1;
                }
                sp.partial_reasoning_summary.drain(..drain_up_to);
            }
        }
    }

    fn scratchpad_clear_partial_message(&self) {
        let mut state = self.state.lock().unwrap();
        if let Some(sp) = &mut state.turn_scratchpad {
            sp.partial_assistant_text.clear();
        }
    }

    fn take_scratchpad(&self) -> Option<TurnScratchpad> {
        let mut state = self.state.lock().unwrap();
        state.turn_scratchpad.take()
    }

    fn clear_scratchpad(&self) {
        let mut state = self.state.lock().unwrap();
        state.turn_scratchpad = None;
    }
}

impl Session {
    pub fn set_task(&self, agent: AgentTask) {
        let mut state = self.state.lock().unwrap();
        if let Some(current_task) = state.current_task.take() {
            current_task.abort(TurnAbortReason::Replaced);
        }
        state.current_task = Some(agent);
    }

    pub fn remove_task(&self, sub_id: &str) {
        let mut state = self.state.lock().unwrap();
        if let Some(agent) = &state.current_task {
            if agent.sub_id == sub_id {
                state.current_task.take();
            }
        }
    }

    pub(crate) fn next_internal_sub_id(&self) -> String {
        let mut state = self.state.lock().unwrap();
        let id = state.next_internal_sub_id;
        state.next_internal_sub_id = state.next_internal_sub_id.saturating_add(1);
        format!("auto-compact-{id}")
    }

    /// Sends the given event to the client and swallows the send error, if
    /// any, logging it as an error.
    pub(crate) async fn send_event(&self, event: Event) {
        if let Err(e) = self.tx_event.send(event).await {
            error!("failed to send tool call event: {e}");
        }
    }

    /// Persist an event into the rollout log if appropriate.
    fn persist_event(&self, event: &Event) {
        if !crate::rollout::policy::should_persist_event_msg(&event.msg) {
            return;
        }
        let Some(msg) = crate::protocol::event_msg_to_protocol(&event.msg) else {
            return;
        };
        let recorder = {
            let guard = self.rollout.lock().unwrap();
            guard.as_ref().cloned()
        };
        if let Some(rec) = recorder {
            let order = event
                .order
                .as_ref()
                .map(crate::protocol::order_meta_to_protocol);
            let protocol_event = codex_protocol::protocol::RecordedEvent {
                id: event.id.clone(),
                event_seq: event.event_seq,
                order,
                msg,
            };
            tokio::spawn(async move {
                if let Err(e) = rec.record_events(&[protocol_event]).await {
                    warn!("failed to persist rollout event: {e}");
                }
            });
        }
    }

    /// Create a stamped Event with a per-turn sequence number.
    fn stamp_event(&self, sub_id: &str, msg: EventMsg) -> Event {
        let mut state = self.state.lock().unwrap();
        let seq = match msg {
            EventMsg::TaskStarted => {
                // Reset per-sub_id sequence at the start of a turn.
                // We increment request_ordinal per HTTP attempt instead
                // (see `begin_http_attempt`).
                let e = state
                    .event_seq_by_sub_id
                    .entry(sub_id.to_string())
                    .or_insert(0);
                *e = 0;
                0
            }
            _ => {
                let e = state
                    .event_seq_by_sub_id
                    .entry(sub_id.to_string())
                    .or_insert(0);
                *e = e.saturating_add(1);
                *e
            }
        };
        Event {
            id: sub_id.to_string(),
            event_seq: seq,
            msg,
            order: None,
        }
    }

    pub(crate) fn make_event(&self, sub_id: &str, msg: EventMsg) -> Event {
        let event = self.stamp_event(sub_id, msg);
        self.persist_event(&event);
        event
    }

    /// Same as make_event but allows supplying a provider sequence_number
    /// (e.g., Responses API SSE event). We DO NOT overwrite `event_seq`
    /// with this hint because `event_seq` must remain monotonic per turn
    /// and local to our runtime. Provider ordering is carried via
    /// `OrderMeta` when applicable.
    fn make_event_with_hint(&self, sub_id: &str, msg: EventMsg, _seq_hint: Option<u64>) -> Event {
        let event = self.stamp_event(sub_id, msg);
        self.persist_event(&event);
        event
    }

    fn make_event_with_order(
        &self,
        sub_id: &str,
        msg: EventMsg,
        order: crate::protocol::OrderMeta,
        _seq_hint: Option<u64>,
    ) -> Event {
        let mut ev = self.stamp_event(sub_id, msg);
        ev.order = Some(order);
        self.persist_event(&ev);
        ev
    }

    // Kept private helpers focused on ctx-based flow to avoid misuse.

    pub(crate) async fn send_ordered_from_ctx(&self, ctx: &ToolCallCtx, msg: EventMsg) {
        let order = ctx.order_meta(self.current_request_ordinal());
        let ev = self.make_event_with_order(&ctx.sub_id, msg, order, ctx.seq_hint);
        let _ = self.tx_event.send(ev).await;
    }

    fn current_request_ordinal(&self) -> u64 {
        let state = self.state.lock().unwrap();
        state.request_ordinal
    }

    fn make_turn_context(&self) -> Arc<TurnContext> {
        Arc::new(TurnContext {
            client: self.client.clone(),
            cwd: self.cwd.clone(),
            base_instructions: self.base_instructions.clone(),
            user_instructions: self.user_instructions.clone(),
            approval_policy: self.approval_policy,
            sandbox_policy: self.sandbox_policy.clone(),
        })
    }

    pub async fn request_command_approval(
        &self,
        sub_id: String,
        call_id: String,
        command: Vec<String>,
        cwd: PathBuf,
        reason: Option<String>,
    ) -> oneshot::Receiver<ReviewDecision> {
        let (tx_approve, rx_approve) = oneshot::channel();
        let event = self.make_event(
            &sub_id,
            EventMsg::ExecApprovalRequest(ExecApprovalRequestEvent {
                call_id: call_id.clone(),
                command,
                cwd,
                reason,
            }),
        );
        let _ = self.tx_event.send(event).await;
        {
            let mut state = self.state.lock().unwrap();
            // Track pending approval by call_id (unique per request) rather than sub_id
            // so parallel approvals in the same turn do not clobber each other.
            state.pending_approvals.insert(call_id, tx_approve);
        }
        rx_approve
    }

    pub async fn request_patch_approval(
        &self,
        sub_id: String,
        call_id: String,
        action: &ApplyPatchAction,
        reason: Option<String>,
        grant_root: Option<PathBuf>,
    ) -> oneshot::Receiver<ReviewDecision> {
        let (tx_approve, rx_approve) = oneshot::channel();
        let event = self.make_event(
            &sub_id,
            EventMsg::ApplyPatchApprovalRequest(ApplyPatchApprovalRequestEvent {
                call_id: call_id.clone(),
                changes: convert_apply_patch_to_protocol(action),
                reason,
                grant_root,
            }),
        );
        let _ = self.tx_event.send(event).await;
        {
            let mut state = self.state.lock().unwrap();
            // Track pending approval by call_id to avoid collisions.
            state.pending_approvals.insert(call_id, tx_approve);
        }
        rx_approve
    }

    pub fn notify_approval(&self, call_id: &str, decision: ReviewDecision) {
        let mut state = self.state.lock().unwrap();
        if let Some(tx_approve) = state.pending_approvals.remove(call_id) {
            let _ = tx_approve.send(decision);
        } else {
            // If we cannot find a pending approval for this call id, surface a warning
            // to aid debugging of stuck approvals.
            tracing::warn!("no pending approval found for call_id={}", call_id);
        }
    }

    pub fn add_approved_command(&self, cmd: Vec<String>) {
        let mut state = self.state.lock().unwrap();
        state.approved_commands.insert(cmd);
    }

    /// Records items to both the rollout and the chat completions/ZDR
    /// transcript, if enabled.
    async fn record_conversation_items(&self, items: &[ResponseItem]) {
        debug!("Recording items for conversation: {items:?}");
        self.record_state_snapshot(items).await;

        self.state.lock().unwrap().history.record_items(items);
    }

    /// Clean up old screenshots and system status messages from conversation history
    /// This is called when a new user message arrives to keep history manageable
    async fn cleanup_old_status_items(&self) {
        let mut state = self.state.lock().unwrap();

        // Get current history items
        let current_items = state.history.contents();

        // Track various message types and their positions
        let mut real_user_messages = Vec::new(); // Non-status user messages
        let mut status_messages = Vec::new(); // Messages with screenshots or status

        for (idx, item) in current_items.iter().enumerate() {
            match item {
                ResponseItem::Message { role, content, .. } if role == "user" => {
                    // Check message content
                    let has_status = content.iter().any(|c| {
                        if let ContentItem::InputText { text } = c {
                            text.contains("== System Status ==")
                                || text.contains("Current working directory:")
                                || text.contains("Git branch:")
                        } else {
                            false
                        }
                    });

                    let has_screenshot = content
                        .iter()
                        .any(|c| matches!(c, ContentItem::InputImage { .. }));

                    let has_real_text = content.iter().any(|c| {
                        if let ContentItem::InputText { text } = c {
                            // Real user text doesn't contain system status markers
                            !text.contains("== System Status ==")
                                && !text.contains("Current working directory:")
                                && !text.contains("Git branch:")
                                && !text.trim().is_empty()
                        } else {
                            false
                        }
                    });

                    if has_real_text && !has_status && !has_screenshot {
                        // This is a real user message
                        real_user_messages.push(idx);
                    } else if has_status || has_screenshot {
                        // This is a status/screenshot message
                        status_messages.push(idx);
                    }
                }
                _ => {}
            }
        }

        // Find screenshots to keep: last 2 that directly follow real user commands
        let mut screenshots_to_keep = std::collections::HashSet::new();

        // Work backwards through real user messages
        for &user_idx in real_user_messages.iter().rev().take(2) {
            // Find the first status message after this user message
            for &status_idx in status_messages.iter() {
                if status_idx > user_idx {
                    // Check if this status message contains a screenshot
                    if let Some(ResponseItem::Message { content, .. }) =
                        current_items.get(status_idx)
                    {
                        let has_screenshot = content
                            .iter()
                            .any(|c| matches!(c, ContentItem::InputImage { .. }));
                        if has_screenshot {
                            screenshots_to_keep.insert(status_idx);
                            break; // Only keep one screenshot per user message
                        }
                    }
                }
            }
        }

        // Build the filtered history
        let mut items_to_keep = Vec::new();
        let mut removed_screenshots = 0;
        let mut removed_status = 0;

        for (idx, item) in current_items.iter().enumerate() {
            let should_keep = if status_messages.contains(&idx) {
                // This is a status/screenshot message
                if screenshots_to_keep.contains(&idx) {
                    true // Keep this screenshot
                } else {
                    // Count what we're removing
                    if let ResponseItem::Message { content, .. } = item {
                        let has_screenshot = content
                            .iter()
                            .any(|c| matches!(c, ContentItem::InputImage { .. }));
                        if has_screenshot {
                            removed_screenshots += 1;
                        } else {
                            removed_status += 1;
                        }
                    }
                    false // Remove this status/screenshot
                }
            } else {
                true // Keep all non-status messages (real user messages, assistant messages, etc.)
            };

            if should_keep {
                items_to_keep.push(item.clone());
            }
        }

        // Replace the history with cleaned items
        state.history = ConversationHistory::new();
        state.history.record_items(&items_to_keep);

        if removed_screenshots > 0 || removed_status > 0 {
            info!(
                "Cleaned up history: removed {} old screenshots and {} status messages, kept {} recent screenshots",
                removed_screenshots,
                removed_status,
                screenshots_to_keep.len()
            );
        }
    }

    async fn record_state_snapshot(&self, items: &[ResponseItem]) {
        let snapshot = { SessionStateSnapshot {} };

        let recorder = {
            let guard = self.rollout.lock().unwrap();
            guard.as_ref().cloned()
        };

        if let Some(rec) = recorder {
            if let Err(e) = rec.record_state(snapshot).await {
                error!("failed to record rollout state: {e:#}");
            }
            if let Err(e) = rec.record_response_items(items).await {
                error!("failed to record rollout items: {e:#}");
            }
        }
    }

    pub(crate) async fn persist_rollout_items(&self, items: &[RolloutItem]) {
        let recorder = {
            let guard = self.rollout.lock().unwrap();
            guard.as_ref().cloned()
        };
        if let Some(rec) = recorder {
            if let Err(e) = rec.record_items(items).await {
                error!("failed to record rollout items: {e:#}");
            }
        }
    }

    async fn on_exec_command_begin(
        &self,
        turn_diff_tracker: &mut TurnDiffTracker,
        exec_command_context: ExecCommandContext,
        seq_hint: Option<u64>,
        output_index: Option<u32>,
        attempt_req: u64,
    ) {
        let ExecCommandContext {
            sub_id,
            call_id,
            command_for_display,
            cwd,
            apply_patch,
        } = exec_command_context;
        let msg = match apply_patch {
            Some(ApplyPatchCommandContext {
                user_explicitly_approved_this_action,
                changes,
            }) => {
                turn_diff_tracker.on_patch_begin(&changes);

                EventMsg::PatchApplyBegin(PatchApplyBeginEvent {
                    call_id,
                    auto_approved: !user_explicitly_approved_this_action,
                    changes,
                })
            }
            None => EventMsg::ExecCommandBegin(ExecCommandBeginEvent {
                call_id,
                command: command_for_display.clone(),
                cwd,
                parsed_cmd: parse_command(&command_for_display),
            }),
        };
        let order = crate::protocol::OrderMeta { request_ordinal: attempt_req, output_index, sequence_number: seq_hint };
        let event = self.make_event_with_order(&sub_id, msg, order, seq_hint);
        let _ = self.tx_event.send(event).await;
    }

    async fn on_exec_command_end(
        &self,
        turn_diff_tracker: &mut TurnDiffTracker,
        sub_id: &str,
        call_id: &str,
        output: &ExecToolCallOutput,
        is_apply_patch: bool,
        seq_hint: Option<u64>,
        output_index: Option<u32>,
        attempt_req: u64,
    ) {
        let ExecToolCallOutput {
            stdout,
            stderr,
            aggregated_output: _,
            duration,
            exit_code,
            timed_out: _,
        } = output;
        // Because stdout and stderr could each be up to 100 KiB, we send
        // truncated versions.
        const MAX_STREAM_OUTPUT: usize = 5 * 1024; // 5KiB
        let stdout = stdout.text.chars().take(MAX_STREAM_OUTPUT).collect();
        let stderr = stderr.text.chars().take(MAX_STREAM_OUTPUT).collect();
        // Precompute formatted output if needed in future for logging/pretty UI.

        let msg = if is_apply_patch {
            EventMsg::PatchApplyEnd(PatchApplyEndEvent {
                call_id: call_id.to_string(),
                stdout,
                stderr,
                success: *exit_code == 0,
            })
        } else {
            EventMsg::ExecCommandEnd(ExecCommandEndEvent {
                call_id: call_id.to_string(),
                stdout,
                stderr,
                exit_code: *exit_code,
                duration: *duration,
            })
        };
        let order = crate::protocol::OrderMeta { request_ordinal: attempt_req, output_index, sequence_number: seq_hint };
        let event = self.make_event_with_order(sub_id, msg, order, seq_hint);
        let _ = self.tx_event.send(event).await;

        // If this is an apply_patch, after we emit the end patch, emit a second event
        // with the full turn diff if there is one.
        if is_apply_patch {
            let unified_diff = turn_diff_tracker.get_unified_diff();
            if let Ok(Some(unified_diff)) = unified_diff {
                let msg = EventMsg::TurnDiff(TurnDiffEvent { unified_diff });
                let event = self.make_event(sub_id, msg);
                let _ = self.tx_event.send(event).await;
            }
        }
    }
    /// Runs the exec tool call and emits events for the begin and end of the
    /// command even on error.
    ///
    /// Returns the output of the exec tool call.
    async fn run_exec_with_events<'a>(
        &self,
        turn_diff_tracker: &mut TurnDiffTracker,
        begin_ctx: ExecCommandContext,
        exec_args: ExecInvokeArgs<'a>,
        seq_hint: Option<u64>,
        output_index: Option<u32>,
        attempt_req: u64,
    ) -> crate::error::Result<ExecToolCallOutput> {
        let is_apply_patch = begin_ctx.apply_patch.is_some();
        let sub_id = begin_ctx.sub_id.clone();
        let call_id = begin_ctx.call_id.clone();

        self.on_exec_command_begin(turn_diff_tracker, begin_ctx.clone(), seq_hint, output_index, attempt_req)
            .await;

        let ExecInvokeArgs { params, sandbox_type, sandbox_policy, codex_linux_sandbox_exe, stdout_stream } = exec_args;
        let tracking_command = params.command.clone();
        let dry_run_analysis = analyze_command(&tracking_command);

        let result = process_exec_tool_call(
            params,
            sandbox_type,
            sandbox_policy,
            codex_linux_sandbox_exe,
            stdout_stream,
        )
        .await;

        let output_stderr;
        let borrowed: &ExecToolCallOutput = match &result {
            Ok(output) => output,
            Err(CodexErr::Sandbox(SandboxErr::Timeout { output })) => output,
            Err(e) => {
                output_stderr = ExecToolCallOutput {
                    exit_code: -1,
                    stdout: StreamOutput::new(String::new()),
                    stderr: StreamOutput::new(get_error_message_ui(e)),
                    aggregated_output: StreamOutput::new(get_error_message_ui(e)),
                    duration: Duration::default(),
                    timed_out: false,
                };
                &output_stderr
            }
        };
        self.on_exec_command_end(
            turn_diff_tracker,
            &sub_id,
            &call_id,
            borrowed,
            is_apply_patch,
            seq_hint.map(|h| h.saturating_add(1)),
            output_index,
            attempt_req,
        )
        .await;

        if let Some(analysis) = dry_run_analysis.as_ref() {
            let mut state = self.state.lock().unwrap();
            state.dry_run_guard.note_execution(analysis);
        }

        result
    }

    /// Helper that emits a BackgroundEvent with the given message. This keeps
    /// the call‑sites terse so adding more diagnostics does not clutter the
    /// core agent logic.
    async fn notify_background_event(&self, sub_id: &str, message: impl Into<String>) {
        let event = self.make_event(
            sub_id,
            EventMsg::BackgroundEvent(BackgroundEventEvent { message: message.into() }),
        );
        let _ = self.tx_event.send(event).await;
    }

    async fn notify_stream_error(&self, sub_id: &str, message: impl Into<String>) {
        let event = self.make_event(
            sub_id,
            EventMsg::Error(ErrorEvent { message: message.into() }),
        );
        let _ = self.tx_event.send(event).await;
    }

    /// Build the full turn input by concatenating the current conversation
    /// history with additional items for this turn.
    /// Browser screenshots are filtered out from history to keep them ephemeral.
    pub fn turn_input_with_history(&self, extra: Vec<ResponseItem>) -> Vec<ResponseItem> {
        let history = self.state.lock().unwrap().history.contents();

        // Debug: Count function call outputs in history
        let fc_output_count = history
            .iter()
            .filter(|item| matches!(item, ResponseItem::FunctionCallOutput { .. }))
            .count();
        if fc_output_count > 0 {
            debug!(
                "History contains {} FunctionCallOutput items",
                fc_output_count
            );
        }

        // Count images in extra for debugging (we can't distinguish ephemeral at this level anymore)
        let images_in_extra = extra
            .iter()
            .filter(|item| {
                if let ResponseItem::Message { content, .. } = item {
                    content
                        .iter()
                        .any(|c| matches!(c, ContentItem::InputImage { .. }))
                } else {
                    false
                }
            })
            .count();

        if images_in_extra > 0 {
            tracing::info!(
                "Found {} images in current turn's extra items",
                images_in_extra
            );
        }

        // Filter out browser screenshots from historical messages
        // We identify them by the [EPHEMERAL:...] marker that precedes them
        let filtered_history: Vec<ResponseItem> = history
            .into_iter()
            .map(|item| {
                if let ResponseItem::Message { id, role, content } = item {
                    if role == "user" {
                        // Filter out ephemeral content from user messages
                        let mut filtered_content: Vec<ContentItem> = Vec::new();
                        let mut skip_next_image = false;

                        for content_item in content {
                            match &content_item {
                                ContentItem::InputText { text }
                                    if text.starts_with("[EPHEMERAL:") =>
                                {
                                    // This is an ephemeral marker, skip it and the next image
                                    skip_next_image = true;
                                    tracing::info!("Filtering out ephemeral marker: {}", text);
                                }
                                ContentItem::InputImage { .. }
                                    if skip_next_image =>
                                {
                                    // Skip this image as it follows an ephemeral marker
                                    skip_next_image = false;
                                    tracing::info!("Filtering out ephemeral image from history");
                                }
                                _ => {
                                    // Keep everything else
                                    filtered_content.push(content_item);
                                }
                            }
                        }

                        ResponseItem::Message {
                            id,
                            role,
                            content: filtered_content,
                        }
                    } else {
                        // Keep assistant messages unchanged
                        ResponseItem::Message { id, role, content }
                    }
                } else {
                    item
                }
            })
            .collect();

        // Concatenate filtered history with current turn's extras (which includes current ephemeral images)
        let result = [filtered_history, extra].concat();

        debug_history("turn_input_with_history", &result);

        // Count total images in result for debugging
        let total_images = result
            .iter()
            .filter(|item| {
                if let ResponseItem::Message { content, .. } = item {
                    content
                        .iter()
                        .any(|c| matches!(c, ContentItem::InputImage { .. }))
                } else {
                    false
                }
            })
            .count();

        if total_images > 0 {
            tracing::info!("Total images being sent to model: {}", total_images);
        }

        result
    }

    pub(crate) fn build_initial_context(&self, turn_context: &TurnContext) -> Vec<ResponseItem> {
        let mut items = Vec::new();
        if let Some(user_instructions) = turn_context.user_instructions.as_deref() {
            items.push(UserInstructions::new(user_instructions.to_string()).into());
        }
        items.push(ResponseItem::from(EnvironmentContext::new(
            Some(turn_context.cwd.clone()),
            Some(turn_context.approval_policy),
            Some(turn_context.sandbox_policy.clone()),
            Some(self.user_shell.clone()),
        )));
        items
    }

    pub(crate) fn reconstruct_history_from_rollout(
        &self,
        turn_context: &TurnContext,
        rollout_items: &[RolloutItem],
    ) -> Vec<ResponseItem> {
        let mut history = self.build_initial_context(turn_context);
        for item in rollout_items {
            match item {
                RolloutItem::ResponseItem(response_item) => {
                    history.push(response_item.clone());
                }
                RolloutItem::Compacted(compacted) => {
                    let user_messages = collect_user_messages(&history);
                    history = build_compacted_history(
                        self.build_initial_context(turn_context),
                        &user_messages,
                        &compacted.message,
                    );
                }
                _ => {}
            }
        }
        history
    }

    /// Returns the input if there was no agent running to inject into
    pub fn inject_input(&self, input: Vec<InputItem>) -> Result<(), Vec<InputItem>> {
        let mut state = self.state.lock().unwrap();
        if state.current_task.is_some() {
            state
                .pending_input
                .push(response_input_from_core_items(input));
            Ok(())
        } else {
            Err(input)
        }
    }

    pub fn get_pending_input(&self) -> Vec<ResponseInputItem> {
        let mut state = self.state.lock().unwrap();
        if state.pending_input.is_empty() {
            Vec::with_capacity(0)
        } else {
            let mut ret = Vec::new();
            std::mem::swap(&mut ret, &mut state.pending_input);
            ret
        }
    }

    pub fn add_pending_input(&self, input: ResponseInputItem) {
        let mut state = self.state.lock().unwrap();
        state.pending_input.push(input);
    }

    pub async fn call_tool(
        &self,
        server: &str,
        tool: &str,
        arguments: Option<serde_json::Value>,
        timeout: Option<Duration>,
    ) -> anyhow::Result<CallToolResult> {
        self.mcp_connection_manager
            .call_tool(server, tool, arguments, timeout)
            .await
    }

    fn abort(&self) {
        info!("Aborting existing session");
        // (debug removed)

        let mut state = self.state.lock().unwrap();
        // (debug removed)
        state.pending_approvals.clear();
        // Do not clear `pending_input` here. When a user submits a new message
        // immediately after an interrupt, it may have been routed to
        // `pending_input` by an earlier code path. Clearing it would drop the
        // user's message and prevent the next turn from ever starting.
        state.turn_scratchpad = None;
        // Take current task while holding the lock, then drop the lock BEFORE calling abort
        let current = state.current_task.take();
        drop(state);
        if let Some(agent) = current {
            agent.abort(TurnAbortReason::Interrupted);
            // (debug removed)
        } else {
            // (debug removed)
        }
        // Also terminate any running exec sessions (PTY-based) so child processes do not linger.
        // Best-effort cleanup for PTY-based exec sessions would go here. The
        // PTY implementation already kills processes on session drop; in the
        // common LocalShellCall path we also kill processes immediately via
        // KillOnDrop in exec.rs.

        // (debug removed)
    }

    /// Spawn the configured notifier (if any) with the given JSON payload as
    /// the last argument. Failures are logged but otherwise ignored so that
    /// notification issues do not interfere with the main workflow.
    fn maybe_notify(&self, notification: UserNotification) {
        let Some(notify_command) = &self.notify else {
            return;
        };

        if notify_command.is_empty() {
            return;
        }

        let Ok(json) = serde_json::to_string(&notification) else {
            error!("failed to serialise notification payload");
            return;
        };

        let mut command = std::process::Command::new(&notify_command[0]);
        if notify_command.len() > 1 {
            command.args(&notify_command[1..]);
        }
        command.arg(json);

        // Fire-and-forget – we do not wait for completion.
        if let Err(e) = command.spawn() {
            warn!("failed to spawn notifier '{}': {e}", notify_command[0]);
        }
    }
}

impl Drop for Session {
    fn drop(&mut self) {
        // Interrupt any running turn when the session is dropped.
        self.abort();
    }
}

impl State {
    pub fn partial_clone(&self) -> Self {
        Self {
            approved_commands: self.approved_commands.clone(),
            history: self.history.clone(),
            // Preserve request_ordinal so reconfigurations (e.g., /reasoning)
            // do not reset provider ordering mid-session.
            request_ordinal: self.request_ordinal,
            dry_run_guard: self.dry_run_guard.clone(),
            next_internal_sub_id: self.next_internal_sub_id,
            ..Default::default()
        }
    }
}

#[derive(Clone, Debug)]
pub(crate) struct ExecCommandContext {
    pub(crate) sub_id: String,
    pub(crate) call_id: String,
    pub(crate) command_for_display: Vec<String>,
    pub(crate) cwd: PathBuf,
    pub(crate) apply_patch: Option<ApplyPatchCommandContext>,
}

#[derive(Clone, Debug)]
pub(crate) struct ApplyPatchCommandContext {
    pub(crate) user_explicitly_approved_this_action: bool,
    pub(crate) changes: HashMap<PathBuf, FileChange>,
}

/// A series of Turns in response to user input.
pub(crate) struct AgentTask {
    sess: Arc<Session>,
    sub_id: String,
    handle: AbortHandle,
}

impl AgentTask {
    fn spawn(
        sess: Arc<Session>,
        turn_context: Arc<TurnContext>,
        sub_id: String,
        input: Vec<InputItem>,
    ) -> Self {
        let handle = {
            let sess_clone = Arc::clone(&sess);
            let tc_clone = Arc::clone(&turn_context);
            let sub_clone = sub_id.clone();
            tokio::spawn(async move {
                run_agent(sess_clone, tc_clone, sub_clone, input).await;
            })
            .abort_handle()
        };
        Self {
            sess,
            sub_id,
            handle,
        }
    }

    fn compact(
        sess: Arc<Session>,
        turn_context: Arc<TurnContext>,
        sub_id: String,
        input: Vec<InputItem>,
        compact_instructions: String,
    ) -> Self {
        let handle = {
            let sess_clone = Arc::clone(&sess);
            let tc_clone = Arc::clone(&turn_context);
            let sub_clone = sub_id.clone();
            tokio::spawn(async move {
                let _ = compact::perform_compaction(
                    sess_clone,
                    tc_clone,
                    sub_clone,
                    input,
                    compact_instructions,
                    true,
                )
                .await;
            })
            .abort_handle()
        };
        Self {
            sess,
            sub_id,
            handle,
        }
    }

    fn abort(self, reason: TurnAbortReason) {
        if !self.handle.is_finished() {
            self.handle.abort();
            let event = self
                .sess
                .make_event(&self.sub_id, EventMsg::TurnAborted(TurnAbortedEvent { reason }));
            let sess = self.sess.clone();
            tokio::spawn(async move {
                sess.send_event(event).await;
            });
        }
    }
}

async fn submission_loop(
    mut session_id: Uuid,
    config: Arc<Config>,
    auth: Option<CodexAuth>,
    rx_sub: Receiver<Submission>,
    tx_event: Sender<Event>,
) {
    let mut config = config;
    let mut sess: Option<Arc<Session>> = None;
    let mut agent_manager_initialized = false;
    // shorthand - send an event when there is no active session
    let send_no_session_event = |sub_id: String| async {
        let event = Event {
            id: sub_id,
            event_seq: 0,
            msg: EventMsg::Error(ErrorEvent { message: "No session initialized, expected 'ConfigureSession' as first Op".to_string() }),
            order: None,
        };
        tx_event.send(event).await.ok();
    };

    // To break out of this loop, send Op::Shutdown.
    while let Ok(sub) = rx_sub.recv().await {
        debug!(?sub, "Submission");
        // (submission diagnostics removed)
        match sub.op {
            Op::Interrupt => {
                let sess = match sess.as_ref() {
                    Some(sess) => sess.clone(),
                    None => {
                        send_no_session_event(sub.id).await;
                        continue;
                    }
                };
                tokio::spawn(async move { sess.abort() });
            }
            Op::AddPendingInputDeveloper { text } => {
                let sess = match sess.as_ref() { Some(s) => s.clone(), None => { send_no_session_event(sub.id).await; continue; } };
                let dev_msg = ResponseInputItem::Message { role: "developer".to_string(), content: vec![ContentItem::InputText { text }] };
                {
                    let mut state = sess.state.lock().unwrap();
                    state.pending_input.push(dev_msg);
                }
                // No events emitted here; a follow-up empty UserInput should be sent by the caller to trigger a turn.
            }
            Op::ConfigureSession {
                provider,
                model,
                model_reasoning_effort,
                model_reasoning_summary,
                model_text_verbosity,
                user_instructions,
                base_instructions,
                approval_policy,
                sandbox_policy,
                disable_response_storage,
                notify,
                cwd,
                resume_path,
            } => {
                debug!(
                    "Configuring session: model={model}; provider={provider:?}; resume={resume_path:?}"
                );
                if !cwd.is_absolute() {
                    let message = format!("cwd is not absolute: {cwd:?}");
                    error!(message);
                    let event = Event { id: sub.id, event_seq: 0, msg: EventMsg::Error(ErrorEvent { message }), order: None };
                    if let Err(e) = tx_event.send(event).await {
                        error!("failed to send error message: {e:?}");
                    }
                    return;
                }
                let current_config = Arc::clone(&config);
                let mut updated_config = (*current_config).clone();

                let model_changed = !updated_config.model.eq_ignore_ascii_case(&model);
                let effort_changed = updated_config.model_reasoning_effort != model_reasoning_effort;

                let old_model_family = updated_config.model_family.clone();
                let old_model_info = get_model_info(&old_model_family);

                updated_config.model = model.clone();
                updated_config.model_provider = provider.clone();
                updated_config.model_reasoning_effort = model_reasoning_effort;
                updated_config.model_reasoning_summary = model_reasoning_summary;
                updated_config.model_text_verbosity = model_text_verbosity;
                updated_config.user_instructions = user_instructions.clone();
                updated_config.base_instructions = base_instructions.clone();
                updated_config.approval_policy = approval_policy;
                updated_config.sandbox_policy = sandbox_policy.clone();
                updated_config.disable_response_storage = disable_response_storage;
                updated_config.notify = notify.clone();
                updated_config.cwd = cwd.clone();

                updated_config.model_family = find_family_for_model(&updated_config.model)
                    .unwrap_or_else(|| derive_default_model_family(&updated_config.model));

                let new_model_info = get_model_info(&updated_config.model_family);

                let old_context_window = old_model_info.as_ref().map(|info| info.context_window);
                let new_context_window = new_model_info.as_ref().map(|info| info.context_window);
                let old_max_tokens = old_model_info.as_ref().map(|info| info.max_output_tokens);
                let new_max_tokens = new_model_info.as_ref().map(|info| info.max_output_tokens);
                let old_auto_compact = old_model_info
                    .as_ref()
                    .and_then(|info| info.auto_compact_token_limit);
                let new_auto_compact = new_model_info
                    .as_ref()
                    .and_then(|info| info.auto_compact_token_limit);

                maybe_update_from_model_info(
                    &mut updated_config.model_context_window,
                    old_context_window,
                    new_context_window,
                );
                maybe_update_from_model_info(
                    &mut updated_config.model_max_output_tokens,
                    old_max_tokens,
                    new_max_tokens,
                );
                maybe_update_from_model_info(
                    &mut updated_config.model_auto_compact_token_limit,
                    old_auto_compact,
                    new_auto_compact,
                );

                let new_config = Arc::new(updated_config);

                if model_changed || effort_changed {
                    if let Err(err) = persist_model_selection(
                        &new_config.codex_home,
                        new_config.active_profile.as_deref(),
                        &new_config.model,
                        Some(new_config.model_reasoning_effort),
                    )
                    .await
                    {
                        warn!("failed to persist model selection: {err:#}");
                    }
                }

                config = Arc::clone(&new_config);

                // Optionally resume an existing rollout.
                let mut restored_items: Option<Vec<RolloutItem>> = None;
                let mut restored_events: Option<Vec<RecordedEvent>> = None;
                let rollout_recorder: Option<RolloutRecorder> =
                    if let Some(path) = resume_path.as_ref() {
                        match RolloutRecorder::resume(&config, path).await {
                            Ok((rec, saved)) => {
                                session_id = saved.session_id;
                                if !saved.items.is_empty() {
                                    restored_items = Some(saved.items);
                                }
                                if !saved.events.is_empty() {
                                    restored_events = Some(saved.events);
                                }
                                Some(rec)
                            }
                            Err(e) => {
                                warn!("failed to resume rollout from {path:?}: {e}");
                                None
                            }
                        }
                    } else {
                        None
                    };

                let rollout_recorder = match rollout_recorder {
                    Some(rec) => Some(rec),
                    None => {
                        match RolloutRecorder::new(
                            &config,
                            crate::rollout::recorder::RolloutRecorderParams::new(
                                codex_protocol::mcp_protocol::ConversationId(session_id),
                                user_instructions.clone(),
                            ),
                        )
                            .await
                        {
                            Ok(r) => Some(r),
                            Err(e) => {
                                warn!("failed to initialise rollout recorder: {e}");
                                None
                            }
                        }
                    }
                };

                // Create debug logger based on config
                let debug_logger = match crate::debug_logger::DebugLogger::new(config.debug) {
                    Ok(logger) => std::sync::Arc::new(std::sync::Mutex::new(logger)),
                    Err(e) => {
                        warn!("Failed to create debug logger: {}", e);
                        // Create a disabled logger as fallback
                        std::sync::Arc::new(std::sync::Mutex::new(
                            crate::debug_logger::DebugLogger::new(false).unwrap(),
                        ))
                    }
                };

                // Wrap provided auth (if any) in a minimal AuthManager for client usage.
                let auth_manager = auth
                    .as_ref()
                    .map(|a| crate::AuthManager::from_auth_for_testing(a.clone()));
                let client = ModelClient::new(
                    config.clone(),
                    auth_manager,
                    provider.clone(),
                    model_reasoning_effort,
                    model_reasoning_summary,
                    model_text_verbosity,
                    session_id,
                    debug_logger,
                );

                // abort any current running session and clone its state
                let state = match sess.take() {
                    Some(sess) => {
                        sess.abort();
                        sess.state.lock().unwrap().partial_clone()
                    }
                    None => State {
                        history: ConversationHistory::new(),
                        ..Default::default()
                    },
                };

                let writable_roots = get_writable_roots(&cwd);

                // Error messages to dispatch after SessionConfigured is sent.
                let mut mcp_connection_errors = Vec::<String>::new();
                let (mcp_connection_manager, failed_clients) =
                    match McpConnectionManager::new(config.mcp_servers.clone()).await {
                        Ok((mgr, failures)) => (mgr, failures),
                        Err(e) => {
                            let message = format!("Failed to create MCP connection manager: {e:#}");
                            error!("{message}");
                            mcp_connection_errors.push(message);
                            (McpConnectionManager::default(), Default::default())
                        }
                    };

                // Surface individual client start-up failures to the user.
                if !failed_clients.is_empty() {
                    for (server_name, err) in failed_clients {
                        let message =
                            format!("MCP client for `{server_name}` failed to start: {err:#}");
                        error!("{message}");
                        mcp_connection_errors.push(message);
                    }
                }
                let default_shell = shell::default_user_shell().await;
                let mut tools_config = ToolsConfig::new(
                    &config.model_family,
                    approval_policy,
                    sandbox_policy.clone(),
                    config.include_plan_tool,
                    config.include_apply_patch_tool,
                    config.tools_web_search_request,
                    config.use_experimental_streamable_shell_tool,
                    config.include_view_image_tool,
                );
                tools_config.web_search_allowed_domains =
                    config.tools_web_search_allowed_domains.clone();

                sess = Some(Arc::new(Session {
                    client,
                    tools_config,
                    tx_event: tx_event.clone(),
                    user_instructions,
                    base_instructions,
                    approval_policy,
                    sandbox_policy,
                    shell_environment_policy: config.shell_environment_policy.clone(),
                    cwd,
                    _writable_roots: writable_roots,
                    mcp_connection_manager,
                    session_manager: crate::exec_command::ExecSessionManager::default(),
                    agents: config.agents.clone(),
                    notify,
                    state: Mutex::new(state),
                    rollout: Mutex::new(rollout_recorder),
                    codex_linux_sandbox_exe: config.codex_linux_sandbox_exe.clone(),
                    disable_response_storage,
                    user_shell: default_shell,
                    show_raw_agent_reasoning: config.show_raw_agent_reasoning,
                    pending_browser_screenshots: Mutex::new(Vec::new()),
                    last_system_status: Mutex::new(None),
                    last_screenshot_info: Mutex::new(None),
                    confirm_guard: ConfirmGuardRuntime::from_config(&config.confirm_guard),
                }));
                let mut replay_history_items: Option<Vec<ResponseItem>> = None;


                // Patch restored state into the newly created session.
                if let Some(sess_arc) = &sess {
                    if let Some(items) = &restored_items {
                        let turn_context = sess_arc.make_turn_context();
                        let reconstructed = sess_arc.reconstruct_history_from_rollout(&turn_context, items);
                        {
                            let mut st = sess_arc.state.lock().unwrap();
                            st.history = ConversationHistory::new();
                            st.history.record_items(reconstructed.iter());
                        }
                        replay_history_items = Some(reconstructed);
                    }
                }

                // Gather history metadata for SessionConfiguredEvent.
                let (history_log_id, history_entry_count) =
                    crate::message_history::history_metadata(&config).await;

                // ack
                let sess_arc = sess.as_ref().expect("session initialized");
                let events = std::iter::once(sess_arc.make_event(
                    INITIAL_SUBMIT_ID,
                    EventMsg::SessionConfigured(SessionConfiguredEvent {
                        session_id,
                        model,
                        history_log_id,
                        history_entry_count,
                    }),
                ))
                .chain(mcp_connection_errors.into_iter().map(|message| {
                    sess_arc.make_event(&sub.id, EventMsg::Error(ErrorEvent { message }))
                }));
                for event in events {
                    if let Err(e) = tx_event.send(event).await {
                        error!("failed to send event: {e:?}");
                    }
                }
                // If we resumed from a rollout, replay the prior transcript into the UI.
                if replay_history_items.is_some() || restored_events.is_some() {
                    let items = replay_history_items.clone().unwrap_or_default();
                    let events = restored_events.clone().unwrap_or_default();
                    let event = sess_arc.make_event(
                        &sub.id,
                        EventMsg::ReplayHistory(crate::protocol::ReplayHistoryEvent { items, events }),
                    );
                    if let Err(e) = tx_event.send(event).await {
                        warn!("failed to send ReplayHistory event: {e}");
                    }
                }

                // Initialize agent manager after SessionConfigured is sent
                if !agent_manager_initialized {
                    let mut manager = AGENT_MANAGER.write().await;
                    let (agent_tx, mut agent_rx) =
                        tokio::sync::mpsc::unbounded_channel::<AgentStatusUpdatePayload>();
                    manager.set_event_sender(agent_tx);
                    drop(manager);

                    let sess_for_agents = sess.as_ref().expect("session active").clone();
                    // Forward agent events to the main event channel
                    let tx_event_clone = tx_event.clone();
                    tokio::spawn(async move {
                        while let Some(payload) = agent_rx.recv().await {
                            let event = sess_for_agents.make_event(
                                "agent_status",
                                EventMsg::AgentStatusUpdate(AgentStatusUpdateEvent {
                                    agents: payload.agents.clone(),
                                    context: payload.context.clone(),
                                    task: payload.task.clone(),
                                }),
                            );
                            let _ = tx_event_clone.send(event).await;
                        }
                    });
                    agent_manager_initialized = true;
                }
            }
            Op::UserInput { items } => {
                let sess = match sess.as_ref() {
                    Some(sess) => sess,
                    None => {
                        send_no_session_event(sub.id).await;
                        continue;
                    }
                };

                // Clean up old status items when new user input arrives
                // This prevents token buildup from old screenshots/status messages
                sess.cleanup_old_status_items().await;

                // Abort synchronously here to avoid a race that can kill the
                // newly spawned agent if the async abort runs after set_task.
                sess.abort();

                // Spawn a new agent for this user input.
                let turn_context = sess.make_turn_context();
                let agent = AgentTask::spawn(Arc::clone(&sess), turn_context, sub.id.clone(), items);
                sess.set_task(agent);
            }
            Op::ExecApproval { id, decision } => {
                let sess = match sess.as_ref() {
                    Some(sess) => sess,
                    None => {
                        send_no_session_event(sub.id).await;
                        continue;
                    }
                };
                match decision {
                    ReviewDecision::Abort => {
                        sess.abort();
                    }
                    other => sess.notify_approval(&id, other),
                }
            }
            Op::PatchApproval { id, decision } => {
                let sess = match sess.as_ref() {
                    Some(sess) => sess,
                    None => {
                        send_no_session_event(sub.id).await;
                        continue;
                    }
                };
                match decision {
                    ReviewDecision::Abort => {
                        sess.abort();
                    }
                    other => sess.notify_approval(&id, other),
                }
            }
            Op::AddToHistory { text } => {
                // TODO: What should we do if we got AddToHistory before ConfigureSession?
                // currently, if ConfigureSession has resume path, this history will be ignored
                let id = session_id;
                let config = config.clone();
                tokio::spawn(async move {
                    if let Err(e) = crate::message_history::append_entry(&text, &id, &config).await
                    {
                        warn!("failed to append to message history: {e}");
                    }
                });
            }

            Op::GetHistoryEntryRequest { offset, log_id } => {
                let config = config.clone();
                let tx_event = tx_event.clone();
                let sub_id = sub.id.clone();

                tokio::spawn(async move {
                    // Run lookup in blocking thread because it does file IO + locking.
                    let entry_opt = tokio::task::spawn_blocking(move || {
                        crate::message_history::lookup(log_id, offset, &config)
                    })
                    .await
                    .unwrap_or(None);

                    let event = Event {
                        id: sub_id,
                        event_seq: 0,
                        msg: EventMsg::GetHistoryEntryResponse(
                            crate::protocol::GetHistoryEntryResponseEvent {
                                offset,
                                log_id,
                                entry: entry_opt,
                            },
                        ),
                        order: None,
                    };

                    if let Err(e) = tx_event.send(event).await {
                        warn!("failed to send GetHistoryEntryResponse event: {e}");
                    }
                });
            }
            // Upstream protocol no longer includes ListMcpTools; skip handling here.
            Op::Compact => {
                let sess = match sess.as_ref() {
                    Some(sess) => sess,
                    None => {
                        send_no_session_event(sub.id).await;
                        continue;
                    }
                };

                // Attempt to inject input into current task
                if let Err(items) = sess.inject_input(vec![InputItem::Text {
                    text: "Start Summarization".to_string(),
                }]) {
                    let turn_context = sess.make_turn_context();
                    compact::spawn_compact_task(sess.clone(), turn_context, sub.id.clone(), items);
                }
            }
            Op::Shutdown => {
                info!("Shutting down Codex instance");

                // Ensure any running agent is aborted so streaming stops promptly.
                if let Some(sess_arc) = sess.as_ref() {
                    let s2 = sess_arc.clone();
                    tokio::spawn(async move { s2.abort(); });
                }

                // Gracefully flush and shutdown rollout recorder on session end so tests
                // that inspect the rollout file do not race with the background writer.
                if let Some(ref sess_arc) = sess {
                    let recorder_opt = sess_arc.rollout.lock().unwrap().take();
                    if let Some(rec) = recorder_opt {
                        if let Err(e) = rec.shutdown().await {
                            warn!("failed to shutdown rollout recorder: {e}");
                            let event = sess_arc.make_event(
                                &sub.id,
                                EventMsg::Error(ErrorEvent {
                                    message: "Failed to shutdown rollout recorder".to_string(),
                                }),
                            );
                            if let Err(e) = tx_event.send(event).await {
                                warn!("failed to send error message: {e:?}");
                            }
                        }
                    }
                }
                let event = match sess {
                    Some(ref sess_arc) => sess_arc.make_event(&sub.id, EventMsg::ShutdownComplete),
                    None => Event {
                        id: sub.id.clone(),
                        event_seq: 0,
                        msg: EventMsg::ShutdownComplete,
                        order: None,
                    },
                };
                if let Err(e) = tx_event.send(event).await {
                    warn!("failed to send Shutdown event: {e}");
                }
                break;
            }
        }
    }
    debug!("Agent loop exited");
}

// Intentionally omit upstream review thread spawning; our fork handles review flows differently.
/// Takes a user message as input and runs a loop where, at each turn, the model
/// replies with either:
///
/// - requested function calls
/// - an assistant message
///
/// While it is possible for the model to return multiple of these items in a
/// single turn, in practice, we generally one item per turn:
///
/// - If the model requests a function call, we execute it and send the output
///   back to the model in the next turn.
/// - If the model sends only an assistant message, we record it in the
///   conversation history and consider the agent complete.
async fn run_agent(sess: Arc<Session>, turn_context: Arc<TurnContext>, sub_id: String, input: Vec<InputItem>) {
    if input.is_empty() {
        return;
    }
    let event = sess.make_event(&sub_id, EventMsg::TaskStarted);
    if sess.tx_event.send(event).await.is_err() {
        return;
    }
    // Continue with our fork's history and input handling.
    

    // Debug logging for ephemeral images
    let ephemeral_count = input
        .iter()
        .filter(|item| matches!(item, InputItem::EphemeralImage { .. }))
        .count();

    if ephemeral_count > 0 {
        tracing::info!(
            "Processing {} ephemeral images in user input",
            ephemeral_count
        );
    }

    // Convert input to ResponseInputItem
    let initial_input_for_turn: ResponseInputItem = response_input_from_core_items(input);
    let initial_response_item: ResponseItem = initial_input_for_turn.clone().into();

    // Record to history but we'll handle ephemeral images separately
    sess.record_conversation_items(&[initial_response_item.clone()])
        .await;

    let mut last_task_message: Option<String> = None;
    // Although from the perspective of codex.rs, TurnDiffTracker has the lifecycle of a Agent which contains
    // many turns, from the perspective of the user, it is a single turn.
    let mut turn_diff_tracker = TurnDiffTracker::new();

    // Track if this is the first iteration - if so, include the initial input
    let mut first_iteration = true;

    loop {
        // Note that pending_input would be something like a message the user
        // submitted through the UI while the model was running. Though the UI
        // may support this, the model might not.
        let pending_input = sess
            .get_pending_input()
            .into_iter()
            .map(ResponseItem::from)
            .collect::<Vec<ResponseItem>>();
        let pending_input_tail = pending_input.clone();

        // Do not duplicate the initial input in `pending_input`.
        // It is already recorded to history above; ephemeral items are appended separately.
        if first_iteration {
            first_iteration = false;
        } else {
            // Only record pending input to history on subsequent iterations
            sess.record_conversation_items(&pending_input).await;
        }

        // Construct the input that we will send to the model. When using the
        // Chat completions API (or ZDR clients), the model needs the full
        // conversation history on each turn. The rollout file, however, should
        // only record the new items that originated in this turn so that it
        // represents an append-only log without duplicates.
        let turn_input: Vec<ResponseItem> = sess.turn_input_with_history(pending_input_tail.clone());

        let turn_input_messages: Vec<String> = turn_input
            .iter()
            .filter_map(|item| match item {
                ResponseItem::Message { content, .. } => Some(content),
                _ => None,
            })
            .flat_map(|content| {
                content.iter().filter_map(|item| match item {
                    ContentItem::OutputText { text } => Some(text.clone()),
                    _ => None,
                })
            })
            .collect();
        match run_turn(
            &sess,
            &turn_context,
            &mut turn_diff_tracker,
            sub_id.clone(),
            initial_response_item.clone(),
            pending_input_tail,
            turn_input,
        )
        .await
        {
            Ok(turn_output) => {
                let mut items_to_record_in_conversation_history = Vec::<ResponseItem>::new();
                let mut responses = Vec::<ResponseInputItem>::new();
                for processed_response_item in turn_output {
                    let ProcessedResponseItem { item, response } = processed_response_item;
                    match (&item, &response) {
                        (ResponseItem::Message { role, .. }, None) if role == "assistant" => {
                            // If the model returned a message, we need to record it.
                            items_to_record_in_conversation_history.push(item);
                        }
                        (
                            ResponseItem::LocalShellCall { .. },
                            Some(ResponseInputItem::FunctionCallOutput { call_id, output }),
                        ) => {
                            items_to_record_in_conversation_history.push(item);
                            items_to_record_in_conversation_history.push(
                                ResponseItem::FunctionCallOutput {
                                    call_id: call_id.clone(),
                                    output: output.clone(),
                                },
                            );
                        }
                        (
                            ResponseItem::FunctionCall { .. },
                            Some(ResponseInputItem::FunctionCallOutput { call_id, output }),
                        ) => {
                            debug!(
                                "Recording function call and output for call_id: {}",
                                call_id
                            );
                            items_to_record_in_conversation_history.push(item);
                            items_to_record_in_conversation_history.push(
                                ResponseItem::FunctionCallOutput {
                                    call_id: call_id.clone(),
                                    output: output.clone(),
                                },
                            );
                        }
                        (
                            ResponseItem::CustomToolCall { .. },
                            Some(ResponseInputItem::CustomToolCallOutput { call_id, output }),
                        ) => {
                            items_to_record_in_conversation_history.push(item);
                            items_to_record_in_conversation_history.push(
                                ResponseItem::CustomToolCallOutput {
                                    call_id: call_id.clone(),
                                    output: output.clone(),
                                },
                            );
                        }
                        (
                            ResponseItem::FunctionCall { .. },
                            Some(ResponseInputItem::McpToolCallOutput { call_id, result }),
                        ) => {
                            items_to_record_in_conversation_history.push(item);
                            let output =
                                convert_call_tool_result_to_function_call_output_payload(&result);
                            items_to_record_in_conversation_history.push(
                                ResponseItem::FunctionCallOutput {
                                    call_id: call_id.clone(),
                                    output,
                                },
                            );
                        }
                        (
                            ResponseItem::Reasoning {
                                id,
                                summary,
                                content,
                                encrypted_content,
                            },
                            None,
                        ) => {
                            items_to_record_in_conversation_history.push(ResponseItem::Reasoning {
                                id: id.clone(),
                                summary: summary.clone(),
                                content: content.clone(),
                                encrypted_content: encrypted_content.clone(),
                            });
                        }
                        _ => {
                            warn!("Unexpected response item: {item:?} with response: {response:?}");
                        }
                    };
                    if let Some(response) = response {
                        responses.push(response);
                    }
                }

                // Only attempt to take the lock if there is something to record.
                if !items_to_record_in_conversation_history.is_empty() {
                    // Record items in their original chronological order to maintain
                    // proper sequence of events. This ensures function calls and their
                    // outputs appear in the correct order in conversation history.
                    sess.record_conversation_items(&items_to_record_in_conversation_history)
                        .await;
                }

                // If there are responses, add them to pending input for the next iteration
                if !responses.is_empty() {
                    for response in &responses {
                        sess.add_pending_input(response.clone());
                    }
                }

                if responses.is_empty() {
                    debug!("Turn completed");
                    last_task_message = get_last_assistant_message_from_turn(
                        &items_to_record_in_conversation_history,
                    );
                    if let Some(m) = last_task_message.as_ref() {
                        tracing::info!("core.turn completed: last_assistant_message.len={}", m.len());
                    }
                    sess.maybe_notify(UserNotification::AgentTurnComplete {
                        turn_id: sub_id.clone(),
                        input_messages: turn_input_messages,
                        last_assistant_message: last_task_message.clone(),
                    });
                    break;
                }
            }
            Err(e) => {
                info!("Turn error: {e:#}");
                let event = sess.make_event(
                    &sub_id,
                    EventMsg::Error(ErrorEvent { message: e.to_string() }),
                );
                sess.tx_event.send(event).await.ok();
                // let the user continue the conversation
                break;
            }
        }
    }
    sess.remove_task(&sub_id);
    let event = sess.make_event(
        &sub_id,
        EventMsg::TaskComplete(TaskCompleteEvent {
            last_agent_message: last_task_message,
        }),
    );
    match &event.msg {
        EventMsg::TaskComplete(TaskCompleteEvent { last_agent_message: Some(m) }) => {
            tracing::info!("core.emit TaskComplete last_agent_message.len={}", m.len());
        }
        _ => {}
    }
    sess.tx_event.send(event).await.ok();
}

async fn run_turn(
    sess: &Arc<Session>,
    turn_context: &Arc<TurnContext>,
    turn_diff_tracker: &mut TurnDiffTracker,
    sub_id: String,
    initial_user_item: ResponseItem,
    pending_input_tail: Vec<ResponseItem>,
    mut input: Vec<ResponseItem>,
) -> CodexResult<Vec<ProcessedResponseItem>> {
    // Check if browser is enabled
    let browser_enabled = codex_browser::global::get_browser_manager().await.is_some();

    let tc = &**turn_context;
    let tools = get_openai_tools(
        &sess.tools_config,
        Some(sess.mcp_connection_manager.list_all_tools()),
        browser_enabled,
    );

    let mut retries = 0;
    // Ensure we only auto-compact once per turn to avoid loops
    let mut did_auto_compact = false;
    // Attempt input starts as the provided input, and may be augmented with
    // items from a previous dropped stream attempt so we don't lose progress.
    let mut attempt_input: Vec<ResponseItem> = input.clone();
    loop {
        // Each loop iteration corresponds to a single provider HTTP request.
        // Increment the attempt ordinal first and capture its value so all
        // OrderMeta emitted during this attempt share the same `req`, even if
        // later attempts start before all events have been delivered.
        sess.begin_http_attempt();
        let attempt_req = sess.current_request_ordinal();
        // Build status items (screenshots, system status) fresh for each attempt
        let status_items = build_turn_status_items(sess).await;

        let prompt = Prompt {
            input: attempt_input.clone(),
            store: !sess.disable_response_storage,
            user_instructions: tc.user_instructions.clone(),
            environment_context: Some(EnvironmentContext::new(
                Some(tc.cwd.clone()),
                Some(tc.approval_policy),
                Some(tc.sandbox_policy.clone()),
                Some(sess.user_shell.clone()),
            )),
            tools: tools.clone(),
            status_items, // Include status items with this request
            base_instructions_override: tc.base_instructions.clone(),
            include_additional_instructions: true,
            text_format: None,
            model_override: None,
            model_family_override: None,
        };

        // Start a new scratchpad for this HTTP attempt
        sess.begin_attempt_scratchpad();

        match try_run_turn(sess, turn_diff_tracker, &sub_id, &prompt, attempt_req).await {
            Ok(output) => {
                // Record status items to conversation history after successful turn
                // This ensures they persist for future requests in the right chronological order
                if !prompt.status_items.is_empty() {
                    sess.record_conversation_items(&prompt.status_items).await;
                }
                // Commit successful attempt – scratchpad is no longer needed.
                sess.clear_scratchpad();
                return Ok(output);
            }
            Err(CodexErr::Interrupted) => return Err(CodexErr::Interrupted),
            Err(CodexErr::EnvVar(var)) => return Err(CodexErr::EnvVar(var)),
            Err(e @ (CodexErr::UsageLimitReached(_) | CodexErr::UsageNotIncluded)) => {
                return Err(e);
            }
            Err(e) => {
                // Detect context-window overflow and auto-run a compact summarization once
                if !did_auto_compact {
                    if let CodexErr::Stream(msg, _maybe_delay) = &e {
                        let lower = msg.to_ascii_lowercase();
                        let looks_like_context_overflow =
                            lower.contains("exceeds the context window")
                                || lower.contains("exceed the context window")
                                || lower.contains("context length exceeded")
                                || lower.contains("maximum context length")
                                || (lower.contains("context window")
                                    && (lower.contains("exceed")
                                        || lower.contains("exceeded")
                                        || lower.contains("full")
                                        || lower.contains("too long")));

                        if looks_like_context_overflow {
                            did_auto_compact = true;
                            sess
                                .notify_stream_error(
                                    &sub_id,
                                    "Model hit context-window limit; running /compact and retrying…"
                                        .to_string(),
                                )
                                .await;

                            let compacted_history = compact::run_inline_auto_compact_task(
                                Arc::clone(&sess),
                                Arc::clone(&turn_context),
                            )
                            .await;

                            // Reset any partial attempt state and rebuild the request payload using the
                            // newly compacted history plus the current user turn items.
                            sess.clear_scratchpad();

                            if compacted_history.is_empty() {
                                attempt_input = input.clone();
                            } else {
                                let mut rebuilt = compacted_history;
                                rebuilt.push(initial_user_item.clone());
                                if !pending_input_tail.is_empty() {
                                    rebuilt.extend(pending_input_tail.iter().cloned());
                                }
                                input = rebuilt.clone();
                                attempt_input = rebuilt;
                            }
                            continue;
                        }
                    }
                }

                // Use the configured provider-specific stream retry budget.
                let max_retries = tc.client.get_provider().stream_max_retries();
                if retries < max_retries {
                    retries += 1;
                    let delay = match e {
                        CodexErr::Stream(_, Some(delay)) => delay,
                        _ => backoff(retries),
                    };
                    warn!(
                        "stream disconnected - retrying turn ({retries}/{max_retries} in {delay:?})...",
                    );

                    // Surface retry information to any UI/front‑end so the
                    // user understands what is happening instead of staring
                    // at a seemingly frozen screen.
                    sess.notify_stream_error(
                        &sub_id,
                        format!(
                            "stream error: {e}; retrying {retries}/{max_retries} in {delay:?}…"
                        ),
                    )
                    .await;
                    // Pull any partial progress from this attempt and append to
                    // the next request's input so we do not lose tool progress
                    // or already-finalized items.
                    if let Some(sp) = sess.take_scratchpad() {
                        // Build a set of call_ids we have already included to avoid duplicate calls
                        let mut seen_calls: std::collections::HashSet<String> = attempt_input
                            .iter()
                            .filter_map(|ri| match ri {
                                ResponseItem::FunctionCall { call_id, .. } => Some(call_id.clone()),
                                ResponseItem::LocalShellCall { call_id: Some(c), .. } => Some(c.clone()),
                                _ => None,
                            })
                            .collect();

                        // Append finalized function/local shell calls from the dropped attempt
                        for item in sp.items {
                            match &item {
                                ResponseItem::FunctionCall { call_id, .. } => {
                                    if seen_calls.insert(call_id.clone()) {
                                        attempt_input.push(item.clone());
                                    }
                                }
                                ResponseItem::LocalShellCall { call_id: Some(c), .. } => {
                                    if seen_calls.insert(c.clone()) {
                                        attempt_input.push(item.clone());
                                    }
                                }
                                _ => {
                                    // Avoid injecting assistant/Reasoning messages on retry to reduce duplication.
                                }
                            }
                        }

                        // Append tool outputs produced during the dropped attempt
                        for resp in sp.responses {
                            attempt_input.push(ResponseItem::from(resp));
                        }

                        // If we have partial deltas, include a short ephemeral hint so the model can resume.
                        if !sp.partial_assistant_text.is_empty() || !sp.partial_reasoning_summary.is_empty() {
                            use codex_protocol::models::ContentItem;
                            let mut hint = String::from(
                                "[EPHEMERAL:RETRY_HINT]\nPrevious attempt aborted mid-stream. Continue without repeating.\n",
                            );
                            if !sp.partial_reasoning_summary.is_empty() {
                                let s = &sp.partial_reasoning_summary;
                                // Take the last 800 characters, respecting UTF-8 boundaries
                                let start_idx = if s.chars().count() > 800 {
                                    s.char_indices()
                                        .rev()
                                        .nth(800 - 1)
                                        .map(|(i, _)| i)
                                        .unwrap_or(0)
                                } else {
                                    0
                                };
                                let tail = &s[start_idx..];
                                hint.push_str(&format!("Last reasoning summary fragment:\n{}\n\n", tail));
                            }
                            if !sp.partial_assistant_text.is_empty() {
                                let s = &sp.partial_assistant_text;
                                // Take the last 800 characters, respecting UTF-8 boundaries
                                let start_idx = if s.chars().count() > 800 {
                                    s.char_indices()
                                        .rev()
                                        .nth(800 - 1)
                                        .map(|(i, _)| i)
                                        .unwrap_or(0)
                                } else {
                                    0
                                };
                                let tail = &s[start_idx..];
                                hint.push_str(&format!("Last assistant text fragment:\n{}\n", tail));
                            }
                            attempt_input.push(ResponseItem::Message {
                                id: None,
                                role: "user".to_string(),
                                content: vec![ContentItem::InputText { text: hint }],
                            });
                        }
                    }

                    tokio::time::sleep(delay).await;
                } else {
                    return Err(e);
                }
            }
        }
    }
}

/// When the model is prompted, it returns a stream of events. Some of these
/// events map to a `ResponseItem`. A `ResponseItem` may need to be
/// "handled" such that it produces a `ResponseInputItem` that needs to be
/// sent back to the model on the next turn.
#[derive(Debug)]
struct ProcessedResponseItem {
    item: ResponseItem,
    response: Option<ResponseInputItem>,
}

async fn try_run_turn(
    sess: &Session,
    turn_diff_tracker: &mut TurnDiffTracker,
    sub_id: &str,
    prompt: &Prompt,
    attempt_req: u64,
) -> CodexResult<Vec<ProcessedResponseItem>> {
    // call_ids that are part of this response.
    let completed_call_ids = prompt
        .input
        .iter()
        .filter_map(|ri| match ri {
            ResponseItem::FunctionCallOutput { call_id, .. } => Some(call_id),
            ResponseItem::LocalShellCall {
                call_id: Some(call_id),
                ..
            } => Some(call_id),
            ResponseItem::CustomToolCallOutput { call_id, .. } => Some(call_id),
            _ => None,
        })
        .collect::<Vec<_>>();

    // call_ids that were pending but are not part of this response.
    // This usually happens because the user interrupted the model before we responded to one of its tool calls
    // and then the user sent a follow-up message.
    let missing_calls = {
        prompt
            .input
            .iter()
            .filter_map(|ri| match ri {
                ResponseItem::FunctionCall { call_id, .. } => Some(call_id),
                ResponseItem::LocalShellCall {
                    call_id: Some(call_id),
                    ..
                } => Some(call_id),
                ResponseItem::CustomToolCall { call_id, .. } => Some(call_id),
                _ => None,
            })
            .filter_map(|call_id| {
                if completed_call_ids.contains(&call_id) {
                    None
                } else {
                    Some(call_id.clone())
                }
            })
            .map(|call_id| ResponseItem::CustomToolCallOutput {
                call_id: call_id.clone(),
                output: "aborted".to_string(),
            })
            .collect::<Vec<_>>()
    };
    let prompt: Cow<Prompt> = if missing_calls.is_empty() {
        Cow::Borrowed(prompt)
    } else {
        // Add the synthetic aborted missing calls to the beginning of the input to ensure all call ids have responses.
        let input = [missing_calls, prompt.input.clone()].concat();
        Cow::Owned(Prompt {
            input,
            ..prompt.clone()
        })
    };

    let mut stream = sess.client.clone().stream(&prompt).await?;

    let mut output = Vec::new();
    loop {
        // Poll the next item from the model stream. We must inspect *both* Ok and Err
        // cases so that transient stream failures (e.g., dropped SSE connection before
        // `response.completed`) bubble up and trigger the caller's retry logic.
        let event = stream.next().await;
        let Some(event) = event else {
            // Channel closed without yielding a final Completed event or explicit error.
            // Treat as a disconnected stream so the caller can retry.
            return Err(CodexErr::Stream(
                "stream closed before response.completed".into(),
                None,
            ));
        };

        let event = match event {
            Ok(ev) => ev,
            Err(e) => {
                // Propagate the underlying stream error to the caller (run_turn), which
                // will apply the configured `stream_max_retries` policy.
                return Err(e);
            }
        };

        match event {
            ResponseEvent::Created => {}
            ResponseEvent::OutputItemDone { item, sequence_number, output_index } => {
                let response =
                    handle_response_item(sess, turn_diff_tracker, sub_id, item.clone(), sequence_number, output_index, attempt_req).await?;

                // Save into scratchpad so we can seed a retry if the stream drops later.
                sess.scratchpad_push(&item, &response);

                // If this was a finalized assistant message, clear partial text buffer
                if let ResponseItem::Message { .. } = &item {
                    sess.scratchpad_clear_partial_message();
                }

                output.push(ProcessedResponseItem { item, response });
            }
            ResponseEvent::WebSearchCallBegin { call_id } => {
                // Stamp OrderMeta so the TUI can place the search block within
                // the correct request window instead of using an internal epilogue.
                let ctx = ToolCallCtx::new(sub_id.to_string(), call_id.clone(), None, None);
                let order = ctx.order_meta(attempt_req);
                let ev = sess.make_event_with_order(
                    &sub_id,
                    EventMsg::WebSearchBegin(WebSearchBeginEvent { call_id, query: None }),
                    order,
                    None,
                );
                sess.send_event(ev).await;
            }
            ResponseEvent::WebSearchCallCompleted { call_id, query } => {
                let ctx = ToolCallCtx::new(sub_id.to_string(), call_id.clone(), None, None);
                let order = ctx.order_meta(attempt_req);
                let ev = sess.make_event_with_order(
                    &sub_id,
                    EventMsg::WebSearchComplete(WebSearchCompleteEvent { call_id, query }),
                    order,
                    None,
                );
                sess.send_event(ev).await;
            }
            ResponseEvent::Completed {
                response_id: _,
                token_usage,
            } => {
                if let Some(token_usage) = token_usage {
                    sess.tx_event
                        .send(sess.make_event(&sub_id, EventMsg::TokenCount(token_usage)))
                        .await
                        .ok();
                }

                let unified_diff = turn_diff_tracker.get_unified_diff();
                if let Ok(Some(unified_diff)) = unified_diff {
                    let msg = EventMsg::TurnDiff(TurnDiffEvent { unified_diff });
                    let _ = sess.tx_event.send(sess.make_event(&sub_id, msg)).await;
                }

                return Ok(output);
            }
            ResponseEvent::OutputTextDelta { delta, item_id, sequence_number, output_index } => {
                // Don't append to history during streaming - only send UI events.
                // The complete message will be added to history when OutputItemDone arrives.
                // This ensures items are recorded in the correct chronological order.

                // Use the item_id if present, otherwise fall back to sub_id
                let event_id = item_id.unwrap_or_else(|| sub_id.to_string());
                let order = crate::protocol::OrderMeta {
                    request_ordinal: attempt_req,
                    output_index,
                    sequence_number,
                };
                let stamped = sess.make_event_with_order(&event_id, EventMsg::AgentMessageDelta(AgentMessageDeltaEvent { delta: delta.clone() }), order, sequence_number);
                sess.tx_event.send(stamped).await.ok();

                // Track partial assistant text in the scratchpad to help resume on retry.
                // Only accumulate when we have an item context or a single active stream.
                // We deliberately do not scope by item_id to keep implementation simple.
                sess.scratchpad_add_text_delta(&delta);
            }
            ResponseEvent::ReasoningSummaryDelta { delta, item_id, sequence_number, output_index, summary_index } => {
                // Use the item_id if present, otherwise fall back to sub_id
                let mut event_id = item_id.unwrap_or_else(|| sub_id.to_string());
                if let Some(si) = summary_index { event_id = format!("{}#s{}", event_id, si); }
                let order = crate::protocol::OrderMeta { request_ordinal: attempt_req, output_index, sequence_number };
                let stamped = sess.make_event_with_order(&event_id, EventMsg::AgentReasoningDelta(AgentReasoningDeltaEvent { delta: delta.clone() }), order, sequence_number);
                sess.tx_event.send(stamped).await.ok();

                // Buffer reasoning summary so we can include a hint on retry.
                sess.scratchpad_add_reasoning_delta(&delta);
            }
            ResponseEvent::ReasoningSummaryPartAdded => {
                let stamped = sess.make_event(&sub_id, EventMsg::AgentReasoningSectionBreak(AgentReasoningSectionBreakEvent {}));
                sess.tx_event.send(stamped).await.ok();
            }
            ResponseEvent::ReasoningContentDelta { delta, item_id, sequence_number, output_index, content_index } => {
                if sess.show_raw_agent_reasoning {
                    // Use the item_id if present, otherwise fall back to sub_id
                    let mut event_id = item_id.unwrap_or_else(|| sub_id.to_string());
                    if let Some(ci) = content_index { event_id = format!("{}#c{}", event_id, ci); }
                    let order = crate::protocol::OrderMeta { request_ordinal: attempt_req, output_index, sequence_number };
                    let stamped = sess.make_event_with_order(&event_id, EventMsg::AgentReasoningRawContentDelta(AgentReasoningRawContentDeltaEvent { delta }), order, sequence_number);
                    sess.tx_event.send(stamped).await.ok();
                }
            }
            // Note: ReasoningSummaryPartAdded handled above without scratchpad mutation.
        }
    }
}

async fn handle_response_item(
    sess: &Session,
    turn_diff_tracker: &mut TurnDiffTracker,
    sub_id: &str,
    item: ResponseItem,
    seq_hint: Option<u64>,
    output_index: Option<u32>,
    attempt_req: u64,
) -> CodexResult<Option<ResponseInputItem>> {
    debug!(?item, "Output item");
    let output = match item {
        ResponseItem::Message { content, id, .. } => {
            // Use the item_id if present, otherwise fall back to sub_id
            let event_id = id.unwrap_or_else(|| sub_id.to_string());
            for item in content {
                if let ContentItem::OutputText { text } = item {
                    let order = crate::protocol::OrderMeta { request_ordinal: attempt_req, output_index, sequence_number: seq_hint };
                    let stamped = sess.make_event_with_order(&event_id, EventMsg::AgentMessage(AgentMessageEvent { message: text }), order, seq_hint);
                    sess.tx_event.send(stamped).await.ok();
                }
            }
            None
        }
        ResponseItem::Reasoning {
            id,
            summary,
            content,
            encrypted_content: _,
        } => {
            // Use the item_id if present and not empty, otherwise fall back to sub_id
            let event_id = if !id.is_empty() {
                id.clone()
            } else {
                sub_id.to_string()
            };
            for (i, item) in summary.into_iter().enumerate() {
                let text = match item {
                    ReasoningItemReasoningSummary::SummaryText { text } => text,
                };
                let eid = format!("{}#s{}", event_id, i);
                let order = crate::protocol::OrderMeta { request_ordinal: attempt_req, output_index, sequence_number: seq_hint };
                let stamped = sess.make_event_with_order(&eid, EventMsg::AgentReasoning(AgentReasoningEvent { text }), order, seq_hint);
                sess.tx_event.send(stamped).await.ok();
            }
            if sess.show_raw_agent_reasoning && content.is_some() {
                let content = content.unwrap();
                for item in content.into_iter() {
                    let text = match item {
                        ReasoningItemContent::ReasoningText { text } => text,
                        ReasoningItemContent::Text { text } => text,
                    };
                    let order = crate::protocol::OrderMeta { request_ordinal: attempt_req, output_index, sequence_number: seq_hint };
                    let stamped = sess.make_event_with_order(&event_id, EventMsg::AgentReasoningRawContent(AgentReasoningRawContentEvent { text }), order, seq_hint);
                    sess.tx_event.send(stamped).await.ok();
                }
            }
            None
        }
        ResponseItem::FunctionCall {
            name,
            arguments,
            call_id,
            ..
        } => {
            info!("FunctionCall: {name}({arguments})");
            Some(
                handle_function_call(
                    sess,
                    turn_diff_tracker,
                    sub_id.to_string(),
                    name,
                    arguments,
                    call_id,
                    seq_hint,
                    output_index,
                    attempt_req,
                )
                .await,
            )
        }
        ResponseItem::LocalShellCall {
            id,
            call_id,
            status: _,
            action,
        } => {
            let LocalShellAction::Exec(action) = action;
            tracing::info!("LocalShellCall: {action:?}");
            let params = ShellToolCallParams {
                command: action.command,
                workdir: action.working_directory,
                timeout_ms: action.timeout_ms,
                with_escalated_permissions: None,
                justification: None,
            };
            let effective_call_id = match (call_id, id) {
                (Some(call_id), _) => call_id,
                (None, Some(id)) => id,
                (None, None) => {
                    error!("LocalShellCall without call_id or id");
                    return Ok(Some(ResponseInputItem::FunctionCallOutput {
                        call_id: "".to_string(),
                        output: FunctionCallOutputPayload {
                            content: "LocalShellCall without call_id or id".to_string(),
                            success: None,
                        },
                    }));
                }
            };

            let exec_params = to_exec_params(params, sess);
            Some(
            handle_container_exec_with_params(
                exec_params,
                sess,
                turn_diff_tracker,
                sub_id.to_string(),
                effective_call_id,
                seq_hint,
                output_index,
                attempt_req,
            )
            .await,
            )
        }
        ResponseItem::CustomToolCall { call_id, name, .. } => {
            // Minimal placeholder: custom tools are not handled here.
            Some(ResponseInputItem::FunctionCallOutput {
                call_id,
                output: FunctionCallOutputPayload {
                    content: format!("Custom tool '{name}' is not supported in this build"),
                    success: Some(false),
                },
            })
        }
        ResponseItem::FunctionCallOutput { .. } => {
            debug!("unexpected FunctionCallOutput from stream");
            None
        }
        ResponseItem::CustomToolCallOutput { .. } => {
            debug!("unexpected CustomToolCallOutput from stream");
            None
        }
        ResponseItem::WebSearchCall { id, action, .. } => {
            if let WebSearchAction::Search { query } = action {
                let call_id = id.unwrap_or_else(|| "".to_string());
                let event = sess.make_event_with_hint(&sub_id, EventMsg::WebSearchComplete(WebSearchCompleteEvent { call_id, query: Some(query) }), seq_hint);
                sess.tx_event.send(event).await.ok();
            }
            None
        }
        ResponseItem::Other => None,
    };
    Ok(output)
}

// Helper utilities for agent output/progress management
fn ensure_agent_dir(cwd: &Path, agent_id: &str) -> Result<PathBuf, String> {
    let dir = cwd.join(".code").join("agents").join(agent_id);
    std::fs::create_dir_all(&dir)
        .map_err(|e| format!("Failed to create agent dir {}: {}", dir.display(), e))?;
    Ok(dir)
}

fn write_agent_file(dir: &Path, filename: &str, content: &str) -> Result<PathBuf, String> {
    let path = dir.join(filename);
    std::fs::write(&path, content)
        .map_err(|e| format!("Failed to write {}: {}", path.display(), e))?;
    Ok(path)
}

fn preview_first_n_lines(s: &str, n: usize) -> (String, usize) {
    let mut lines = s.lines();
    let mut collected: Vec<&str> = Vec::new();
    for _ in 0..n {
        if let Some(l) = lines.next() {
            collected.push(l);
        } else {
            break;
        }
    }
    (collected.join("\n"), s.lines().count())
}

async fn handle_function_call(
    sess: &Session,
    turn_diff_tracker: &mut TurnDiffTracker,
    sub_id: String,
    name: String,
    arguments: String,
    call_id: String,
    seq_hint: Option<u64>,
    output_index: Option<u32>,
    attempt_req: u64,
) -> ResponseInputItem {
    let ctx = ToolCallCtx::new(sub_id.clone(), call_id.clone(), seq_hint, output_index);
    match name.as_str() {
        "container.exec" | "shell" => {
            let params = match parse_container_exec_arguments(arguments, sess, &call_id) {
                Ok(params) => params,
                Err(output) => {
                    return *output;
                }
            };
            handle_container_exec_with_params(params, sess, turn_diff_tracker, sub_id, call_id, seq_hint, output_index, attempt_req)
                .await
        }
        "update_plan" => handle_update_plan(sess, &ctx, arguments).await,
        // agent_* tools
        "agent_run" => handle_run_agent(sess, &ctx, arguments).await,
        "agent_check" => handle_check_agent_status(sess, &ctx, arguments).await,
        "agent_result" => handle_get_agent_result(sess, &ctx, arguments).await,
        "agent_cancel" => handle_cancel_agent(sess, &ctx, arguments).await,
        "agent_wait" => handle_wait_for_agent(sess, &ctx, arguments).await,
        "agent_list" => handle_list_agents(sess, &ctx, arguments).await,
        // browser_* tools
        "browser_open" => handle_browser_open(sess, &ctx, arguments).await,
        "browser_close" => handle_browser_close(sess, &ctx).await,
        "browser_status" => handle_browser_status(sess, &ctx).await,
        "browser_click" => handle_browser_click(sess, &ctx, arguments).await,
        "browser_move" => handle_browser_move(sess, &ctx, arguments).await,
        "browser_type" => handle_browser_type(sess, &ctx, arguments).await,
        "browser_key" => handle_browser_key(sess, &ctx, arguments).await,
        "browser_javascript" => handle_browser_javascript(sess, &ctx, arguments).await,
        "browser_scroll" => handle_browser_scroll(sess, &ctx, arguments).await,
        "browser_history" => handle_browser_history(sess, &ctx, arguments).await,
        "browser_console" => handle_browser_console(sess, &ctx, arguments).await,
        "browser_inspect" => handle_browser_inspect(sess, &ctx, arguments).await,
        "browser_cdp" => handle_browser_cdp(sess, &ctx, arguments).await,
        "browser_cleanup" => handle_browser_cleanup(sess, &ctx).await,
        "web_fetch" => handle_web_fetch(sess, &ctx, arguments).await,
        "wait" => handle_wait(sess, &ctx, arguments).await,
        _ => {
            match sess.mcp_connection_manager.parse_tool_name(&name) {
                Some((server, tool_name)) => {
                    // TODO(mbolin): Determine appropriate timeout for tool call.
                    let timeout = None;
                    handle_mcp_tool_call(sess, &ctx, server, tool_name, arguments, timeout)
                    .await
                }
                None => {
                    // Unknown function: reply with structured failure so the model can adapt.
                    ResponseInputItem::FunctionCallOutput {
                        call_id,
                        output: FunctionCallOutputPayload {
                            content: format!("unsupported call: {name}"),
                            success: None,
                        },
                    }
                }
            }
        }
    }
}

async fn handle_browser_cleanup(sess: &Session, ctx: &ToolCallCtx) -> ResponseInputItem {
    let call_id_clone = ctx.call_id.clone();
    let _sess_clone = sess;
    execute_custom_tool(
        sess,
        ctx,
        "browser_cleanup".to_string(),
        Some(serde_json::json!({})),
        || async move {
            if let Some(browser_manager) = get_browser_manager_for_session(_sess_clone).await {
                match browser_manager.cleanup().await {
                    Ok(_) => ResponseInputItem::FunctionCallOutput {
                        call_id: call_id_clone,
                        output: FunctionCallOutputPayload { content: "Browser cleanup completed".to_string(), success: Some(true) },
                    },
                    Err(e) => ResponseInputItem::FunctionCallOutput {
                        call_id: call_id_clone,
                        output: FunctionCallOutputPayload { content: format!("Cleanup failed: {}", e), success: Some(false) },
                    },
                }
            } else {
                ResponseInputItem::FunctionCallOutput {
                    call_id: call_id_clone,
                    output: FunctionCallOutputPayload { content: "Browser is not initialized. Use browser_open to start the browser.".to_string(), success: Some(false) },
                }
            }
        }
    ).await
}

async fn handle_web_fetch(sess: &Session, ctx: &ToolCallCtx, arguments: String) -> ResponseInputItem {
    // Include raw params in begin event for observability
    let mut params_for_event = serde_json::from_str::<serde_json::Value>(&arguments).ok();
    // If call_id is provided, include a friendly "for" string with the command we are waiting on
    if let Some(serde_json::Value::Object(map)) = params_for_event.as_mut() {
        if let Some(serde_json::Value::String(cid)) = map.get("call_id") {
            let st = sess.state.lock().unwrap();
            if let Some(bg) = st.background_execs.get(cid) {
                map.insert("for".to_string(), serde_json::Value::String(bg.cmd_display.clone()));
            }
        }
    }
    let arguments_clone = arguments.clone();
    let call_id_clone = ctx.call_id.clone();

    execute_custom_tool(
        sess,
        ctx,
        "web_fetch".to_string(),
        params_for_event,
        || async move {
            #[derive(serde::Deserialize)]
            struct WebFetchParams {
                url: String,
                #[serde(default)]
                timeout_ms: Option<u64>,
                #[serde(default)]
                mode: Option<String>, // "auto" (default), "browser", or "http"
            }

            let parsed: Result<WebFetchParams, _> = serde_json::from_str(&arguments_clone);
            let params = match parsed {
                Ok(p) => p,
                Err(e) => {
                    return ResponseInputItem::FunctionCallOutput {
                        call_id: call_id_clone,
                        output: FunctionCallOutputPayload {
                            content: format!("Invalid web_fetch arguments: {e}"),
                            success: None,
                        },
                    };
                }
            };

            struct BrowserFetchOutcome {
                html: String,
                final_url: Option<String>,
                headless: bool,
            }

            async fn fetch_html_via_headless_browser(
                url: &str,
                timeout: Duration,
            ) -> Result<BrowserFetchOutcome, String> {
                let mut config = CodexBrowserConfig::default();
                config.enabled = true;
                config.headless = true;
                config.fullpage = false;
                config.segments_max = 2;
                config.persist_profile = false;
                config.idle_timeout_ms = 10_000;

                let manager = BrowserManager::new(config);
                manager.set_enabled_sync(true);

                const CHECK_JS: &str = r#"(function(){
  const discuss = document.querySelectorAll('[data-test-selector=\"issue-comment-body\"]');
  const timeline = document.querySelectorAll('.js-timeline-item');
  const article = document.querySelectorAll('article, main');
  return (discuss.length + timeline.length + article.length);
})()"#;
                const HTML_JS: &str =
                    "(function(){ return { html: document.documentElement.outerHTML, title: document.title||'' }; })()";

                let goto_result = match tokio::time::timeout(timeout, manager.goto(url)).await {
                    Ok(Ok(res)) => res,
                    Ok(Err(e)) => {
                        let _ = manager.stop().await;
                        return Err(format!("Headless goto failed: {e}"));
                    }
                    Err(_) => {
                        let _ = manager.stop().await;
                        return Err("Headless goto timed out".to_string());
                    }
                };

                for _ in 0..6 {
                    match tokio::time::timeout(Duration::from_millis(1500), manager.execute_javascript(CHECK_JS)).await {
                        Ok(Ok(val)) => {
                            let count = val
                                .get("value")
                                .and_then(|v| v.as_i64())
                                .unwrap_or(0);
                            if count > 0 {
                                break;
                            }
                        }
                        Ok(Err(e)) => {
                            tracing::debug!("Headless readiness check failed: {}", e);
                            break;
                        }
                        Err(_) => {
                            tracing::debug!("Headless readiness check timed out");
                            break;
                        }
                    }
                    tokio::time::sleep(Duration::from_millis(800)).await;
                }

                let html_value = match tokio::time::timeout(timeout, manager.execute_javascript(HTML_JS)).await {
                    Ok(Ok(val)) => val,
                    Ok(Err(e)) => {
                        let _ = manager.stop().await;
                        return Err(format!("Headless HTML extraction failed: {e}"));
                    }
                    Err(_) => {
                        let _ = manager.stop().await;
                        return Err("Headless HTML extraction timed out".to_string());
                    }
                };

                let html = html_value
                    .get("value")
                    .and_then(|v| v.get("html"))
                    .and_then(|v| v.as_str())
                    .unwrap_or("")
                    .to_string();

                if html.trim().is_empty() {
                    let _ = manager.stop().await;
                    return Err("Headless browser returned empty HTML".to_string());
                }

                let final_url = Some(goto_result.url.clone());
                let _ = manager.stop().await;

                Ok(BrowserFetchOutcome {
                    html,
                    final_url,
                    headless: true,
                })
            }

            async fn fetch_html_via_browser(
                url: &str,
                timeout: Duration,
                prefer_global: bool,
            ) -> Option<BrowserFetchOutcome> {
                const HTML_JS: &str =
                    "(function(){ return { html: document.documentElement.outerHTML, title: document.title||'' }; })()";
                const CHECK_JS: &str = r#"(function(){
  const discuss = document.querySelectorAll('[data-test-selector=\"issue-comment-body\"]');
  const timeline = document.querySelectorAll('.js-timeline-item');
  const article = document.querySelectorAll('article, main');
  return (discuss.length + timeline.length + article.length);
})()"#;

                if prefer_global {
                    if let Some(manager) = codex_browser::global::get_browser_manager().await {
                        if manager.is_enabled_sync() {
                            match tokio::time::timeout(timeout, manager.goto(url)).await {
                                Ok(Ok(res)) => {
                                    for _ in 0..6 {
                                        match tokio::time::timeout(Duration::from_millis(1500), manager.execute_javascript(CHECK_JS)).await {
                                            Ok(Ok(val)) => {
                                                let count = val
                                                    .get("value")
                                                    .and_then(|v| v.as_i64())
                                                    .unwrap_or(0);
                                                if count > 0 {
                                                    break;
                                                }
                                            }
                                            Ok(Err(e)) => {
                                                tracing::debug!("Global browser readiness check failed: {}", e);
                                                break;
                                            }
                                            Err(_) => {
                                                tracing::debug!("Global browser readiness timed out");
                                                break;
                                            }
                                        }
                                        tokio::time::sleep(Duration::from_millis(800)).await;
                                    }

                                    match tokio::time::timeout(timeout, manager.execute_javascript(HTML_JS)).await {
                                        Ok(Ok(val)) => {
                                            if let Some(html) = val
                                                .get("value")
                                                .and_then(|v| v.get("html"))
                                                .and_then(|v| v.as_str())
                                            {
                                                if !html.trim().is_empty() {
                                                    return Some(BrowserFetchOutcome {
                                                        html: html.to_string(),
                                                        final_url: Some(res.url.clone()),
                                                        headless: false,
                                                    });
                                                }
                                            }
                                        }
                                        Ok(Err(e)) => {
                                            tracing::debug!("Global browser HTML extraction failed: {}", e);
                                        }
                                        Err(_) => {
                                            tracing::debug!("Global browser HTML extraction timed out");
                                        }
                                    }
                                }
                                Ok(Err(e)) => {
                                    tracing::warn!("Global browser navigation failed: {}", e);
                                }
                                Err(_) => {
                                    tracing::warn!("Global browser navigation timed out");
                                }
                            }
                        } else {
                            tracing::debug!("Global browser manager disabled; skipping UI fetch");
                        }
                    }
                }

                match fetch_html_via_headless_browser(url, timeout).await {
                    Ok(outcome) => Some(outcome),
                    Err(err) => {
                        tracing::warn!("Headless browser fallback failed for {}: {}", url, err);
                        None
                    }
                }
            }

            // Helper: build a client with a specific UA and common headers.
            async fn do_request(
                url: &str,
                ua: &str,
                timeout: Duration,
                extra_headers: Option<&[(reqwest::header::HeaderName, &'static str)]>,
            ) -> Result<reqwest::Response, reqwest::Error> {
                let client = reqwest::Client::builder()
                    .timeout(timeout)
                    .user_agent(ua)
                    .build()?;
                let mut req = client.get(url)
                    // Add a few browser-like headers to reduce blocks
                    .header(reqwest::header::ACCEPT, "text/html,application/xhtml+xml,application/xml;q=0.9,*/*;q=0.8")
                    .header(reqwest::header::ACCEPT_LANGUAGE, "en-US,en;q=0.9");
                if let Some(pairs) = extra_headers {
                    for (k, v) in pairs.iter() {
                        req = req.header(k, *v);
                    }
                }
                req.send().await
            }

            // Helper: remove obvious noisy blocks before markdown conversion.
            // This uses a lightweight ASCII-insensitive scan to drop whole
            // elements whose contents should never be surfaced to the model
            // (scripts, styles, templates, headers/footers/navigation, etc.).
            fn strip_noisy_tags(mut html: String) -> String {
                // Remove <script>, <style>, and <noscript> blocks with a simple
                // ASCII case-insensitive scan that preserves UTF-8 boundaries.
                // This avoids allocating lowercase copies and accidentally using
                // indices from a different string representation.
                fn eq_ascii_ci(a: u8, b: u8) -> bool {
                    a.to_ascii_lowercase() == b.to_ascii_lowercase()
                }
                fn starts_with_tag_ci(bytes: &[u8], tag: &[u8]) -> bool {
                    if bytes.len() < tag.len() { return false; }
                    for i in 0..tag.len() {
                        if !eq_ascii_ci(bytes[i], tag[i]) { return false; }
                    }
                    true
                }
                // Find the next opening tag like "<script" (allowing whitespace after '<').
                fn find_open_tag_ci(s: &str, tag: &str, from: usize) -> Option<usize> {
                    let bytes = s.as_bytes();
                    let tag_bytes = tag.as_bytes();
                    let mut i = from;
                    while i + 1 < bytes.len() {
                        if bytes[i] == b'<' {
                            let mut j = i + 1;
                            while j < bytes.len() && (bytes[j] == b' ' || bytes[j] == b'\t' || bytes[j] == b'\n' || bytes[j] == b'\r') {
                                j += 1;
                            }
                            if j < bytes.len() && starts_with_tag_ci(&bytes[j..], tag_bytes) {
                                return Some(i);
                            }
                        }
                        i += 1;
                    }
                    None
                }
                // Find the corresponding closing tag like "</script>" starting at or after `from`.
                // Returns the byte index just after the closing '>' if found.
                fn find_close_after_ci(s: &str, tag: &str, from: usize) -> Option<usize> {
                    let bytes = s.as_bytes();
                    let tag_bytes = tag.as_bytes();
                    let mut i = from;
                    while i + 2 < bytes.len() { // need at least '<' '/' and one tag byte
                        if bytes[i] == b'<' && i + 1 < bytes.len() && bytes[i + 1] == b'/' {
                            let mut j = i + 2;
                            // Optional whitespace before tag name
                            while j < bytes.len() && (bytes[j] == b' ' || bytes[j] == b'\t' || bytes[j] == b'\n' || bytes[j] == b'\r') {
                                j += 1;
                            }
                            if starts_with_tag_ci(&bytes[j..], tag_bytes) {
                                // Advance past tag name
                                j += tag_bytes.len();
                                // Skip optional whitespace until '>'
                                while j < bytes.len() && bytes[j] != b'>' {
                                    j += 1;
                                }
                                if j < bytes.len() && bytes[j] == b'>' {
                                    return Some(j + 1);
                                }
                                return None; // No closing '>'
                            }
                        }
                        i += 1;
                    }
                    None
                }

                // Keep this conservative to avoid dropping content.
                let tags = ["script", "style", "noscript"];
                for tag in tags.iter() {
                    let mut guard = 0;
                    loop {
                        if guard > 64 { break; }
                        let Some(start) = find_open_tag_ci(&html, tag, 0) else { break; };
                        let search_from = start + 1; // after '<'
                        if let Some(end) = find_close_after_ci(&html, tag, search_from) {
                            // Safe because both start and end are on ASCII boundaries ('<' and '>')
                            html.replace_range(start..end, "");
                        } else {
                            // No close tag found; drop from the opening tag to end
                            html.truncate(start);
                            break;
                        }
                        guard += 1;
                    }
                }
                html
            }

            // Try to keep only <main> content if present; drastically reduces
            // boilerplate from navigation and login banners on many sites.
            fn extract_main(html: &str) -> Option<String> {
                // Find opening <main ...>
                let bytes = html.as_bytes();
                let open = {
                    let mut i = 0usize;
                    let tag = b"main";
                    while i + 5 < bytes.len() { // < m a i n > (min)
                        if bytes[i] == b'<' {
                            // skip '<' and whitespace
                            let mut j = i + 1;
                            while j < bytes.len() && bytes[j].is_ascii_whitespace() { j += 1; }
                            if j + tag.len() <= bytes.len() && bytes[j..j+tag.len()].eq_ignore_ascii_case(tag) {
                                // Found '<main'; now find '>'
                                while j < bytes.len() && bytes[j] != b'>' { j += 1; }
                                if j < bytes.len() { Some((i, j + 1)) } else { None }
                            } else { None }
                        } else { None }
                            .map(|pair| return pair);
                        i += 1;
                    }
                    None
                };
                let (start, after_open) = open?;
                // Find closing </main>
                let mut i = after_open;
                let tag_close = b"</main";
                while i + tag_close.len() + 1 < bytes.len() {
                    if bytes[i] == b'<' && bytes[i+1] == b'/' {
                        if bytes[i..].len() >= tag_close.len() && bytes[i..i+tag_close.len()].eq_ignore_ascii_case(tag_close) {
                            // Find closing '>'
                            let mut j = i + tag_close.len();
                            while j < bytes.len() && bytes[j] != b'>' { j += 1; }
                            if j < bytes.len() {
                                return Some(html[start..j+1].to_string());
                            } else {
                                return Some(html[start..].to_string());
                            }
                        }
                    }
                    i += 1;
                }
                Some(html[start..].to_string())
            }

            // Inside fenced code blocks, collapse massively-escaped Windows paths like
            // `C:\\Users\\...` to `C:\Users\...`. Only applies to drive-rooted paths.
            fn unescape_windows_paths(line: &str) -> String {
                let bytes = line.as_bytes();
                let mut out = String::with_capacity(line.len());
                let mut i = 0usize;
                while i < bytes.len() {
                    // Pattern: [A-Za-z] : \\+
                    if i + 3 < bytes.len()
                        && bytes[i].is_ascii_alphabetic()
                        && bytes[i+1] == b':'
                        && bytes[i+2] == b'\\'
                        && bytes[i+3] == b'\\'
                    {
                        // Emit drive and a single backslash
                        out.push(bytes[i] as char);
                        out.push(':');
                        out.push('\\');
                        // Skip all following backslashes in this run
                        i += 4;
                        while i < bytes.len() && bytes[i] == b'\\' { i += 1; }
                        continue;
                    }
                    out.push(bytes[i] as char);
                    i += 1;
                }
                out
            }

            // Lightweight cleanup on the resulting markdown to remove leaked
            // JSON blobs and obvious client boot payloads that sometimes escape
            // the <script> filter on complex sites. Avoids touching fenced code.
            fn postprocess_markdown(md: &str) -> String {
                let mut out: Vec<String> = Vec::with_capacity(md.len() / 64 + 1);
                let mut in_fence = false;
                let mut empty_run = 0usize;
                for line in md.lines() {
                    // Track fenced code blocks
                    if let Some(rest) = line.trim_start().strip_prefix("```") {
                        in_fence = !in_fence;
                        let _lang = if in_fence { Some(rest.trim()) } else { None };
                        out.push(line.to_string());
                        empty_run = 0;
                        continue;
                    }
                    if in_fence {
                        // Only normalize Windows path over-escaping; do not alter other content.
                        let normalized = unescape_windows_paths(line);
                        out.push(normalized);
                        continue;
                    }

                    let trimmed = line.trim();
                    // Drop extremely long single lines only if they're likely SPA boot payloads
                    if trimmed.len() > 8000 { continue; }
                    // Common SPA boot keys that shouldn't appear in human output.
                    // Keep this list tight to avoid dropping legitimate examples.
                    if trimmed.contains("\"payload\"") || trimmed.contains("\"props\"") || trimmed.contains("\"preloaded_records\"") || trimmed.contains("\"appPayload\"") || trimmed.contains("\"preloadedQueries\"") {
                        continue;
                    }

                    if trimmed.is_empty() {
                        // Collapse multiple empty lines to max 1
                        if empty_run == 0 {
                            out.push(String::new());
                        }
                        empty_run += 1;
                    } else {
                        out.push(line.to_string());
                        empty_run = 0;
                    }
                }
                // Trim leading/trailing blank lines
                let mut s = out.join("\n");
                while s.starts_with('\n') { s.remove(0); }
                while s.ends_with('\n') { s.pop(); }
                s
            }

            // Domain-specific: extract rich content from GitHub issue/PR pages
            // without requiring a JS-capable browser. We parse JSON-LD and the
            // inlined GraphQL payload (preloadedQueries) to reconstruct the
            // issue body and comments into readable markdown.
            fn try_extract_github_issue_markdown(html: &str) -> Option<String> {
                // Helper: extract the first <script type="application/ld+json"> block
                fn extract_ld_json(html: &str) -> Option<serde_json::Value> {
                    let mut s = html;
                    loop {
                        let start = s.find("<script").map(|i| i)?;
                        let rest = &s[start + 7..];
                        if rest.to_lowercase().contains("type=\"application/ld+json\"") {
                            // Find end of script open tag
                            let open_end_rel = rest.find('>')?;
                            let open_end = start + 7 + open_end_rel + 1;
                            let after_open = &s[open_end..];
                            // Find closing </script>
                            if let Some(close_rel) = after_open.to_lowercase().find("</script>") {
                                let json_str = &after_open[..close_rel];
                                if let Ok(v) = serde_json::from_str::<serde_json::Value>(json_str) {
                                    return Some(v);
                                }
                                // Some pages JSON-encode the JSON-LD; try to unescape once
                                if let Ok(un) = serde_json::from_str::<String>(json_str) {
                                    if let Ok(v2) = serde_json::from_str::<serde_json::Value>(&un) {
                                        return Some(v2);
                                    }
                                }
                                // Advance after this script to search for next
                                s = &after_open[close_rel + 9..];
                                continue;
                            }
                        }
                        // Advance and continue search
                        s = &rest[1..];
                    }
                }

                // Helper: extract substring for the JSON array that follows key
                fn extract_json_array_after(html: &str, key: &str) -> Option<String> {
                    let idx = html.find(key)?;
                    let bytes = html.as_bytes();
                    // Find the first '[' after key
                    let mut i = idx + key.len();
                    while i < bytes.len() && bytes[i] != b'[' { i += 1; }
                    if i >= bytes.len() { return None; }
                    let start = i;
                    // Scan to matching ']' accounting for strings and escapes
                    let mut depth: i32 = 0;
                    let mut in_str = false;
                    let mut escape = false;
                    while i < bytes.len() {
                        let c = bytes[i] as char;
                        if in_str {
                            if escape { escape = false; }
                            else if c == '\\' { escape = true; }
                            else if c == '"' { in_str = false; }
                            i += 1; continue;
                        }
                        match c {
                            '"' => { in_str = true; },
                            '[' => { depth += 1; },
                            ']' => { depth -= 1; if depth == 0 { let end = i + 1; return Some(html[start..end].to_string()); } },
                            _ => {}
                        }
                        i += 1;
                    }
                    None
                }

                // Parse JSON-LD for headline, articleBody, author, date
                let mut title: Option<String> = None;
                let mut issue_body_md: Option<String> = None;
                let mut opened_by: Option<String> = None;
                let mut opened_at: Option<String> = None;
                if let Some(ld) = extract_ld_json(html) {
                    if ld.get("@type").and_then(|v| v.as_str()) == Some("DiscussionForumPosting") {
                        title = ld.get("headline").and_then(|v| v.as_str()).map(|s| s.to_string());
                        issue_body_md = ld.get("articleBody").and_then(|v| v.as_str()).map(|s| s.to_string());
                        opened_by = ld.get("author").and_then(|a| a.get("name")).and_then(|v| v.as_str()).map(|s| s.to_string());
                        opened_at = ld.get("datePublished").and_then(|v| v.as_str()).map(|s| s.to_string());
                    }
                }

                // Parse GraphQL payload for comments and state
                let arr_str = extract_json_array_after(html, "\"preloadedQueries\"")?;
                let arr: serde_json::Value = serde_json::from_str(&arr_str).ok()?;
                let mut comments: Vec<(String, String, String)> = Vec::new();
                let mut state: Option<String> = None;
                let mut state_reason: Option<String> = None;
                if let Some(items) = arr.as_array() {
                    for item in items {
                        let repo = item.get("result").and_then(|v| v.get("data")).and_then(|v| v.get("repository"));
                        let issue = repo.and_then(|r| r.get("issue"));
                        if let Some(issue) = issue {
                            if state.is_none() {
                                state = issue.get("state").and_then(|v| v.as_str()).map(|s| s.to_string());
                                state_reason = issue.get("stateReason").and_then(|v| v.as_str()).map(|s| s.to_string());
                            }
                            if let Some(edges) = issue.get("frontTimelineItems").and_then(|v| v.get("edges")).and_then(|v| v.as_array()) {
                                for e in edges {
                                    let node = e.get("node");
                                    let typename = node.and_then(|n| n.get("__typename")).and_then(|v| v.as_str()).unwrap_or("");
                                    if typename == "IssueComment" {
                                        let author = node.and_then(|n| n.get("author")).and_then(|a| a.get("login")).and_then(|v| v.as_str()).unwrap_or("");
                                        let created = node.and_then(|n| n.get("createdAt")).and_then(|v| v.as_str()).unwrap_or("");
                                        let body = node.and_then(|n| n.get("body")).and_then(|v| v.as_str()).unwrap_or("");
                                        if !body.is_empty() {
                                            comments.push((author.to_string(), created.to_string(), body.to_string()));
                                        } else {
                                            let body_html = node.and_then(|n| n.get("bodyHTML")).and_then(|v| v.as_str()).unwrap_or("");
                                            if !body_html.is_empty() {
                                                // Minimal HTML→MD for comments if body missing
                                                let options = htmd::options::Options { heading_style: htmd::options::HeadingStyle::Atx, code_block_style: htmd::options::CodeBlockStyle::Fenced, link_style: htmd::options::LinkStyle::Inlined, ..Default::default() };
                                                let conv = htmd::HtmlToMarkdown::builder().options(options).build();
                                                if let Ok(md) = conv.convert(body_html) {
                                                    comments.push((author.to_string(), created.to_string(), md));
                                                }
                                            }
                                        }
                                    }
                                }
                            }
                        }
                    }
                }

                // If nothing meaningful extracted, bail out.
                if title.is_none() && comments.is_empty() && issue_body_md.is_none() {
                    return None;
                }

                // Compose readable markdown
                let mut out = String::new();
                if let Some(t) = title { out.push_str(&format!("# {}\n\n", t)); }
                if let (Some(by), Some(at)) = (opened_by, opened_at) { out.push_str(&format!("Opened by {} on {}\n\n", by, at)); }
                if let (Some(s), _) = (state.clone(), state_reason.clone()) { out.push_str(&format!("State: {}\n\n", s)); }
                if let Some(body) = issue_body_md { out.push_str(&format!("{}\n\n", body)); }
                if !comments.is_empty() {
                    out.push_str("## Comments\n\n");
                    for (author, created, body) in comments {
                        out.push_str(&format!("- {} — {}\n\n{}\n\n", author, created, body));
                    }
                }
                Some(out)
            }

            // Helper: convert HTML to markdown and truncate if too large.
            fn convert_html_to_markdown_trimmed(html: String, max_chars: usize) -> crate::error::Result<(String, bool)> {
                let options = htmd::options::Options {
                    heading_style: htmd::options::HeadingStyle::Atx,
                    code_block_style: htmd::options::CodeBlockStyle::Fenced,
                    link_style: htmd::options::LinkStyle::Inlined,
                    ..Default::default()
                };
                let converter = htmd::HtmlToMarkdown::builder().options(options).build();
                let reduced = extract_main(&html).unwrap_or(html);
                let sanitized = strip_noisy_tags(reduced);
                let markdown = converter.convert(&sanitized)?;
                let markdown = postprocess_markdown(&markdown);
                let mut truncated = false;
                let rendered = {
                    let char_count = markdown.chars().count();
                    if char_count > max_chars {
                        truncated = true;
                        let mut s: String = markdown.chars().take(max_chars).collect();
                        s.push_str("\n\n… (truncated)\n");
                        s
                    } else {
                        markdown
                    }
                };
                Ok((rendered, truncated))
            }

            // Helper: detect WAF/challenge pages to avoid dumping challenge content.
            fn detect_block_vendor(_status: reqwest::StatusCode, body: &str) -> Option<&'static str> {
                // Identify common bot-challenge pages regardless of HTTP status.
                // Cloudflare often returns 200 with a challenge that requires JS/cookies.
                let lower = body.to_lowercase();
                if lower.contains("cloudflare")
                    || lower.contains("cf-ray")
                    || lower.contains("_cf_chl_opt")
                    || lower.contains("challenge-platform")
                    || lower.contains("checking if the site connection is secure")
                    || lower.contains("waiting for")
                    || lower.contains("just a moment")
                {
                    return Some("cloudflare");
                }
                None
            }

            fn headers_indicate_block(headers: &reqwest::header::HeaderMap) -> bool {
                let h = headers;
                let has_cf_ray = h.get("cf-ray").is_some();
                let has_cf_mitigated = h.get("cf-mitigated").is_some();
                let has_cf_bm = h.get("set-cookie").and_then(|v| v.to_str().ok()).map(|s| s.contains("__cf_bm=")).unwrap_or(false);
                let has_chlray = h.get("server-timing").and_then(|v| v.to_str().ok()).map(|s| s.to_lowercase().contains("chlray")).unwrap_or(false);
                has_cf_ray || has_cf_mitigated || has_cf_bm || has_chlray
            }

            fn looks_like_challenge_markdown(md: &str) -> bool {
                let l = md.to_lowercase();
                l.contains("just a moment") || l.contains("enable javascript and cookies") || l.contains("waiting for ")
            }

            let timeout = Duration::from_millis(params.timeout_ms.unwrap_or(15000));
            let codex_ua = crate::default_client::get_codex_user_agent(Some("web_fetch"));

            if matches!(params.mode.as_deref(), Some("browser")) {
                if let Some(browser_fetch) = fetch_html_via_browser(&params.url, timeout, true).await {
                    let (markdown, truncated) = match convert_html_to_markdown_trimmed(browser_fetch.html, 120_000) {
                        Ok(t) => t,
                        Err(e) => {
                            return ResponseInputItem::FunctionCallOutput {
                                call_id: call_id_clone,
                                output: FunctionCallOutputPayload { content: format!("Markdown conversion failed: {e}"), success: Some(false) },
                            };
                        }
                    };

                    let body = serde_json::json!({
                        "url": params.url,
                        "status": 200,
                        "final_url": browser_fetch.final_url.unwrap_or_else(|| params.url.clone()),
                        "content_type": "text/html",
                        "used_browser_ua": true,
                        "via_browser": true,
                        "headless": browser_fetch.headless,
                        "truncated": truncated,
                        "markdown": markdown,
                    });
                    return ResponseInputItem::FunctionCallOutput {
                        call_id: call_id_clone,
                        output: FunctionCallOutputPayload { content: body.to_string(), success: Some(true) },
                    };
                }
            }
            // Attempt 1: Codex UA + polite headers
            let resp = match do_request(&params.url, &codex_ua, timeout, None).await {
                Ok(r) => r,
                Err(e) => {
                    return ResponseInputItem::FunctionCallOutput {
                        call_id: call_id_clone,
                        output: FunctionCallOutputPayload { content: format!("Request failed: {e}"), success: Some(false) },
                    };
                }
            };

            // Capture metadata before consuming the response body.
            let mut status = resp.status();
            let mut final_url = resp.url().to_string();
            let mut headers = resp.headers().clone();
            // Read body
            let mut body_text = match resp.text().await {
                Ok(t) => t,
                Err(e) => {
                    return ResponseInputItem::FunctionCallOutput {
                        call_id: call_id_clone,
                        output: FunctionCallOutputPayload { content: format!("Failed to read response body: {e}"), success: Some(false) },
                    };
                }
            };
            let mut used_browser_ua = false;
            let browser_ua = "Mozilla/5.0 (Macintosh; Intel Mac OS X 10_15_7) AppleWebKit/537.36 (KHTML, like Gecko) Chrome/128.0.0.0 Safari/537.36";
            if !matches!(params.mode.as_deref(), Some("http")) && (detect_block_vendor(status, &body_text).is_some() || headers_indicate_block(&headers)) {
                // Simple retry with a browser UA and extra headers
                let extra = [
                    (reqwest::header::HeaderName::from_static("upgrade-insecure-requests"), "1"),
                ];
                if let Ok(r2) = do_request(&params.url, browser_ua, timeout, Some(&extra)).await {
                    let status2 = r2.status();
                    let final_url2 = r2.url().to_string();
                    let headers2 = r2.headers().clone();
                    if let Ok(t2) = r2.text().await {
                        used_browser_ua = true;
                        status = status2;
                        final_url = final_url2;
                        headers = headers2;
                        body_text = t2;
                    }
                }
            }

            // Response metadata
            let content_type = headers
                .get(reqwest::header::CONTENT_TYPE)
                .and_then(|v| v.to_str().ok())
                .unwrap_or("")
                .to_string();

            // Provide structured diagnostics if blocked by WAF (even if HTTP 200)
            if !matches!(params.mode.as_deref(), Some("http")) && (detect_block_vendor(status, &body_text).is_some() || headers_indicate_block(&headers)) {
                let vendor = "cloudflare";
                let retry_after = headers
                    .get(reqwest::header::RETRY_AFTER)
                    .and_then(|v| v.to_str().ok())
                    .map(|s| s.to_string());
                let cf_ray = headers
                    .get("cf-ray")
                    .and_then(|v| v.to_str().ok())
                    .map(|s| s.to_string());

                let mut diag = serde_json::json!({
                    "final_url": final_url,
                    "content_type": content_type,
                    "used_browser_ua": used_browser_ua,
                    "blocked_by_waf": true,
                    "vendor": vendor,
                });
                if let Some(ra) = retry_after { diag["retry_after"] = serde_json::json!(ra); }
                if let Some(ray) = cf_ray { diag["cf_ray"] = serde_json::json!(ray); }

                if let Some(browser_fetch) = fetch_html_via_browser(&params.url, timeout, false).await {
                    let (markdown, truncated) = match convert_html_to_markdown_trimmed(browser_fetch.html, 120_000) {
                        Ok(t) => t,
                        Err(e) => {
                            return ResponseInputItem::FunctionCallOutput {
                                call_id: call_id_clone,
                                output: FunctionCallOutputPayload { content: format!("Markdown conversion failed: {e}"), success: Some(false) },
                            };
                        }
                    };

                    diag["via_browser"] = serde_json::json!(true);
                    if browser_fetch.headless {
                        diag["headless"] = serde_json::json!(true);
                    }

                    let body = serde_json::json!({
                        "url": params.url,
                        "status": 200,
                        "final_url": browser_fetch.final_url.unwrap_or_else(|| final_url.clone()),
                        "content_type": content_type,
                        "used_browser_ua": true,
                        "via_browser": true,
                        "headless": browser_fetch.headless,
                        "truncated": truncated,
                        "markdown": markdown,
                    });
                    return ResponseInputItem::FunctionCallOutput {
                        call_id: call_id_clone,
                        output: FunctionCallOutputPayload { content: body.to_string(), success: Some(true) },
                    };
                }

                let (md_preview, _trunc) = match convert_html_to_markdown_trimmed(body_text, 2000) {
                    Ok(t) => t,
                    Err(_) => ("".to_string(), false),
                };

                let body = serde_json::json!({
                    "url": params.url,
                    "status": status.as_u16(),
                    "error": "Blocked by site challenge",
                    "diagnostics": diag,
                    "markdown": md_preview,
                });

                return ResponseInputItem::FunctionCallOutput {
                    call_id: call_id_clone,
                    output: FunctionCallOutputPayload { content: body.to_string(), success: Some(false) },
                };
            }

            // If not success, provide structured, minimal diagnostics without dumping content.
            if !status.is_success() {
                let waf_vendor = detect_block_vendor(status, &body_text);
                let retry_after = headers
                    .get(reqwest::header::RETRY_AFTER)
                    .and_then(|v| v.to_str().ok())
                    .map(|s| s.to_string());
                let cf_ray = headers
                    .get("cf-ray")
                    .and_then(|v| v.to_str().ok())
                    .map(|s| s.to_string());

                let mut diag = serde_json::json!({
                    "final_url": final_url,
                    "content_type": content_type,
                    "used_browser_ua": used_browser_ua,
                });
                if let Some(vendor) = waf_vendor { diag["blocked_by_waf"] = serde_json::json!(true); diag["vendor"] = serde_json::json!(vendor); }
                if let Some(ra) = retry_after { diag["retry_after"] = serde_json::json!(ra); }
                if let Some(ray) = cf_ray { diag["cf_ray"] = serde_json::json!(ray); }

                // Provide a tiny, safe preview of visible text only (converted and truncated).
                let (md_preview, _trunc) = match convert_html_to_markdown_trimmed(body_text, 2000) {
                    Ok(t) => t,
                    Err(_) => ("".to_string(), false),
                };

                let body = serde_json::json!({
                    "url": params.url,
                    "status": status.as_u16(),
                    "error": format!("HTTP {} {}", status.as_u16(), status.canonical_reason().unwrap_or("")),
                    "diagnostics": diag,
                    // Keep a short, human-friendly preview; avoid dumping raw HTML or long JS.
                    "markdown": md_preview,
                });

                return ResponseInputItem::FunctionCallOutput {
                    call_id: call_id_clone,
                    output: FunctionCallOutputPayload { content: body.to_string(), success: Some(false) },
                };
            }

            // Domain-specific extraction first (e.g., GitHub issues)
            if params.url.contains("github.com/") && params.url.contains("/issues/") {
                if let Some(md) = try_extract_github_issue_markdown(&body_text) {
                    let body = serde_json::json!({
                        "url": params.url,
                        "status": status.as_u16(),
                        "final_url": final_url,
                        "content_type": content_type,
                        "used_browser_ua": used_browser_ua,
                        "truncated": false,
                        "markdown": md,
                    });
                    return ResponseInputItem::FunctionCallOutput { call_id: call_id_clone, output: FunctionCallOutputPayload { content: body.to_string(), success: Some(true) } };
                }
            }

            // Success: convert to markdown (sanitized and size-limited)
            let (markdown, truncated) = match convert_html_to_markdown_trimmed(body_text, 120_000) {
                Ok(t) => t,
                Err(e) => {
                    return ResponseInputItem::FunctionCallOutput {
                        call_id: call_id_clone,
                        output: FunctionCallOutputPayload { content: format!("Markdown conversion failed: {e}"), success: Some(false) },
                    };
                }
            };

            // If the rendered markdown still looks like a challenge page, attempt browser fallback (unless http-only).
            if !matches!(params.mode.as_deref(), Some("http")) && looks_like_challenge_markdown(&markdown) {
                if let Some(browser_fetch) = fetch_html_via_browser(&params.url, timeout, false).await {
                    let (md2, truncated2) = match convert_html_to_markdown_trimmed(browser_fetch.html, 120_000) {
                        Ok(t) => t,
                        Err(e) => {
                            return ResponseInputItem::FunctionCallOutput {
                                call_id: call_id_clone,
                                output: FunctionCallOutputPayload { content: format!("Markdown conversion failed: {e}"), success: Some(false) },
                            };
                        }
                    };

                    let body = serde_json::json!({
                        "url": params.url,
                        "status": 200,
                        "final_url": browser_fetch.final_url.unwrap_or_else(|| final_url.clone()),
                        "content_type": content_type,
                        "used_browser_ua": true,
                        "via_browser": true,
                        "headless": browser_fetch.headless,
                        "truncated": truncated2,
                        "markdown": md2,
                    });
                    return ResponseInputItem::FunctionCallOutput {
                        call_id: call_id_clone,
                        output: FunctionCallOutputPayload { content: body.to_string(), success: Some(true) },
                    };
                }

                // If fallback not possible, return structured error rather than a useless challenge page
                let body = serde_json::json!({
                    "url": params.url,
                    "status": 200,
                    "error": "Blocked by site challenge",
                    "diagnostics": { "final_url": final_url, "content_type": content_type, "used_browser_ua": used_browser_ua, "blocked_by_waf": true, "vendor": "cloudflare", "detected_via": "markdown" },
                    "markdown": markdown.chars().take(2000).collect::<String>(),
                });
                return ResponseInputItem::FunctionCallOutput { call_id: call_id_clone, output: FunctionCallOutputPayload { content: body.to_string(), success: Some(false) } };
            }

            let body = serde_json::json!({
                "url": params.url,
                "status": status.as_u16(),
                "final_url": final_url,
                "content_type": content_type,
                "used_browser_ua": used_browser_ua,
                "truncated": truncated,
                "markdown": markdown,
            });

            ResponseInputItem::FunctionCallOutput { call_id: call_id_clone, output: FunctionCallOutputPayload { content: body.to_string(), success: Some(true) } }
        },
    ).await
}

// Wait for a background shell execution to complete.
// Parameters: { call_id?: string, timeout_ms?: number }
async fn handle_wait(
    sess: &Session,
    ctx: &ToolCallCtx,
    arguments: String,
) -> ResponseInputItem {
    use serde::Deserialize;
    #[derive(Deserialize, Clone)]
    struct Params { #[serde(default)] call_id: Option<String>, #[serde(default)] timeout_ms: Option<u64> }
    let mut params_for_event = serde_json::from_str::<serde_json::Value>(&arguments).ok();
    if let Some(serde_json::Value::Object(map)) = params_for_event.as_mut() {
        if let Some(serde_json::Value::String(cid)) = map.get("call_id") {
            let st = sess.state.lock().unwrap();
            if let Some(bg) = st.background_execs.get(cid) {
                map.insert("for".to_string(), serde_json::Value::String(bg.cmd_display.clone()));
            }
        }
    }
    let arguments_clone = arguments.clone();
    let ctx_clone = ToolCallCtx::new(ctx.sub_id.clone(), ctx.call_id.clone(), ctx.seq_hint, ctx.output_index);
    let ctx_for_closure = ctx_clone.clone();
    execute_custom_tool(
        sess,
        &ctx_clone,
        "wait".to_string(),
        params_for_event,
        move || async move {
            let ctx_inner = ctx_for_closure.clone();
                let parsed: Params = match serde_json::from_str(&arguments_clone) {
                    Ok(p) => p,
                    Err(e) => {
                    return ResponseInputItem::FunctionCallOutput { call_id: ctx_inner.call_id.clone(), output: FunctionCallOutputPayload { content: format!("Invalid wait arguments: {}", e), success: Some(false) } };
                    }
                };
                let call_id = parsed.call_id.clone();
                let max_ms: u64 = 3_600_000; // 60 minutes cap
                let default_ms: u64 = 600_000; // 10 minutes default
                let timeout_ms = parsed.timeout_ms.unwrap_or(default_ms).min(max_ms);

            match call_id {
                Some(cid) => {
                    use std::sync::atomic::Ordering;
                    let (notify_opt, done_opt, tail, suppress_flag) = {
                        let st = sess.state.lock().unwrap();
                        match st.background_execs.get(&cid) {
                            Some(bg) => (
                                Some(bg.notify.clone()),
                                bg.result_cell.lock().unwrap().clone(),
                                bg.tail_buf.clone(),
                                Some(bg.suppress_event.clone()),
                            ),
                            None => (None, None, None, None),
                        }
                    };
                    if let Some(flag) = &suppress_flag {
                        flag.store(true, Ordering::Relaxed);
                    }
                    if let Some(done) = done_opt {
                        let content = format_exec_output_with_limit(sess, &ctx_inner.sub_id, &ctx_inner.call_id, &done);
                        if let Some(flag) = &suppress_flag {
                            flag.store(true, Ordering::Relaxed);
                        }
                        return ResponseInputItem::FunctionCallOutput { call_id: ctx_inner.call_id.clone(), output: FunctionCallOutputPayload { content, success: Some(done.exit_code == 0) } };
                    }
                    let Some(spec_notify) = notify_opt else {
                        if let Some(flag) = &suppress_flag {
                            flag.store(false, Ordering::Relaxed);
                        }
                        return ResponseInputItem::FunctionCallOutput { call_id: ctx_inner.call_id.clone(), output: FunctionCallOutputPayload { content: format!("No background job found for call_id={}", cid), success: Some(false) } };
                    };
                    let any_notify = ANY_BG_NOTIFY.get().cloned().unwrap();
                    let raced = tokio::time::timeout(std::time::Duration::from_millis(timeout_ms), async move {
                        tokio::select! {
                            _ = spec_notify.notified() => (),
                            _ = any_notify.notified() => (),
                        }
                    }).await;
                    if raced.is_err() {
                        let tail_text = tail.and_then(|arc| Some(String::from_utf8_lossy(&arc.lock().unwrap()).to_string())).unwrap_or_default();
                        let msg = if tail_text.is_empty() { format!("Background job {} still running...", cid) } else { format!("Background job {} still running...\n\nOutput so far (tail):\n{}", cid, tail_text) };
                        if let Some(flag) = &suppress_flag {
                            flag.store(false, Ordering::Relaxed);
                        }
                        return ResponseInputItem::FunctionCallOutput { call_id: ctx_inner.call_id.clone(), output: FunctionCallOutputPayload { content: msg, success: Some(false) } };
                    }
                    let done = {
                        let mut st = sess.state.lock().unwrap();
                        if let Some(bg) = st.background_execs.remove(&cid) {
                            bg.result_cell.lock().unwrap().clone()
                        } else {
                            let found = st.background_execs.iter().find_map(|(k, v)| if v.result_cell.lock().unwrap().is_some() { Some(k.clone()) } else { None });
                            found.and_then(|k| st.background_execs.remove(&k)).and_then(|bg| bg.result_cell.lock().unwrap().clone())
                        }
                    };
                    if let Some(done) = done {
                        let content = format_exec_output_with_limit(sess, &ctx_inner.sub_id, &ctx_inner.call_id, &done);
                        ResponseInputItem::FunctionCallOutput { call_id: ctx_inner.call_id.clone(), output: FunctionCallOutputPayload { content, success: Some(done.exit_code == 0) } }
                    } else {
                        if let Some(flag) = &suppress_flag {
                            flag.store(false, Ordering::Relaxed);
                        }
                        ResponseInputItem::FunctionCallOutput { call_id: ctx_inner.call_id.clone(), output: FunctionCallOutputPayload { content: "No completed background job found".to_string(), success: Some(false) } }
                    }
                }
                None => {
                    let any_notify = ANY_BG_NOTIFY.get().cloned().unwrap();
                    let waited = tokio::time::timeout(std::time::Duration::from_millis(timeout_ms), any_notify.notified()).await;
                    if waited.is_err() {
                        return ResponseInputItem::FunctionCallOutput { call_id: ctx_inner.call_id.clone(), output: FunctionCallOutputPayload { content: "Timed out waiting for background work".to_string(), success: Some(false) } };
                    }
                    let done = {
                        let mut st = sess.state.lock().unwrap();
                        let found = st.background_execs.iter().find_map(|(k, v)| if v.result_cell.lock().unwrap().is_some() { Some(k.clone()) } else { None });
                        found.and_then(|k| st.background_execs.remove(&k)).and_then(|bg| bg.result_cell.lock().unwrap().clone())
                    };
                    if let Some(done) = done {
                        let content = format_exec_output_with_limit(sess, &ctx_inner.sub_id, &ctx_inner.call_id, &done);
                        ResponseInputItem::FunctionCallOutput { call_id: ctx_inner.call_id.clone(), output: FunctionCallOutputPayload { content, success: Some(done.exit_code == 0) } }
                    } else {
                        ResponseInputItem::FunctionCallOutput { call_id: ctx_inner.call_id.clone(), output: FunctionCallOutputPayload { content: "Background completed but no result recorded".to_string(), success: Some(false) } }
                    }
                }
            }
        }
    ).await
}

fn to_exec_params(params: ShellToolCallParams, sess: &Session) -> ExecParams {
    ExecParams {
        command: params.command,
        cwd: sess.resolve_path(params.workdir.clone()),
        timeout_ms: params.timeout_ms,
        env: create_env(&sess.shell_environment_policy),
        with_escalated_permissions: params.with_escalated_permissions,
        justification: params.justification,
    }
}

fn parse_container_exec_arguments(
    arguments: String,
    sess: &Session,
    call_id: &str,
) -> Result<ExecParams, Box<ResponseInputItem>> {
    // parse command
    match serde_json::from_str::<ShellToolCallParams>(&arguments) {
        Ok(shell_tool_call_params) => Ok(to_exec_params(shell_tool_call_params, sess)),
        Err(e) => {
            // allow model to re-sample
            let output = ResponseInputItem::FunctionCallOutput {
                call_id: call_id.to_string(),
                output: FunctionCallOutputPayload {
                    content: format!("failed to parse function arguments: {e}"),
                    success: None,
                },
            };
            Err(Box::new(output))
        }
    }
}

pub struct ExecInvokeArgs<'a> {
    pub params: ExecParams,
    pub sandbox_type: SandboxType,
    pub sandbox_policy: &'a SandboxPolicy,
    pub codex_linux_sandbox_exe: &'a Option<PathBuf>,
    pub stdout_stream: Option<StdoutStream>,
}

fn maybe_run_with_user_profile(params: ExecParams, sess: &Session) -> ExecParams {
    if sess.shell_environment_policy.use_profile {
        let maybe_command = sess
            .user_shell
            .format_default_shell_invocation(params.command.clone());
        if let Some(command) = maybe_command {
            return ExecParams { command, ..params };
        }
    }
    params
}

async fn handle_run_agent(sess: &Session, ctx: &ToolCallCtx, arguments: String) -> ResponseInputItem {
    let params_for_event = serde_json::from_str(&arguments).ok();
    let arguments_clone = arguments.clone();
    let call_id_clone = ctx.call_id.clone();
    execute_custom_tool(
        sess,
        ctx,
        "agent_run".to_string(),
        params_for_event,
        || async move {
    match serde_json::from_str::<RunAgentParams>(&arguments_clone) {
        Ok(params) => {
            let mut manager = AGENT_MANAGER.write().await;

            // Handle model parameter (can be string or array)
            let models = match params.model {
                Some(serde_json::Value::String(model)) => vec![model],
                Some(serde_json::Value::Array(models)) => models
                    .into_iter()
                    .filter_map(|m| m.as_str().map(String::from))
                    .collect(),
                _ => vec!["code".to_string()], // Default model
            };

            // Helper: derive the command to check for a given model/config pair.
            fn resolve_command_for_check(model: &str, cfg: Option<&crate::config_types::AgentConfig>) -> (String, bool) {
                if let Some(c) = cfg { return (c.command.clone(), false); }
                let m = model.to_lowercase();
                match m.as_str() {
                    // Built-in: always available via current_exe fallback.
                    "code" | "codex" => (m, true),
                    // External CLIs expected to be in PATH
                    "claude" => ("claude".to_string(), false),
                    "gemini" => ("gemini".to_string(), false),
                    "qwen" => ("qwen".to_string(), false),
                    _ => (m, false),
                }
            }

            // Helper: PATH lookup to determine if a command exists.
            fn command_exists(cmd: &str) -> bool {
                // Absolute/relative path with separators: verify it points to a file.
                if cmd.contains(std::path::MAIN_SEPARATOR) || cmd.contains('/') || cmd.contains('\\') {
                    return std::fs::metadata(cmd).map(|m| m.is_file()).unwrap_or(false);
                }

                #[cfg(target_os = "windows")]
                {
                    return which::which(cmd).map(|p| p.is_file()).unwrap_or(false);
                }

                #[cfg(not(target_os = "windows"))]
                {
                    use std::os::unix::fs::PermissionsExt;
                    let Some(path_os) = std::env::var_os("PATH") else { return false; };
                    for dir in std::env::split_paths(&path_os) {
                        if dir.as_os_str().is_empty() { continue; }
                        let candidate = dir.join(cmd);
                        if let Ok(meta) = std::fs::metadata(&candidate) {
                            if meta.is_file() {
                                let mode = meta.permissions().mode();
                                if mode & 0o111 != 0 { return true; }
                            }
                        }
                    }
                    false
                }
            }

            let batch_id = if models.len() > 1 {
                Some(Uuid::new_v4().to_string())
            } else {
                None
            };

            let mut agent_ids = Vec::new();
            let mut skipped: Vec<String> = Vec::new();
            for model in models {
                // Check if this model is configured and enabled
                let agent_config = sess.agents.iter().find(|a| {
                    a.name.to_lowercase() == model.to_lowercase()
                        || a.command.to_lowercase() == model.to_lowercase()
                });

                if let Some(config) = agent_config {
                    if !config.enabled {
                        continue; // Skip disabled agents
                    }

                    let (cmd_to_check, is_builtin) = resolve_command_for_check(&model, Some(config));
                    if !is_builtin && !command_exists(&cmd_to_check) {
                        skipped.push(format!("{} (missing: {})", model, cmd_to_check));
                        continue;
                    }

                    // Override read_only if agent is configured as read-only
                    let read_only = config.read_only || params.read_only.unwrap_or(false);

                    let agent_id = manager
                        .create_agent_with_config(
                            model,
                            params.task.clone(),
                            params.context.clone(),
                            params.output.clone(),
                            params.files.clone().unwrap_or_default(),
                            read_only,
                            batch_id.clone(),
                            config.clone(),
                        )
                        .await;
                    agent_ids.push(agent_id);
                } else {
                    // Use default configuration for unknown agents
                    let (cmd_to_check, is_builtin) = resolve_command_for_check(&model, None);
                    if !is_builtin && !command_exists(&cmd_to_check) {
                        skipped.push(format!("{} (missing: {})", model, cmd_to_check));
                        continue;
                    }
                    let agent_id = manager
                        .create_agent(
                            model,
                            params.task.clone(),
                            params.context.clone(),
                            params.output.clone(),
                            params.files.clone().unwrap_or_default(),
                            params.read_only.unwrap_or(false),
                            batch_id.clone(),
                        )
                        .await;
                    agent_ids.push(agent_id);
                }
            }

            // If nothing runnable remains, fall back to a single built‑in Codex agent.
            if agent_ids.is_empty() {
                let agent_id = manager
                    .create_agent(
                        "code".to_string(),
                        params.task.clone(),
                        params.context.clone(),
                        params.output.clone(),
                        params.files.clone().unwrap_or_default(),
                        params.read_only.unwrap_or(false),
                        None,
                    )
                    .await;
                agent_ids.push(agent_id);
            }

            // Send agent status update event
            drop(manager); // Release the write lock first
            if agent_ids.len() > 0 {
                send_agent_status_update(sess).await;
            }

            let response = if let Some(batch_id) = batch_id {
                serde_json::json!({
                    "batch_id": batch_id,
                    "agent_ids": agent_ids,
                    "status": "started",
                    "message": format!("Started {} agents", agent_ids.len()),
                    "skipped": if skipped.is_empty() { None } else { Some(skipped) }
                })
            } else {
                serde_json::json!({
                    "agent_id": agent_ids[0],
                    "status": "started",
                    "message": "Agent started successfully",
                    "skipped": if skipped.is_empty() { None } else { Some(skipped) }
                })
            };

            ResponseInputItem::FunctionCallOutput {
                call_id: call_id_clone,
                output: FunctionCallOutputPayload {
                    content: response.to_string(),
                    success: Some(true),
                },
            }
        }
        Err(e) => ResponseInputItem::FunctionCallOutput {
            call_id: call_id_clone,
            output: FunctionCallOutputPayload {
                content: format!("Invalid agent_run arguments: {}", e),
                success: None,
            },
        },
    }
        },
    ).await
}

async fn handle_check_agent_status(sess: &Session, ctx: &ToolCallCtx, arguments: String) -> ResponseInputItem {
    let params_for_event = serde_json::from_str(&arguments).ok();
    let arguments_clone = arguments.clone();
    let call_id_clone = ctx.call_id.clone();
    execute_custom_tool(
        sess,
        ctx,
        "agent_check".to_string(),
        params_for_event,
        || async move {
    match serde_json::from_str::<CheckAgentStatusParams>(&arguments_clone) {
        Ok(params) => {
            let manager = AGENT_MANAGER.read().await;

            if let Some(agent) = manager.get_agent(&params.agent_id) {
                // Limit progress in the response; write full progress to file if large
                let max_progress_lines = 50usize;
                let total_progress = agent.progress.len();
                let progress_preview: Vec<String> = if total_progress > max_progress_lines {
                    agent
                        .progress
                        .iter()
                        .skip(total_progress - max_progress_lines)
                        .cloned()
                        .collect()
                } else {
                    agent.progress.clone()
                };

                let mut progress_file: Option<String> = None;
                if total_progress > max_progress_lines {
                    let cwd = sess.get_cwd().to_path_buf();
                    drop(manager);
                    let dir = match ensure_agent_dir(&cwd, &agent.id) {
                        Ok(d) => d,
                        Err(e) => {
                            return ResponseInputItem::FunctionCallOutput {
                                call_id: call_id_clone,
                                output: FunctionCallOutputPayload {
                                    content: format!("Failed to prepare agent progress file: {}", e),
                                    success: Some(false),
                                },
                            };
                        }
                    };
                    // Re-acquire manager to get fresh progress after potential delay
                    let manager = AGENT_MANAGER.read().await;
                    if let Some(agent) = manager.get_agent(&params.agent_id) {
                        let joined = agent.progress.join("\n");
                        match write_agent_file(&dir, "progress.log", &joined) {
                            Ok(p) => progress_file = Some(p.display().to_string()),
                            Err(e) => {
                                return ResponseInputItem::FunctionCallOutput {
                                    call_id: call_id_clone,
                                    output: FunctionCallOutputPayload {
                                        content: format!("Failed to write progress file: {}", e),
                                        success: Some(false),
                                    },
                                };
                            }
                        }
                    }
                } else {
                    drop(manager);
                }

                let response = serde_json::json!({
                    "agent_id": params.agent_id,
                    "status": agent.status,
                    "model": agent.model,
                    "created_at": agent.created_at,
                    "started_at": agent.started_at,
                    "completed_at": agent.completed_at,
                    "progress_preview": progress_preview,
                    "progress_total": total_progress,
                    "progress_file": progress_file,
                    "error": agent.error,
                    "worktree_path": agent.worktree_path,
                    "branch_name": agent.branch_name,
                });

                ResponseInputItem::FunctionCallOutput {
                    call_id: call_id_clone,
                    output: FunctionCallOutputPayload {
                        content: response.to_string(),
                        success: Some(true),
                    },
                }
            } else {
                ResponseInputItem::FunctionCallOutput {
                    call_id: call_id_clone,
                    output: FunctionCallOutputPayload {
                        content: format!("Agent not found: {}", params.agent_id),
                        success: Some(false),
                    },
                }
            }
        }
        Err(e) => ResponseInputItem::FunctionCallOutput {
            call_id: call_id_clone,
            output: FunctionCallOutputPayload {
                content: format!("Invalid agent_check arguments: {}", e),
                success: None,
            },
        },
    }
        },
    ).await
}

async fn handle_get_agent_result(sess: &Session, ctx: &ToolCallCtx, arguments: String) -> ResponseInputItem {
    let params_for_event = serde_json::from_str(&arguments).ok();
    let arguments_clone = arguments.clone();
    let call_id_clone = ctx.call_id.clone();
    execute_custom_tool(
        sess,
        ctx,
        "agent_result".to_string(),
        params_for_event,
        || async move {
    match serde_json::from_str::<GetAgentResultParams>(&arguments_clone) {
        Ok(params) => {
            let manager = AGENT_MANAGER.read().await;

            if let Some(agent) = manager.get_agent(&params.agent_id) {
                let cwd = sess.get_cwd().to_path_buf();
                let dir = match ensure_agent_dir(&cwd, &params.agent_id) {
                    Ok(d) => d,
                    Err(e) => {
                        return ResponseInputItem::FunctionCallOutput {
                            call_id: call_id_clone,
                            output: FunctionCallOutputPayload {
                                content: format!("Failed to prepare agent output dir: {}", e),
                                success: Some(false),
                            },
                        };
                    }
                };

                match agent.status {
                    AgentStatus::Completed => {
                        let output_text = agent.result.unwrap_or_default();
                        let (preview, total_lines) = preview_first_n_lines(&output_text, 500);
                        let file_path = match write_agent_file(&dir, "result.txt", &output_text) {
                            Ok(p) => p.display().to_string(),
                            Err(e) => format!("Failed to write result file: {}", e),
                        };
                        let response = serde_json::json!({
                            "agent_id": params.agent_id,
                            "status": agent.status,
                            "output_preview": preview,
                            "output_total_lines": total_lines,
                            "output_file": file_path,
                        });
                        ResponseInputItem::FunctionCallOutput {
                            call_id: call_id_clone,
                            output: FunctionCallOutputPayload {
                                content: response.to_string(),
                                success: Some(true),
                            },
                        }
                    }
                    AgentStatus::Failed => {
                        let error_text = agent.error.unwrap_or_else(|| "Unknown error".to_string());
                        let (preview, total_lines) = preview_first_n_lines(&error_text, 500);
                        let file_path = match write_agent_file(&dir, "error.txt", &error_text) {
                            Ok(p) => p.display().to_string(),
                            Err(e) => format!("Failed to write error file: {}", e),
                        };
                        let response = serde_json::json!({
                            "agent_id": params.agent_id,
                            "status": agent.status,
                            "error_preview": preview,
                            "error_total_lines": total_lines,
                            "error_file": file_path,
                        });
                        ResponseInputItem::FunctionCallOutput {
                            call_id: call_id_clone,
                            output: FunctionCallOutputPayload {
                                content: response.to_string(),
                                success: Some(false),
                            },
                        }
                    }
                    _ => ResponseInputItem::FunctionCallOutput {
                        call_id: call_id_clone,
                        output: FunctionCallOutputPayload {
                            content: format!(
                                "Agent is still {}: cannot get result yet",
                                serde_json::to_string(&agent.status)
                                    .unwrap_or_else(|_| "running".to_string())
                            ),
                            success: Some(false),
                        },
                    },
                }
            } else {
                ResponseInputItem::FunctionCallOutput {
                    call_id: call_id_clone,
                    output: FunctionCallOutputPayload {
                        content: format!("Agent not found: {}", params.agent_id),
                        success: Some(false),
                    },
                }
            }
        }
        Err(e) => ResponseInputItem::FunctionCallOutput {
            call_id: call_id_clone,
            output: FunctionCallOutputPayload {
                content: format!("Invalid agent_result arguments: {}", e),
                success: None,
            },
        },
    }
        },
    ).await
}

async fn handle_cancel_agent(sess: &Session, ctx: &ToolCallCtx, arguments: String) -> ResponseInputItem {
    let params_for_event = serde_json::from_str(&arguments).ok();
    let arguments_clone = arguments.clone();
    let call_id_clone = ctx.call_id.clone();
    execute_custom_tool(
        sess,
        ctx,
        "agent_cancel".to_string(),
        params_for_event,
        || async move {
    match serde_json::from_str::<CancelAgentParams>(&arguments_clone) {
        Ok(params) => {
            let mut manager = AGENT_MANAGER.write().await;

            if let Some(agent_id) = params.agent_id {
                if manager.cancel_agent(&agent_id).await {
                    ResponseInputItem::FunctionCallOutput {
                        call_id: call_id_clone,
                        output: FunctionCallOutputPayload {
                            content: format!("Agent {} cancelled", agent_id),
                            success: Some(true),
                        },
                    }
                } else {
                    ResponseInputItem::FunctionCallOutput {
                        call_id: call_id_clone,
                        output: FunctionCallOutputPayload {
                            content: format!("Failed to cancel agent {}", agent_id),
                            success: Some(false),
                        },
                    }
                }
            } else if let Some(batch_id) = params.batch_id {
                let count = manager.cancel_batch(&batch_id).await;
                ResponseInputItem::FunctionCallOutput {
                    call_id: call_id_clone,
                    output: FunctionCallOutputPayload {
                        content: format!("Cancelled {} agents in batch {}", count, batch_id),
                        success: Some(true),
                    },
                }
            } else {
                ResponseInputItem::FunctionCallOutput {
                    call_id: call_id_clone,
                    output: FunctionCallOutputPayload {
                        content: "Either agent_id or batch_id must be provided".to_string(),
                        success: Some(false),
                    },
                }
            }
        }
        Err(e) => ResponseInputItem::FunctionCallOutput {
            call_id: call_id_clone,
            output: FunctionCallOutputPayload {
                content: format!("Invalid agent_cancel arguments: {}", e),
                success: None,
            },
        },
    }
        },
    ).await
}

async fn handle_wait_for_agent(sess: &Session, ctx: &ToolCallCtx, arguments: String) -> ResponseInputItem {
    let params_for_event = serde_json::from_str(&arguments).ok();
    let arguments_clone = arguments.clone();
    let call_id_clone = ctx.call_id.clone();
    execute_custom_tool(
        sess,
        ctx,
        "agent_wait".to_string(),
        params_for_event,
        || async move {
    match serde_json::from_str::<WaitForAgentParams>(&arguments_clone) {
        Ok(params) => {
            let timeout =
                std::time::Duration::from_secs(params.timeout_seconds.unwrap_or(300).min(600));
            let start = std::time::Instant::now();

            loop {
                if start.elapsed() > timeout {
                    return ResponseInputItem::FunctionCallOutput {
                        call_id: call_id_clone,
                        output: FunctionCallOutputPayload {
                            content: "Timeout waiting for agent completion".to_string(),
                            success: Some(false),
                        },
                    };
                }

                let manager = AGENT_MANAGER.read().await;

                if let Some(agent_id) = &params.agent_id {
                    if let Some(agent) = manager.get_agent(agent_id) {
                        if matches!(
                            agent.status,
                            AgentStatus::Completed | AgentStatus::Failed | AgentStatus::Cancelled
                        ) {
                            // Include output/error preview and file path
                            let cwd = sess.get_cwd().to_path_buf();
                            let dir = ensure_agent_dir(&cwd, &agent.id).unwrap_or_else(|_| cwd.clone());
                            let (preview_key, file_key, preview, file_path, total_lines) = match agent.status {
                                AgentStatus::Completed => {
                                    let text = agent.result.clone().unwrap_or_default();
                                    let (p, total) = preview_first_n_lines(&text, 500);
                                    let fp = write_agent_file(&dir, "result.txt", &text)
                                        .map(|p| p.display().to_string())
                                        .unwrap_or_else(|e| format!("Failed to write result file: {}", e));
                                    ("output_preview", "output_file", p, fp, total)
                                }
                                AgentStatus::Failed => {
                                    let text = agent.error.clone().unwrap_or_else(|| "Unknown error".to_string());
                                    let (p, total) = preview_first_n_lines(&text, 500);
                                    let fp = write_agent_file(&dir, "error.txt", &text)
                                        .map(|p| p.display().to_string())
                                        .unwrap_or_else(|e| format!("Failed to write error file: {}", e));
                                    ("error_preview", "error_file", p, fp, total)
                                }
                                AgentStatus::Cancelled => {
                                    let text = "Agent cancelled".to_string();
                                    let (p, total) = preview_first_n_lines(&text, 500);
                                    let fp = write_agent_file(&dir, "status.txt", &text)
                                        .map(|p| p.display().to_string())
                                        .unwrap_or_else(|e| format!("Failed to write status file: {}", e));
                                    ("status_preview", "status_file", p, fp, total)
                                }
                                _ => unreachable!(),
                            };

                            let mut response = serde_json::json!({
                                "agent_id": agent.id,
                                "status": agent.status,
                                "wait_time_seconds": start.elapsed().as_secs(),
                                "total_lines": total_lines,
                            });
                            if let Some(obj) = response.as_object_mut() {
                                obj.insert(preview_key.to_string(), serde_json::Value::String(preview));
                                obj.insert(file_key.to_string(), serde_json::Value::String(file_path));
                            }
                            return ResponseInputItem::FunctionCallOutput {
                                call_id: call_id_clone,
                                output: FunctionCallOutputPayload {
                                    content: response.to_string(),
                                    success: Some(true),
                                },
                            };
                        }
                    }
                } else if let Some(batch_id) = &params.batch_id {
                    let agents = manager.list_agents(None, Some(batch_id.clone()), false);

                    // Separate terminal vs non-terminal agents
                    let completed_agents: Vec<_> = agents
                        .iter()
                        .filter(|t| {
                            matches!(
                                t.status,
                                AgentStatus::Completed
                                    | AgentStatus::Failed
                                    | AgentStatus::Cancelled
                            )
                        })
                        .cloned()
                        .collect();
                    let any_in_progress = agents.iter().any(|a| {
                        matches!(a.status, AgentStatus::Pending | AgentStatus::Running)
                    });

                    if params.return_all.unwrap_or(false) {
                        // Wait for ALL agents in the batch to reach a terminal state
                        if !any_in_progress {
                            let response = serde_json::json!({
                                "batch_id": batch_id,
                                "completed_agents": completed_agents.iter().map(|t| t.id.clone()).collect::<Vec<_>>(),
                                "wait_time_seconds": start.elapsed().as_secs(),
                            });
                            return ResponseInputItem::FunctionCallOutput {
                                call_id: call_id_clone,
                                output: FunctionCallOutputPayload {
                                    content: response.to_string(),
                                    success: Some(true),
                                },
                            };
                        }
                    } else {
                        // Sequential behavior: return the next unseen completed agent if available
                        let mut state = sess.state.lock().unwrap();
                        let seen = state
                            .seen_completed_agents_by_batch
                            .entry(batch_id.clone())
                            .or_default();

                        // Find the first completed agent that we haven't returned yet
                        if let Some(unseen) = completed_agents
                            .iter()
                            .find(|a| !seen.contains(&a.id))
                            .cloned()
                        {
                            // Record as seen and return immediately
                            seen.insert(unseen.id.clone());
                            drop(state);

                            // Include output/error preview for the unseen completed agent
                            let cwd = sess.get_cwd().to_path_buf();
                            let dir = ensure_agent_dir(&cwd, &unseen.id).unwrap_or_else(|_| cwd.clone());
                            let (preview_key, file_key, preview, file_path, total_lines) = match unseen.status {
                                AgentStatus::Completed => {
                                    let text = unseen.result.clone().unwrap_or_default();
                                    let (p, total) = preview_first_n_lines(&text, 500);
                                    let fp = write_agent_file(&dir, "result.txt", &text)
                                        .map(|p| p.display().to_string())
                                        .unwrap_or_else(|e| format!("Failed to write result file: {}", e));
                                    ("output_preview", "output_file", p, fp, total)
                                }
                                AgentStatus::Failed => {
                                    let text = unseen.error.clone().unwrap_or_else(|| "Unknown error".to_string());
                                    let (p, total) = preview_first_n_lines(&text, 500);
                                    let fp = write_agent_file(&dir, "error.txt", &text)
                                        .map(|p| p.display().to_string())
                                        .unwrap_or_else(|e| format!("Failed to write error file: {}", e));
                                    ("error_preview", "error_file", p, fp, total)
                                }
                                AgentStatus::Cancelled => {
                                    let text = "Agent cancelled".to_string();
                                    let (p, total) = preview_first_n_lines(&text, 500);
                                    let fp = write_agent_file(&dir, "status.txt", &text)
                                        .map(|p| p.display().to_string())
                                        .unwrap_or_else(|e| format!("Failed to write status file: {}", e));
                                    ("status_preview", "status_file", p, fp, total)
                                }
                                _ => unreachable!(),
                            };

                            let mut response = serde_json::json!({
                                "agent_id": unseen.id,
                                "status": unseen.status,
                                "wait_time_seconds": start.elapsed().as_secs(),
                                "total_lines": total_lines,
                            });
                            if let Some(obj) = response.as_object_mut() {
                                obj.insert(preview_key.to_string(), serde_json::Value::String(preview));
                                obj.insert(file_key.to_string(), serde_json::Value::String(file_path));
                            }
                            return ResponseInputItem::FunctionCallOutput {
                                call_id: call_id_clone,
                                output: FunctionCallOutputPayload {
                                    content: response.to_string(),
                                    success: Some(true),
                                },
                            };
                        }

                        // If all agents in the batch are terminal and all have been seen, return immediately
                        if !any_in_progress && !completed_agents.is_empty() {
                            // Mark all as seen to keep state consistent
                            for a in &completed_agents {
                                seen.insert(a.id.clone());
                            }
                            drop(state);

                            let response = serde_json::json!({
                                "batch_id": batch_id,
                                "status": "no_agents_remaining",
                                "wait_time_seconds": start.elapsed().as_secs(),
                            });
                            return ResponseInputItem::FunctionCallOutput {
                                call_id: call_id_clone,
                                output: FunctionCallOutputPayload {
                                    content: response.to_string(),
                                    success: Some(true),
                                },
                            };
                        }
                    }
                }

                drop(manager);
                tokio::time::sleep(std::time::Duration::from_secs(1)).await;
            }
        }
        Err(e) => ResponseInputItem::FunctionCallOutput {
            call_id: call_id_clone,
            output: FunctionCallOutputPayload {
                content: format!("Invalid wait_for_agent arguments: {}", e),
                success: None,
            },
        },
    }
        },
    ).await
}

async fn handle_list_agents(sess: &Session, ctx: &ToolCallCtx, arguments: String) -> ResponseInputItem {
    let params_for_event = serde_json::from_str(&arguments).ok();
    let arguments_clone = arguments.clone();
    let call_id_clone = ctx.call_id.clone();
    execute_custom_tool(
        sess,
        ctx,
        "agent_list".to_string(),
        params_for_event,
        || async move {
    match serde_json::from_str::<ListAgentsParams>(&arguments_clone) {
        Ok(params) => {
            let manager = AGENT_MANAGER.read().await;

            let status_filter =
                params
                    .status_filter
                    .and_then(|s| match s.to_lowercase().as_str() {
                        "pending" => Some(AgentStatus::Pending),
                        "running" => Some(AgentStatus::Running),
                        "completed" => Some(AgentStatus::Completed),
                        "failed" => Some(AgentStatus::Failed),
                        "cancelled" => Some(AgentStatus::Cancelled),
                        _ => None,
                    });

            let agents = manager.list_agents(
                status_filter,
                params.batch_id,
                params.recent_only.unwrap_or(false),
            );

            // Count running agents for status update
            let running_count = agents
                .iter()
                .filter(|a| a.status == AgentStatus::Running)
                .count();
            if running_count > 0 {
                let status_msg = format!(
                    "🤖 {} agent{} currently running",
                    running_count,
                    if running_count != 1 { "s" } else { "" }
                );
                let event = sess.make_event(
                    "agent-status",
                    EventMsg::BackgroundEvent(BackgroundEventEvent { message: status_msg }),
                );
                let _ = sess.tx_event.send(event).await;
            }

            // Add status counts to summary
            let pending_count = agents
                .iter()
                .filter(|a| a.status == AgentStatus::Pending)
                .count();
            let running_count = agents
                .iter()
                .filter(|a| a.status == AgentStatus::Running)
                .count();
            let completed_count = agents
                .iter()
                .filter(|a| a.status == AgentStatus::Completed)
                .count();
            let failed_count = agents
                .iter()
                .filter(|a| a.status == AgentStatus::Failed)
                .count();
            let cancelled_count = agents
                .iter()
                .filter(|a| a.status == AgentStatus::Cancelled)
                .count();

            let summary = serde_json::json!({
                "total_agents": agents.len(),
                "status_counts": {
                    "pending": pending_count,
                    "running": running_count,
                    "completed": completed_count,
                    "failed": failed_count,
                    "cancelled": cancelled_count,
                },
                "agents": agents.iter().map(|t| {
                    serde_json::json!({
                        "id": t.id,
                        "model": t.model,
                        "status": t.status,
                        "created_at": t.created_at,
                        "batch_id": t.batch_id,
                        "worktree_path": t.worktree_path,
                        "branch_name": t.branch_name,
                    })
                }).collect::<Vec<_>>(),
            });

            ResponseInputItem::FunctionCallOutput {
                call_id: call_id_clone,
                output: FunctionCallOutputPayload {
                    content: summary.to_string(),
                    success: Some(true),
                },
            }
        }
        Err(e) => ResponseInputItem::FunctionCallOutput {
            call_id: call_id_clone,
            output: FunctionCallOutputPayload {
                content: format!("Invalid list_agents arguments: {}", e),
                success: None,
            },
        },
    }
        },
    ).await
}

async fn handle_container_exec_with_params(
    params: ExecParams,
    sess: &Session,
    turn_diff_tracker: &mut TurnDiffTracker,
    sub_id: String,
    call_id: String,
    seq_hint: Option<u64>,
    output_index: Option<u32>,
    attempt_req: u64,
) -> ResponseInputItem {
    // Intercept risky git commands and require an explicit confirm prefix.
    // We support a simple convention: prefix the script with `confirm:` to proceed.
    // The prefix is stripped before execution.
    fn extract_shell_script_from_wrapper(argv: &[String]) -> Option<(usize, String)> {
        // Return (index_of_script, script) if argv matches: <shell> (-lc|-c) <script>
        if argv.len() == 3 {
            let shell = std::path::Path::new(&argv[0])
                .file_name()
                .and_then(|s| s.to_str())
                .unwrap_or("");
            let is_shell = matches!(shell, "bash" | "sh" | "zsh");
            let is_flag = matches!(argv[1].as_str(), "-lc" | "-c");
            if is_shell && is_flag {
                return Some((2, argv[2].clone()));
            }
        }
        None
    }

    #[derive(Copy, Clone, Debug, PartialEq, Eq)]
    enum SensitiveGitKind {
        BranchChange,
        PathCheckout,
        Reset,
        Revert,
    }

    fn detect_sensitive_git(script: &str) -> Option<SensitiveGitKind> {
        // Goal: detect sensitive git invocations (branch changes, resets) while
        // avoiding false positives from commit messages or other quoted strings.
        // We do a lightweight scan that strips quoted regions before token analysis.

        // 1) Strip quote characters but preserve content inside quotes, while
        // neutralizing control separators to avoid over-splitting tokens.
        let mut cleaned = String::with_capacity(script.len());
        let mut in_squote = false;
        let mut in_dquote = false;
        let mut prev_was_backslash = false;
        for ch in script.chars() {
            let mut emit_space = false;
            match ch {
                '\\' => {
                    // Track escapes inside double quotes; in single quotes, backslash has no special meaning in POSIX sh.
                    prev_was_backslash = !prev_was_backslash;
                }
                '\'' if !in_dquote => {
                    in_squote = !in_squote;
                    emit_space = true; // token boundary at quote edges
                    prev_was_backslash = false;
                }
                '"' if !in_squote && !prev_was_backslash => {
                    in_dquote = !in_dquote;
                    emit_space = true; // token boundary at quote edges
                    prev_was_backslash = false;
                }
                _ => {
                    prev_was_backslash = false;
                }
            }
            if emit_space {
                cleaned.push(' ');
                continue;
            }
            if in_squote || in_dquote {
                if matches!(ch, '|' | '&' | ';' | '\n' | '\r') {
                    cleaned.push(' ');
                } else {
                    cleaned.push(ch);
                }
            } else {
                cleaned.push(ch);
            }
        }

        // 2) Split into simple commands at common separators.
        for chunk in cleaned.split(|c| matches!(c, ';' | '\n' | '\r')) {
            // Further split on conditional operators while keeping order.
            for part in chunk.split(|c| matches!(c, '|' | '&')) {
                let s = part.trim();
                if s.is_empty() { continue; }
                // Tokenize on whitespace, skip wrappers and git globals to find the real subcommand.
                let raw_tokens: Vec<&str> = s.split_whitespace().collect();
                if raw_tokens.is_empty() { continue; }
                fn strip_tok(t: &str) -> &str { t.trim_matches(|c| matches!(c, '(' | ')' | '{' | '}' | '\'' | '"')) }
                let mut i = 0usize;
                // Skip env assignments and lightweight wrappers/keywords.
                loop {
                    if i >= raw_tokens.len() { break; }
                    let tok = strip_tok(raw_tokens[i]);
                    if tok.is_empty() { i += 1; continue; }
                    // Skip KEY=val assignments.
                    if tok.contains('=') && !tok.starts_with('=') && !tok.starts_with('-') {
                        i += 1; continue;
                    }
                    // Skip simple wrappers and control keywords.
                    if matches!(tok, "env" | "sudo" | "command" | "time" | "nohup" | "nice" | "then" | "do" | "{" | "(") {
                        // Best-effort: skip immediate option-like flags after some wrappers.
                        i += 1;
                        while i < raw_tokens.len() {
                            let peek = strip_tok(raw_tokens[i]);
                            if peek.starts_with('-') { i += 1; } else { break; }
                        }
                        continue;
                    }
                    break;
                }
                if i >= raw_tokens.len() { continue; }
                let cmd = strip_tok(raw_tokens[i]);
                let is_git = cmd.ends_with("/git") || cmd == "git";
                if !is_git { continue; }
                i += 1; // advance past git
                // Skip git global options to find the real subcommand.
                while i < raw_tokens.len() {
                    let t = strip_tok(raw_tokens[i]);
                    if t.is_empty() { i += 1; continue; }
                    if matches!(t, "-C" | "--git-dir" | "--work-tree" | "-c") {
                        i += 1; // skip option key
                        if i < raw_tokens.len() { i += 1; } // skip its value
                        continue;
                    }
                    if t.starts_with("--git-dir=") || t.starts_with("--work-tree=") || t.starts_with("-c") {
                        i += 1; continue;
                    }
                    if t.starts_with('-') { i += 1; continue; }
                    break;
                }
                if i >= raw_tokens.len() { continue; }
                let sub = strip_tok(raw_tokens[i]);
                i += 1;
                match sub {
                    "checkout" => {
                        let args: Vec<&str> = raw_tokens[i..].iter().map(|t| strip_tok(t)).collect();
                        let has_path_delimiter = args.iter().any(|a| *a == "--");
                        if has_path_delimiter {
                            return Some(SensitiveGitKind::PathCheckout);
                        }

                        // If any of the strong branch-changing flags are present, flag it.
                        let mut saw_branch_change_flag = false;
                        for a in &args {
                            if matches!(*a, "-b" | "-B" | "--orphan" | "--detach") {
                                saw_branch_change_flag = true;
                                break;
                            }
                        }
                        if saw_branch_change_flag { return Some(SensitiveGitKind::BranchChange); }

                        // `git checkout -` switches to previous branch.
                        if args.first().copied() == Some("-") {
                            return Some(SensitiveGitKind::BranchChange);
                        }

                        // Heuristic: a single non-flag argument likely denotes a branch.
                        if let Some(first_arg) = args.first() {
                            let a = *first_arg;
                            if !a.starts_with('-') && a != "." && a != ".." {
                                return Some(SensitiveGitKind::BranchChange);
                            }
                        }
                    }
                    "switch" => {
                        // `git switch -c <name>` creates; `git switch <name>` changes.
                        let mut saw_c = false;
                        let mut saw_detach = false;
                        let mut first_non_flag: Option<&str> = None;
                        for a in &raw_tokens[i..] {
                            let a = strip_tok(a);
                            if a == "-c" { saw_c = true; break; }
                            if a == "--detach" { saw_detach = true; break; }
                            if a.starts_with('-') { continue; }
                            first_non_flag = Some(a);
                            break;
                        }
                        if saw_c || saw_detach || first_non_flag.is_some() { return Some(SensitiveGitKind::BranchChange); }
                    }
                    "reset" => {
                        // Any form of git reset is considered sensitive.
                        return Some(SensitiveGitKind::Reset);
                    }
                    "revert" => {
                        // Any form of git revert is considered sensitive.
                        return Some(SensitiveGitKind::Revert);
                    }
                    // Future: consider `git branch -D/-m` as branch‑modifying, but keep
                    // this minimal to avoid over‑blocking normal workflows.
                    _ => {}
                }
            }
        }
        None
    }

    fn guidance_for_sensitive_git(kind: SensitiveGitKind, original_label: &str, original_value: &str, suggested: &str) -> String {
        match kind {
            SensitiveGitKind::BranchChange => format!(
                "Blocked git checkout/switch on a branch. Switching branches can discard or hide in-progress changes. Only continue if the user explicitly requested this branch change. Resend with 'confirm:' if you intend to proceed.\n\n{}: {}\nresend_exact_argv: {}",
                original_label,
                original_value,
                suggested
            ),
            SensitiveGitKind::PathCheckout => format!(
                "Blocked git checkout -- <paths>. This command overwrites local modifications to the specified files. Consider backing up the files first. If you intentionally want to discard those edits, resend the exact command prefixed with 'confirm:'.\n\n{}: {}\nresend_exact_argv: {}",
                original_label,
                original_value,
                suggested
            ),
            SensitiveGitKind::Reset => format!(
                "Blocked git reset. Reset rewrites the working tree/index and may delete local work. Consider backing up the files first. If backups exist and this was explicitly requested, resend prefixed with 'confirm:'.\n\n{}: {}\nresend_exact_argv: {}",
                original_label,
                original_value,
                suggested
            ),
            SensitiveGitKind::Revert => format!(
                "Blocked git revert. Reverting commits alters history and should only happen when the user asks for it. If that’s the case, resend the command with 'confirm:'.\n\n{}: {}\nresend_exact_argv: {}",
                original_label,
                original_value,
                suggested
            ),
        }
    }

    fn guidance_for_dry_run_guard(
        analysis: &DryRunAnalysis,
        original_label: &str,
        original_value: &str,
        resend_exact_argv: Vec<String>,
    ) -> String {
        let suggested_confirm = serde_json::to_string(&resend_exact_argv)
            .unwrap_or_else(|_| "<failed to serialize suggested argv>".to_string());
        let suggested_dry_run = analysis
            .suggested_dry_run()
            .unwrap_or_else(|| "<no canonical dry-run variant; remove mutating flags or use confirm:>".to_string());
        format!(
            "Blocked {} without a prior dry run. Run the dry-run variant first or resend with 'confirm:' if explicitly requested.\n\n{}: {}\nresend_exact_argv: {}\nsuggested_dry_run: {}",
            analysis.display_name(),
            original_label,
            original_value,
            suggested_confirm,
            suggested_dry_run
        )
    }

    // If the argv is a shell wrapper, analyze and optionally strip `confirm:`.
    let mut params = params;
    let mut seq_hint_for_exec = seq_hint;
    if let Some((script_index, script)) = extract_shell_script_from_wrapper(&params.command) {
        let trimmed = script.trim_start();
        let confirm_prefixes = ["confirm:", "CONFIRM:"];
        let has_confirm_prefix = confirm_prefixes
            .iter()
            .any(|p| trimmed.starts_with(p));

        // If no confirm prefix and it looks like a sensitive git command, reject with guidance.
        if !has_confirm_prefix {
            if let Some(pattern) = if sess.confirm_guard.is_empty() {
                None
            } else {
                sess.confirm_guard.matched_pattern(trimmed)
            } {
                let mut argv_confirm = params.command.clone();
                argv_confirm[script_index] = format!("confirm: {}", script.trim_start());
                let suggested = serde_json::to_string(&argv_confirm)
                    .unwrap_or_else(|_| "<failed to serialize suggested argv>".to_string());
                let guidance = pattern.guidance("original_script", &script, &suggested);

                sess
                    .notify_background_event(&sub_id, format!("Command guard: {}", guidance))
                    .await;

                return ResponseInputItem::FunctionCallOutput {
                    call_id,
                    output: FunctionCallOutputPayload { content: guidance, success: None },
                };
            }

            if let Some(kind) = detect_sensitive_git(trimmed) {
                // Provide the exact argv the model should resend with the confirm prefix.
                let mut argv_confirm = params.command.clone();
                argv_confirm[script_index] = format!("confirm: {}", script.trim_start());
                let suggested = serde_json::to_string(&argv_confirm)
                    .unwrap_or_else(|_| "<failed to serialize suggested argv>".to_string());

                let guidance = guidance_for_sensitive_git(kind, "original_script", &script, &suggested);

                sess
                    .notify_background_event(&sub_id, format!("Command guard: {}", guidance.clone()))
                    .await;

                return ResponseInputItem::FunctionCallOutput {
                    call_id,
                    output: FunctionCallOutputPayload { content: guidance, success: None },
                };
            }
        }

        // If confirm prefix present, strip it before execution.
        if has_confirm_prefix {
            let without_prefix = confirm_prefixes
                .iter()
                .find_map(|p| {
                    let t = trimmed.strip_prefix(p)?;
                    Some(t.trim_start().to_string())
                })
                .unwrap_or_else(|| trimmed.to_string());
            params.command[script_index] = without_prefix;
        }

        let dry_run_analysis = analyze_command(&params.command);
        if !has_confirm_prefix {
            if let Some(analysis) = dry_run_analysis.as_ref() {
                if analysis.disposition == DryRunDisposition::Mutating {
                    let needs_dry_run = {
                        let state = sess.state.lock().unwrap();
                        !state.dry_run_guard.has_recent_dry_run(analysis.key)
                    };
                    if needs_dry_run {
                        let mut argv_confirm = params.command.clone();
                        argv_confirm[script_index] = format!("confirm: {}", params.command[script_index].trim_start());
                        let guidance = guidance_for_dry_run_guard(
                            analysis,
                            "original_script",
                            &params.command[script_index],
                            argv_confirm,
                        );

                        sess
                            .notify_background_event(&sub_id, format!("Command guard: {}", guidance.clone()))
                            .await;

                        return ResponseInputItem::FunctionCallOutput {
                            call_id,
                            output: FunctionCallOutputPayload { content: guidance, success: None },
                        };
                    }
                }
            }
        }

        // Detect an embedded `apply_patch <<EOF ... EOF` in a larger script and split it out
        // so the UI can render a distinct "Updated" block before the "Run" block.
        //
        // If present, we will:
        //  1) Execute the patch as a standalone apply_patch exec (with proper events)
        //  2) Remove the statement from the script and continue with the remainder
        //     (only if the patch succeeded)
        if let Ok(Some(found)) = codex_apply_patch::find_embedded_apply_patch(&params.command[script_index]) {
            // Build a synthetic minimal script for verified parsing of the patch action,
            // preserving an optional cd path for correct path resolution.
            let synthetic_script = if let Some(cd) = &found.cd_path {
                format!("cd {} && apply_patch <<'EOF'\n{}\nEOF\n", cd, found.patch_body)
            } else {
                format!("apply_patch <<'EOF'\n{}\nEOF\n", found.patch_body)
            };

            // Resolve into an ApplyPatchAction using the verified path
            let cwd_path = std::path::Path::new(&params.cwd);
            let verified = codex_apply_patch::maybe_parse_apply_patch_verified(
                &vec!["bash".to_string(), "-lc".to_string(), synthetic_script.clone()],
                cwd_path,
            );
            if let codex_apply_patch::MaybeApplyPatchVerified::Body(action) = verified {
                // First, run the patch apply as its own Exec with proper events
                let path_to_codex = std::env::current_exe()
                    .ok()
                    .map(|p| p.to_string_lossy().to_string());
                if let Some(path_to_codex) = path_to_codex {
                    let patch_params = ExecParams {
                        command: vec![
                            path_to_codex,
                            CODEX_APPLY_PATCH_ARG1.to_string(),
                            action.patch.clone(),
                        ],
                        cwd: action.cwd.clone(),
                        timeout_ms: params.timeout_ms,
                        env: HashMap::new(),
                        with_escalated_permissions: params.with_escalated_permissions,
                        justification: params.justification.clone(),
                    };

                    // Safety for patch step mirrors normal patch handling
                    let safety = assess_safety_for_untrusted_command(
                        sess.approval_policy,
                        &sess.sandbox_policy,
                        patch_params.with_escalated_permissions.unwrap_or(false),
                    );

                    let exec_command_context = ExecCommandContext {
                        sub_id: sub_id.clone(),
                        call_id: format!("{call_id}.apply_patch"),
                        command_for_display: vec!["apply_patch".to_string(), action.patch.clone()],
                        cwd: patch_params.cwd.clone(),
                        apply_patch: Some(ApplyPatchCommandContext {
                            user_explicitly_approved_this_action: matches!(safety, SafetyCheck::AutoApprove { .. }),
                            changes: convert_apply_patch_to_protocol(&action),
                        }),
                    };

                    let patch_result = sess
                        .run_exec_with_events(
                            turn_diff_tracker,
                            exec_command_context,
                            ExecInvokeArgs {
                                params: patch_params.clone(),
                                sandbox_type: match safety { SafetyCheck::AutoApprove { sandbox_type } => sandbox_type, SafetyCheck::AskUser => SandboxType::None, SafetyCheck::Reject { .. } => SandboxType::None },
                                sandbox_policy: &sess.sandbox_policy,
                                codex_linux_sandbox_exe: &sess.codex_linux_sandbox_exe,
                                stdout_stream: None,
                            },
                            seq_hint, // occupy the provided sequence range first
                            output_index,
                            attempt_req,
                        )
                        .await;

                    let mut should_continue = false;
                    if let Ok(ref out) = patch_result { should_continue = out.exit_code == 0; }

                    // If patch step succeeded, strip it from the original script and proceed.
                    if should_continue {
                        let (start, end) = found.stmt_byte_range;
                        let mut residual = String::new();
                        residual.push_str(&params.command[script_index][..start]);
                        residual.push_str(&params.command[script_index][end..]);
                        // Clean leading/trailing separators to avoid syntax errors
                        let mut residual = residual.trim().to_string();
                        // Remove leading connectors like &&, ||, ; and trailing ones
                        let trim_connectors = |s: &str| -> String {
                            let mut s = s.trim().to_string();
                            // Leading
                            for _ in 0..2 {
                                let st = s.trim_start();
                                let new = if st.starts_with("&&") { &st[2..] } else if st.starts_with("||") { &st[2..] } else if st.starts_with(';') { &st[1..] } else { st };
                                s = new.trim_start().to_string();
                            }
                            // Trailing
                            for _ in 0..2 {
                                let st = s.trim_end();
                                let new = if st.ends_with("&&") { &st[..st.len()-2] } else if st.ends_with("||") { &st[..st.len()-2] } else if st.ends_with(';') { &st[..st.len()-1] } else { st };
                                s = new.trim_end().to_string();
                            }
                            s
                        };
                        residual = trim_connectors(&residual);

                        if !residual.is_empty() {
                            params.command[script_index] = residual;
                            // Bump the seq hint for the following run cell
                            seq_hint_for_exec = seq_hint.map(|h| h.saturating_add(2));

                            // Continue with normal flow using updated params (fallthrough below)
                            // We overwrite `script` in local scope to avoid borrow issues
                        } else {
                            // No more commands to run; return the patch result as the tool output
                            let ok = patch_result
                                .as_ref()
                                .map(|o| o.exit_code == 0)
                                .unwrap_or(false);
                            let content = match patch_result {
                                Ok(out) => format_exec_output_with_limit(sess, &sub_id, &call_id, &out),
                                Err(e) => get_error_message_ui(&e),
                            };
                            return ResponseInputItem::FunctionCallOutput { call_id, output: FunctionCallOutputPayload { content, success: Some(ok) } };
                        }
                    } else {
                        // Patch failed; return immediately with patch output (do not run remainder)
                        let ok = patch_result
                            .as_ref()
                            .map(|o| o.exit_code == 0)
                            .unwrap_or(false);
                        let content = match patch_result {
                            Ok(out) => format_exec_output_with_limit(sess, &sub_id, &call_id, &out),
                            Err(e) => get_error_message_ui(&e),
                        };
                        return ResponseInputItem::FunctionCallOutput { call_id, output: FunctionCallOutputPayload { content, success: Some(ok) } };
                    }
                }
            }
        }
    }

    // If no shell wrapper, perform a lightweight argv inspection for sensitive git commands.
    if extract_shell_script_from_wrapper(&params.command).is_none() {
        let joined = params.command.join(" ");
        if !sess.confirm_guard.is_empty() {
            if let Some(pattern) = sess.confirm_guard.matched_pattern(&joined) {
                let suggested = serde_json::to_string(&vec![
                    "bash".to_string(),
                    "-lc".to_string(),
                    format!("confirm: {}", joined),
                ])
                .unwrap_or_else(|_| "<failed to serialize suggested argv>".to_string());
                let guidance = pattern.guidance(
                    "original_argv",
                    &format!("{:?}", params.command),
                    &suggested,
                );

                sess
                    .notify_background_event(&sub_id, format!("Command guard: {}", guidance.clone()))
                    .await;

                return ResponseInputItem::FunctionCallOutput {
                    call_id,
                    output: FunctionCallOutputPayload { content: guidance, success: None },
                };
            }
        }

        if let Some(analysis) = analyze_command(&params.command) {
            if analysis.disposition == DryRunDisposition::Mutating {
                let needs_dry_run = {
                    let state = sess.state.lock().unwrap();
                    !state.dry_run_guard.has_recent_dry_run(analysis.key)
                };
                if needs_dry_run {
                    let resend = vec![
                        "bash".to_string(),
                        "-lc".to_string(),
                        format!("confirm: {}", joined),
                    ];
                    let guidance = guidance_for_dry_run_guard(
                        &analysis,
                        "original_argv",
                        &format!("{:?}", params.command),
                        resend,
                    );

                    sess
                        .notify_background_event(&sub_id, format!("Command guard: {}", guidance.clone()))
                        .await;

                    return ResponseInputItem::FunctionCallOutput {
                        call_id,
                        output: FunctionCallOutputPayload { content: guidance, success: None },
                    };
                }
            }
        }

        fn strip_tok2(t: &str) -> &str { t.trim_matches(|c| matches!(c, '(' | ')' | '{' | '}' | '\'' | '"')) }
        let mut i = 0usize;
        // Skip env assignments and simple wrappers at the front
        while i < params.command.len() {
            let tok = strip_tok2(&params.command[i]);
            if tok.is_empty() { i += 1; continue; }
            if tok.contains('=') && !tok.starts_with('=') && !tok.starts_with('-') { i += 1; continue; }
            if matches!(tok, "env" | "sudo" | "command" | "time" | "nohup" | "nice") {
                i += 1;
                while i < params.command.len() && strip_tok2(&params.command[i]).starts_with('-') { i += 1; }
                continue;
            }
            break;
        }
        if i < params.command.len() {
            let cmd = strip_tok2(&params.command[i]);
            if cmd.ends_with("/git") || cmd == "git" {
                i += 1;
                while i < params.command.len() {
                    let t = strip_tok2(&params.command[i]);
                    if t.is_empty() { i += 1; continue; }
                    if matches!(t, "-C" | "--git-dir" | "--work-tree" | "-c") {
                        i += 1; if i < params.command.len() { i += 1; }
                        continue;
                    }
                    if t.starts_with("--git-dir=") || t.starts_with("--work-tree=") || t.starts_with("-c") { i += 1; continue; }
                    if t.starts_with('-') { i += 1; continue; }
                    break;
                }
                if i < params.command.len() {
                    let sub = strip_tok2(&params.command[i]);
                    let args: Vec<&str> = params.command[i + 1..].iter().map(|t| strip_tok2(t)).collect();
                    let kind = match sub {
                        "checkout" => {
                            if args.iter().any(|a| *a == "--") {
                                Some(SensitiveGitKind::PathCheckout)
                            } else if args.iter().any(|a| matches!(*a, "-b" | "-B" | "--orphan" | "--detach")) {
                                Some(SensitiveGitKind::BranchChange)
                            } else if args.first().copied() == Some("-") {
                                Some(SensitiveGitKind::BranchChange)
                            } else if let Some(first_arg) = args.first() {
                                let a = *first_arg;
                                if !a.starts_with('-') && a != "." && a != ".." {
                                    Some(SensitiveGitKind::BranchChange)
                                } else {
                                    None
                                }
                            } else {
                                None
                            }
                        }
                        "switch" => Some(SensitiveGitKind::BranchChange),
                        "reset" => Some(SensitiveGitKind::Reset),
                        "revert" => Some(SensitiveGitKind::Revert),
                        _ => None,
                    };
                    if let Some(kind) = kind {
                        let suggested = serde_json::to_string(&vec![
                            "bash".to_string(),
                            "-lc".to_string(),
                            format!("confirm: {}", params.command.join(" ")),
                        ]).unwrap_or_else(|_| "<failed to serialize suggested argv>".to_string());

                        let guidance = guidance_for_sensitive_git(kind, "original_argv", &format!("{:?}", params.command), &suggested);

                        sess
                            .notify_background_event(&sub_id, format!("Command guard: {}", guidance.clone()))
                            .await;

                        return ResponseInputItem::FunctionCallOutput { call_id, output: FunctionCallOutputPayload { content: guidance, success: None } };
                    }
                }
            }
        }
    }

    // check if this was a patch, and apply it if so
    let apply_patch_exec = match maybe_parse_apply_patch_verified(&params.command, &params.cwd) {
        MaybeApplyPatchVerified::Body(changes) => {
            match apply_patch::apply_patch(sess, &sub_id, &call_id, changes).await {
                InternalApplyPatchInvocation::Output(item) => return item,
                InternalApplyPatchInvocation::DelegateToExec(apply_patch_exec) => {
                    Some(apply_patch_exec)
                }
            }
        }
        MaybeApplyPatchVerified::CorrectnessError(parse_error) => {
            // It looks like an invocation of `apply_patch`, but we
            // could not resolve it into a patch that would apply
            // cleanly. Return to model for resample.
            return ResponseInputItem::FunctionCallOutput {
                call_id,
                output: FunctionCallOutputPayload {
                    content: format!("error: {parse_error:#}"),
                    success: None,
                },
            };
        }
        MaybeApplyPatchVerified::ShellParseError(error) => {
            trace!("Failed to parse shell command, {error:?}");
            None
        }
        MaybeApplyPatchVerified::NotApplyPatch => None,
    };

    let (params, safety, command_for_display) = match &apply_patch_exec {
        Some(ApplyPatchExec {
            action: ApplyPatchAction { patch, cwd, .. },
            user_explicitly_approved_this_action,
        }) => {
            let path_to_codex = std::env::current_exe()
                .ok()
                .map(|p| p.to_string_lossy().to_string());
            let Some(path_to_codex) = path_to_codex else {
                return ResponseInputItem::FunctionCallOutput {
                    call_id,
                    output: FunctionCallOutputPayload {
                        content: "failed to determine path to codex executable".to_string(),
                        success: None,
                    },
                };
            };

            let params = ExecParams {
                command: vec![
                    path_to_codex,
                    CODEX_APPLY_PATCH_ARG1.to_string(),
                    patch.clone(),
                ],
                cwd: cwd.clone(),
                timeout_ms: params.timeout_ms,
                env: HashMap::new(),
                with_escalated_permissions: params.with_escalated_permissions,
                justification: params.justification.clone(),
            };
            let safety = if *user_explicitly_approved_this_action {
                SafetyCheck::AutoApprove {
                    sandbox_type: SandboxType::None,
                }
            } else {
                assess_safety_for_untrusted_command(
                    sess.approval_policy,
                    &sess.sandbox_policy,
                    params.with_escalated_permissions.unwrap_or(false),
                )
            };
            (
                params,
                safety,
                vec!["apply_patch".to_string(), patch.clone()],
            )
        }
        None => {
            let safety = {
                let state = sess.state.lock().unwrap();
                assess_command_safety(
                    &params.command,
                    sess.approval_policy,
                    &sess.sandbox_policy,
                    &state.approved_commands,
                    params.with_escalated_permissions.unwrap_or(false),
                )
            };
            let command_for_display = params.command.clone();
            (params, safety, command_for_display)
        }
    };

    let sandbox_type = match safety {
        SafetyCheck::AutoApprove { sandbox_type } => sandbox_type,
        SafetyCheck::AskUser => {
            let rx_approve = sess
                .request_command_approval(
                    sub_id.clone(),
                    call_id.clone(),
                    params.command.clone(),
                    params.cwd.clone(),
                    params.justification.clone(),
                )
                .await;
            match rx_approve.await.unwrap_or_default() {
                ReviewDecision::Approved => (),
                ReviewDecision::ApprovedForSession => {
                    sess.add_approved_command(params.command.clone());
                }
                ReviewDecision::Denied | ReviewDecision::Abort => {
                    return ResponseInputItem::FunctionCallOutput {
                        call_id,
                        output: FunctionCallOutputPayload {
                            content: "exec command rejected by user".to_string(),
                            success: None,
                        },
                    };
                }
            }
            // No sandboxing is applied because the user has given
            // explicit approval. Often, we end up in this case because
            // the command cannot be run in a sandbox, such as
            // installing a new dependency that requires network access.
            SandboxType::None
        }
        SafetyCheck::Reject { reason } => {
            return ResponseInputItem::FunctionCallOutput {
                call_id,
                output: FunctionCallOutputPayload {
                    content: format!("exec command rejected: {reason}"),
                    success: None,
                },
            };
        }
    };

    let exec_command_context = ExecCommandContext {
        sub_id: sub_id.clone(),
        call_id: call_id.clone(),
        command_for_display: command_for_display.clone(),
        cwd: params.cwd.clone(),
        apply_patch: apply_patch_exec.map(
            |ApplyPatchExec {
                 action,
                 user_explicitly_approved_this_action,
             }| ApplyPatchCommandContext {
                user_explicitly_approved_this_action,
                changes: convert_apply_patch_to_protocol(&action),
            },
        ),
    };

    let display_label = exec_command_context.command_for_display.join(" ");
    let params = maybe_run_with_user_profile(params, sess);

    // Prepare tail buffer and background registry entry
    let tail_buf = std::sync::Arc::new(std::sync::Mutex::new(Vec::<u8>::new()));
    let notify = std::sync::Arc::new(tokio::sync::Notify::new());
    let result_cell: std::sync::Arc<std::sync::Mutex<Option<ExecToolCallOutput>>> = std::sync::Arc::new(std::sync::Mutex::new(None));
    let backgrounded = std::sync::Arc::new(std::sync::atomic::AtomicBool::new(false));
    let suppress_event_flag = std::sync::Arc::new(std::sync::atomic::AtomicBool::new(false));
    {
        let mut st = sess.state.lock().unwrap();
        st.background_execs.insert(
            call_id.clone(),
            BackgroundExecState {
                notify: notify.clone(),
                result_cell: result_cell.clone(),
                tail_buf: Some(tail_buf.clone()),
                cmd_display: display_label.clone(),
                suppress_event: suppress_event_flag.clone(),
            },
        );
    }

    // Emit BEGIN event using the normal path so the TUI shows a running cell
    sess
        .on_exec_command_begin(
            turn_diff_tracker,
            exec_command_context.clone(),
            seq_hint_for_exec,
            output_index,
            attempt_req,
        )
        .await;

    // Spawn the runner that streams output and, on completion, emits END and records result.
    let tx_event = sess.tx_event.clone();
    let sub_id_for_events = sub_id.clone();
    let call_id_for_events = call_id.clone();
    let sandbox_policy = sess.sandbox_policy.clone();
    let codex_linux_sandbox_exe = sess.codex_linux_sandbox_exe.clone();
    let result_cell_for_task = result_cell.clone();
    let order_meta_for_end = crate::protocol::OrderMeta { request_ordinal: attempt_req, output_index, sequence_number: seq_hint_for_exec.map(|h| h.saturating_add(1)) };
    let order_meta_for_deltas = crate::protocol::OrderMeta { request_ordinal: attempt_req, output_index, sequence_number: None };
    let notify_task = notify.clone();
    let tail_buf_task = tail_buf.clone();
    let backgrounded_task = backgrounded.clone();
    let suppress_event_flag_task = suppress_event_flag.clone();
    let display_label_task = display_label.clone();
    tokio::spawn(async move {
        // Build stdout stream with tail capture. We cannot stamp via `Session` here,
        // but deltas will be delivered with neutral ordering which the UI tolerates.
        let stdout_stream = if exec_command_context.apply_patch.is_some() {
            None
        } else {
            Some(StdoutStream {
                sub_id: sub_id_for_events.clone(),
                call_id: call_id_for_events.clone(),
                tx_event: tx_event.clone(),
                session: None,
                tail_buf: Some(tail_buf_task.clone()),
                order: Some(order_meta_for_deltas.clone()),
            })
        };

        let start = std::time::Instant::now();
        let res = crate::exec::process_exec_tool_call(
            params.clone(),
            sandbox_type,
            &sandbox_policy,
            &codex_linux_sandbox_exe,
            stdout_stream,
        )
        .await;

        // Normalize to ExecToolCallOutput
        let (out, exit_code) = match res {
            Ok(o) => { let exit = o.exit_code; (o, exit) },
            Err(CodexErr::Sandbox(SandboxErr::Timeout { output })) => (output.as_ref().clone(), 124),
            Err(e) => {
                let msg = get_error_message_ui(&e);
                (
                    ExecToolCallOutput {
                        exit_code: -1,
                        stdout: StreamOutput::new(String::new()),
                        stderr: StreamOutput::new(msg.clone()),
                        aggregated_output: StreamOutput::new(msg),
                        duration: start.elapsed(),
                        timed_out: false,
                    },
                    -1,
                )
            }
        };

        // Emit END event directly
        let end_msg = EventMsg::ExecCommandEnd(ExecCommandEndEvent {
            call_id: call_id_for_events.clone(),
            stdout: out.stdout.text.clone(),
            stderr: out.stderr.text.clone(),
            exit_code,
            duration: out.duration,
        });
        let ev = Event { id: sub_id_for_events.clone(), event_seq: 0, msg: end_msg, order: Some(order_meta_for_end) };
        let _ = tx_event.send(ev).await;

        // Store result for waiters
        {
            let mut slot = result_cell_for_task.lock().unwrap();
            *slot = Some(out.clone());
        }
        // Only emit background completion notifications if the command actually backgrounded
        if backgrounded_task.load(std::sync::atomic::Ordering::Relaxed) {
            if !suppress_event_flag_task.load(std::sync::atomic::Ordering::Relaxed) {
                let label = display_label_task.trim();
                let message = if label.is_empty() {
                    format!("Background shell '{}' completed.", call_id_for_events)
                } else {
                    format!("{} completed in background", display_label_task.clone())
                };
                let bg_event = EventMsg::BackgroundEvent(BackgroundEventEvent { message });
                let ev = Event { id: sub_id_for_events.clone(), event_seq: 0, msg: bg_event, order: None };
                let _ = tx_event.send(ev).await;

                if let Some(tx) = TX_SUB_GLOBAL.get() {
                    let header_label = if label.is_empty() {
                        format!("call_id={}", call_id_for_events)
                    } else {
                        display_label_task.clone()
                    };
                    let header = format!("Background shell completed ({header_label}), exit_code={}, duration={:?}.", out.exit_code, out.duration);
                    let body = out.aggregated_output.text.clone();
                    let dev_text = format!("{}\n\n{}", header, body);
                    let _ = tx
                        .send(Submission { id: uuid::Uuid::new_v4().to_string(), op: Op::AddPendingInputDeveloper { text: dev_text } })
                        .await;
                }
            }
            if let Some(n) = ANY_BG_NOTIFY.get() { n.notify_waiters(); }
        }
        notify_task.notify_waiters();
    });

    // Wait up to 10 seconds for completion
    let waited = tokio::time::timeout(std::time::Duration::from_secs(10), notify.notified()).await;
    if waited.is_ok() {
        // Completed within 10s – return the real output
        let done_opt = {
            let st = sess.state.lock().unwrap();
            st.background_execs.get(&call_id).and_then(|bg| bg.result_cell.lock().unwrap().clone())
        };
        if let Some(done) = done_opt {
            let is_success = done.exit_code == 0;
            let content = format_exec_output_with_limit(sess, &sub_id, &call_id, &done);
            return ResponseInputItem::FunctionCallOutput { call_id: call_id.clone(), output: FunctionCallOutputPayload { content, success: Some(is_success) } };
        } else {
            // Fallback (should not happen): indicate completion without detail
            let msg = format!("Command completed.");
            return ResponseInputItem::FunctionCallOutput { call_id: call_id.clone(), output: FunctionCallOutputPayload { content: msg, success: Some(true) } };
        }
    }

    // Still running: mark as backgrounded and return background notice + tail and instructions
    backgrounded.store(true, std::sync::atomic::Ordering::Relaxed);
    let tail = String::from_utf8_lossy(&tail_buf.lock().unwrap()).to_string();
    let header = format!(
        "Command running in background (call_id={}).\nTo wait: wait(call_id=\"{}\")\nYou can continue other work or wait. You'll be notified when the command completes.",
        call_id,
        call_id
    );
    let msg = if tail.is_empty() {
        header
    } else {
        format!("{}\n\nOutput so far (tail):\n{}", header, tail)
    };
    ResponseInputItem::FunctionCallOutput { call_id: call_id.clone(), output: FunctionCallOutputPayload { content: msg, success: Some(true) } }
}

#[allow(dead_code)]
async fn handle_sandbox_error(
    turn_diff_tracker: &mut TurnDiffTracker,
    params: ExecParams,
    exec_command_context: ExecCommandContext,
    error: SandboxErr,
    sandbox_type: SandboxType,
    sess: &Session,
    attempt_req: u64,
) -> ResponseInputItem {
    let call_id = exec_command_context.call_id.clone();
    let sub_id = exec_command_context.sub_id.clone();
    let cwd = exec_command_context.cwd.clone();

    // Early out if either the user never wants to be asked for approval, or
    // we're letting the model manage escalation requests. Otherwise, continue
    match sess.approval_policy {
        AskForApproval::Never | AskForApproval::OnRequest => {
            // Clarify when Read Only mode is the reason a command cannot proceed.
            let content = if matches!(sess.sandbox_policy, SandboxPolicy::ReadOnly) {
                format!("command blocked by Read Only mode: {error}")
            } else {
                format!("failed in sandbox {sandbox_type:?} with execution error: {error}")
            };
            return ResponseInputItem::FunctionCallOutput {
                call_id,
                output: FunctionCallOutputPayload { content, success: Some(false) },
            };
        }
        AskForApproval::UnlessTrusted | AskForApproval::OnFailure => (),
    }

    // similarly, if the command timed out, we can simply return this failure to the model
    if matches!(error, SandboxErr::Timeout { .. }) {
        return ResponseInputItem::FunctionCallOutput {
            call_id,
            output: FunctionCallOutputPayload {
                content: "command timed out".to_string(),
                success: Some(false),
            },
        };
    }

    // Note that when `error` is `SandboxErr::Denied`, it could be a false
    // positive. That is, it may have exited with a non-zero exit code, not
    // because the sandbox denied it, but because that is its expected behavior,
    // i.e., a grep command that did not match anything. Ideally we would
    // include additional metadata on the command to indicate whether non-zero
    // exit codes merit a retry.

    // For now, we categorically ask the user to retry without sandbox and
    // emit the raw error as a background event.
    sess.notify_background_event(&sub_id, format!("Execution failed: {error}"))
        .await;

    let rx_approve = sess
        .request_command_approval(
            sub_id.clone(),
            call_id.clone(),
            params.command.clone(),
            cwd.clone(),
            Some("command failed; retry without sandbox?".to_string()),
        )
        .await;

    match rx_approve.await.unwrap_or_default() {
        ReviewDecision::Approved | ReviewDecision::ApprovedForSession => {
            // Persist this command as pre‑approved for the
            // remainder of the session so future
            // executions skip the sandbox directly.
            // TODO(ragona): Isn't this a bug? It always saves the command in an | fork?
            sess.add_approved_command(params.command.clone());
            // Inform UI we are retrying without sandbox.
            sess.notify_background_event(&sub_id, "retrying command without sandbox")
                .await;

            // This is an escalated retry; the policy will not be
            // examined and the sandbox has been set to `None`.
            // Use the same attempt_req as the tool call that failed; this retry
            // is still part of the current provider attempt.
            let retry_output_result = sess
                .run_exec_with_events(
                    turn_diff_tracker,
                    exec_command_context.clone(),
                    ExecInvokeArgs {
                        params,
                        sandbox_type: SandboxType::None,
                        sandbox_policy: &sess.sandbox_policy,
                        codex_linux_sandbox_exe: &sess.codex_linux_sandbox_exe,
                        stdout_stream: if exec_command_context.apply_patch.is_some() {
                            None
                        } else {
                            Some(StdoutStream {
                                sub_id: sub_id.clone(),
                                call_id: call_id.clone(),
                                tx_event: sess.tx_event.clone(),
                                session: None,
                                tail_buf: None,
                                order: Some(crate::protocol::OrderMeta { request_ordinal: attempt_req, output_index: None, sequence_number: None }),
                            })
                        },
                    },
                    None,
                    None,
                    attempt_req,
                )
                .await;

            match retry_output_result {
                Ok(retry_output) => {
                    let ExecToolCallOutput { exit_code, .. } = &retry_output;

                    let is_success = *exit_code == 0;
                    let content = format_exec_output_with_limit(sess, &sub_id, &call_id, &retry_output);

                    ResponseInputItem::FunctionCallOutput {
                        call_id: call_id.clone(),
                        output: FunctionCallOutputPayload {
                            content,
                            success: Some(is_success),
                        },
                    }
                }
                Err(e) => ResponseInputItem::FunctionCallOutput {
                    call_id: call_id.clone(),
                    output: FunctionCallOutputPayload {
                        content: format!("retry failed: {e}"),
                        success: None,
                    },
                },
            }
        }
        ReviewDecision::Denied | ReviewDecision::Abort => {
            // Fall through to original failure handling.
            ResponseInputItem::FunctionCallOutput {
                call_id,
                output: FunctionCallOutputPayload {
                    content: "exec command rejected by user".to_string(),
                    success: None,
                },
            }
        }
    }
}

// Limit extremely large tool outputs before sending to the model to avoid
// context overflows. Keep this conservative because multiple tool outputs
// can appear in a single turn. The limit is in bytes (on the UTF‑8 string).
const MAX_TOOL_OUTPUT_BYTES_FOR_MODEL: usize = 32 * 1024; // 32 KiB

fn truncate_middle_bytes(s: &str, max_bytes: usize) -> (String, bool) {
    if s.len() <= max_bytes {
        return (s.to_string(), false);
    }
    if max_bytes == 0 {
        return ("…truncated…".to_string(), true);
    }

    // Try to keep some head/tail, favoring newline boundaries when possible.
    let keep = max_bytes.saturating_sub("…truncated…\n".len());
    let left_budget = keep / 2;
    let right_budget = keep - left_budget;

    // Safe prefix end on a char boundary, prefer last newline within budget.
    let prefix_end = {
        let mut end = left_budget.min(s.len());
        if let Some(head) = s.get(..end) {
            if let Some(i) = head.rfind('\n') { end = i + 1; }
        }
        while end > 0 && !s.is_char_boundary(end) { end -= 1; }
        end
    };

    // Safe suffix start on a char boundary, prefer first newline within budget.
    let suffix_start = {
        let mut start = s.len().saturating_sub(right_budget);
        if let Some(tail) = s.get(start..) {
            if let Some(i) = tail.find('\n') { start += i + 1; }
        }
        while start < s.len() && !s.is_char_boundary(start) { start += 1; }
        start
    };

    let mut out = String::with_capacity(max_bytes);
    out.push_str(&s[..prefix_end]);
    out.push_str("…truncated…\n");
    out.push_str(&s[suffix_start..]);
    (out, true)
}

fn format_exec_output_str(exec_output: &ExecToolCallOutput) -> String {
    let ExecToolCallOutput {
        aggregated_output,
        ..
    } = exec_output;

    // Always use the aggregated (stdout + stderr interleaved) stream so the
    // model sees the full build log regardless of which stream a tool used.
    let mut formatted_output = aggregated_output.text.clone();
    if let Some(truncated_after_lines) = aggregated_output.truncated_after_lines {
        formatted_output.push_str(&format!(
            "\n\n[Output truncated after {truncated_after_lines} lines: too many lines or bytes.]",
        ));
    }

    formatted_output
}

/// Exec output serialized for the model. If the payload is too large,
/// write the full output to a file and include a truncated preview here.
fn format_exec_output_with_limit(
    sess: &Session,
    sub_id: &str,
    call_id: &str,
    exec_output: &ExecToolCallOutput,
) -> String {
    let ExecToolCallOutput {
        exit_code,
        duration,
        ..
    } = exec_output;

    #[derive(Serialize)]
    struct ExecMetadata {
        exit_code: i32,
        duration_seconds: f32,
    }

    #[derive(Serialize)]
    struct ExecOutput<'a> { output: &'a str, metadata: ExecMetadata }

    // round to 1 decimal place
    let duration_seconds = ((duration.as_secs_f32()) * 10.0).round() / 10.0;

    let full = format_exec_output_str(exec_output);
    let (maybe_truncated, was_truncated) =
        truncate_middle_bytes(&full, MAX_TOOL_OUTPUT_BYTES_FOR_MODEL);

    // If truncated, persist the full output under .code/agents/<agent>/exec-<call_id>.txt
    // so users can inspect it and the model can refer to a short, stable path.
    let final_output = if was_truncated {
        let cwd = sess.get_cwd().to_path_buf();
        let file_note = match ensure_agent_dir(&cwd, sub_id)
            .and_then(|dir| write_agent_file(&dir, &format!("exec-{call_id}.txt"), &full))
        {
            Ok(path) => format!("\n\n[Full output saved to: {}]", path.display()),
            Err(e) => format!("\n\n[Full output was too large and truncation applied; failed to save file: {e}]")
        };
        let mut s = maybe_truncated;
        s.push_str(&file_note);
        s
    } else {
        maybe_truncated
    };

    let payload = ExecOutput {
        output: &final_output,
        metadata: ExecMetadata {
            exit_code: *exit_code,
            duration_seconds,
        },
    };

    #[expect(clippy::expect_used)]
    serde_json::to_string(&payload).expect("serialize ExecOutput")
}

fn get_last_assistant_message_from_turn(responses: &[ResponseItem]) -> Option<String> {
    responses.iter().rev().find_map(|item| {
        if let ResponseItem::Message { role, content, .. } = item {
            if role == "assistant" {
                content.iter().rev().find_map(|ci| {
                    if let ContentItem::OutputText { text } = ci {
                        Some(text.clone())
                    } else {
                        None
                    }
                })
            } else {
                None
            }
        } else {
            None
        }
    })
}

/// Capture a screenshot from the browser and store it for the next model request
async fn capture_browser_screenshot(_sess: &Session) -> Result<(PathBuf, String), String> {
    let browser_manager = codex_browser::global::get_browser_manager()
        .await
        .ok_or_else(|| "No browser manager available".to_string())?;

    if !browser_manager.is_enabled().await {
        return Err("Browser manager is not enabled".to_string());
    }

    // Get current URL first
    let url = browser_manager
        .get_current_url()
        .await
        .unwrap_or_else(|| "Browser".to_string());
    tracing::debug!("Attempting to capture screenshot at URL: {}", url);

    match browser_manager.capture_screenshot().await {
        Ok(screenshots) => {
            if let Some(first_screenshot) = screenshots.first() {
                tracing::info!(
                    "Captured browser screenshot: {} at URL: {}",
                    first_screenshot.display(),
                    url
                );
                Ok((first_screenshot.clone(), url))
            } else {
                let msg = format!("Screenshot capture returned empty results at URL: {}", url);
                tracing::warn!("{}", msg);
                Err(msg)
            }
        }
        Err(e) => {
            let msg = format!("Failed to capture screenshot at {}: {}", url, e);
            tracing::warn!("{}", msg);
            Err(msg)
        }
    }
}
// removed upstream exit_review_mode helper: not used in fork

/// Send agent status update event to the TUI
async fn send_agent_status_update(sess: &Session) {
    let manager = AGENT_MANAGER.read().await;

    // Collect all agents; include completed/failed so HUD can show final messages
    let agents: Vec<crate::protocol::AgentInfo> = manager
        .get_all_agents()
        .map(|agent| crate::protocol::AgentInfo {
            id: agent.id.clone(),
            name: agent.model.clone(), // Use model name as the display name
            status: match agent.status {
                AgentStatus::Pending => "pending".to_string(),
                AgentStatus::Running => "running".to_string(),
                AgentStatus::Completed => "completed".to_string(),
                AgentStatus::Failed => "failed".to_string(),
                AgentStatus::Cancelled => "cancelled".to_string(),
            },
            model: Some(agent.model.clone()),
            last_progress: agent.progress.last().cloned(),
            result: agent.result.clone(),
            error: agent.error.clone(),
        })
        .collect();

    let event = sess.make_event(
        "agent_status",
        EventMsg::AgentStatusUpdate(AgentStatusUpdateEvent {
            agents,
            context: None,
            task: None,
        }),
    );

    // Send event asynchronously
    let tx_event = sess.tx_event.clone();
    tokio::spawn(async move {
        if let Err(e) = tx_event.send(event).await {
            tracing::error!("Failed to send agent status update event: {}", e);
        }
    });
}

/// Add a screenshot to pending screenshots for the next model request
fn add_pending_screenshot(sess: &Session, screenshot_path: PathBuf, url: String) {
    // Do not queue screenshots for next turn anymore; we inject fresh per-turn.
    tracing::info!("Captured screenshot; updating UI and using per-turn injection");

    // Also send an immediate event to update the TUI display
    let event = sess.make_event(
        "browser_screenshot",
        EventMsg::BrowserScreenshotUpdate(BrowserScreenshotUpdateEvent {
            screenshot_path,
            url,
        }),
    );

    // Send event asynchronously to avoid blocking
    let tx_event = sess.tx_event.clone();
    tokio::spawn(async move {
        if let Err(e) = tx_event.send(event).await {
            tracing::error!("Failed to send browser screenshot update event: {}", e);
        }
    });
}

/// Consume pending screenshots and return them as ResponseInputItems
#[allow(dead_code)]
fn consume_pending_screenshots(sess: &Session) -> Vec<ResponseInputItem> {
    let mut pending = sess.pending_browser_screenshots.lock().unwrap();
    let screenshots = pending.drain(..).collect::<Vec<_>>();

    screenshots
        .into_iter()
        .map(|path| {
            let metadata = format!(
                "[EPHEMERAL:browser_screenshot] Browser screenshot at {}",
                chrono::Utc::now().format("%Y-%m-%d %H:%M:%S UTC")
            );

            // Read the screenshot file and create an ephemeral image
            match std::fs::read(&path) {
                Ok(bytes) => {
                    let mime = mime_guess::from_path(&path)
                        .first()
                        .map(|m| m.to_string())
                        .unwrap_or_else(|| "image/png".to_string());
                    let encoded = base64::engine::general_purpose::STANDARD.encode(bytes);

                    ResponseInputItem::Message {
                        role: "user".to_string(),
                        content: vec![
                            ContentItem::InputText { text: metadata },
                            ContentItem::InputImage {
                                image_url: format!("data:{mime};base64,{encoded}"),
                            },
                        ],
                    }
                }
                Err(e) => {
                    tracing::error!("Failed to read screenshot {}: {}", path.display(), e);
                    ResponseInputItem::Message {
                        role: "user".to_string(),
                        content: vec![ContentItem::InputText {
                            text: format!("Failed to load browser screenshot: {}", e),
                        }],
                    }
                }
            }
        })
        .collect()
}

/// Helper function to wrap custom tool calls with events
async fn execute_custom_tool<F, Fut>(
    sess: &Session,
    ctx: &ToolCallCtx,
    tool_name: String,
    parameters: Option<serde_json::Value>,
    tool_fn: F,
) -> ResponseInputItem
where
    F: FnOnce() -> Fut,
    Fut: std::future::Future<Output = ResponseInputItem>,
{
    use crate::protocol::{CustomToolCallBeginEvent, CustomToolCallEndEvent};
    use std::time::Instant;

    // Send begin event with ordering
    let begin_msg = EventMsg::CustomToolCallBegin(CustomToolCallBeginEvent {
        call_id: ctx.call_id.clone(),
        tool_name: tool_name.clone(),
        parameters: parameters.clone(),
    });
    let begin_order = ctx.order_meta(sess.current_request_ordinal());
    let begin_event = sess.make_event_with_order(&ctx.sub_id, begin_msg, begin_order, ctx.seq_hint);
    sess.send_event(begin_event).await;

    // Execute the tool
    let start = Instant::now();
    let result = tool_fn().await;
    let duration = start.elapsed();

    // Extract success/failure from result. Prefer explicit success flag when available.
    let (success, message) = match &result {
        ResponseInputItem::FunctionCallOutput { output, .. } => {
            let content = &output.content;
            let success_flag = output.success;
            (success_flag.unwrap_or(true), content.clone())
        }
        _ => (true, String::from("Tool completed")),
    };

    // Send end event with ordering
    let end_msg = EventMsg::CustomToolCallEnd(CustomToolCallEndEvent {
        call_id: ctx.call_id.clone(),
        tool_name,
        parameters,
        duration,
        result: if success { Ok(message) } else { Err(message) },
    });
    let end_order = ctx.order_meta(sess.current_request_ordinal());
    let end_event = sess.make_event_with_order(&ctx.sub_id, end_msg, end_order, ctx.seq_hint);
    sess.send_event(end_event).await;

    result
}

async fn handle_browser_open(sess: &Session, ctx: &ToolCallCtx, arguments: String) -> ResponseInputItem {
    // Parse arguments as JSON for the event
    let params = serde_json::from_str(&arguments).ok();

    let arguments_clone = arguments.clone();
    let call_id_clone = ctx.call_id.clone();

    execute_custom_tool(
        sess,
        ctx,
        "browser_open".to_string(),
        params,
        || async move {
            // Parse the URL from arguments
            let args: Result<Value, _> = serde_json::from_str(&arguments_clone);

            match args {
                Ok(json) => {
                    let url = json
                        .get("url")
                        .and_then(|v| v.as_str())
                        .unwrap_or("about:blank");

                    // Use the global browser manager (create if needed)
                    let browser_manager = {
                        let existing_global = codex_browser::global::get_browser_manager().await;
                        if let Some(existing) = existing_global {
                            tracing::info!("Using existing global browser manager");
                            Some(existing)
                        } else {
                            tracing::info!("Creating new browser manager");
                            let new_manager =
                                codex_browser::global::get_or_create_browser_manager().await;
                            Some(new_manager)
                        }
                    };

                    if let Some(browser_manager) = browser_manager {
                        // Ensure the browser manager is marked enabled so status reflects reality
                        browser_manager.set_enabled_sync(true);
                        // Clear any lingering node highlight from previous commands
                        let _ = browser_manager
                            .execute_cdp("Overlay.hideHighlight", serde_json::json!({}))
                            .await;
                        // Navigate to the URL with detailed timing logs
                        let step_start = std::time::Instant::now();
                        tracing::info!("[browser_open] begin goto: {}", url);
                        match browser_manager.goto(url).await {
                            Ok(_) => {
                                tracing::info!(
                                    "[browser_open] goto success: {} in {:?}",
                                    url,
                                    step_start.elapsed()
                                );
                                ResponseInputItem::FunctionCallOutput {
                                    call_id: call_id_clone.clone(),
                                    output: FunctionCallOutputPayload {
                                        content: format!("Browser opened to: {}", url),
                                        success: Some(true),
                                    },
                                }
                            }
                            Err(e) => ResponseInputItem::FunctionCallOutput {
                                call_id: call_id_clone.clone(),
                                output: FunctionCallOutputPayload {
                                    content: format!(
                                        "Failed to navigate browser to {}: {}",
                                        url, e
                                    ),
                                    success: Some(false),
                                },
                            },
                        }
                    } else {
                        ResponseInputItem::FunctionCallOutput {
                            call_id: call_id_clone.clone(),
                            output: FunctionCallOutputPayload {
                                content: "Failed to initialize browser manager.".to_string(),
                                success: Some(false),
                            },
                        }
                    }
                }
                Err(e) => ResponseInputItem::FunctionCallOutput {
                    call_id: call_id_clone,
                    output: FunctionCallOutputPayload {
                        content: format!("Failed to parse browser_open arguments: {}", e),
                        success: Some(false),
                    },
                },
            }
        },
    )
    .await
}

/// Get the browser manager for the session (always uses global)
async fn get_browser_manager_for_session(
    _sess: &Session,
) -> Option<Arc<codex_browser::BrowserManager>> {
    // Always use the global browser manager
    codex_browser::global::get_browser_manager().await
}

async fn handle_browser_close(sess: &Session, ctx: &ToolCallCtx) -> ResponseInputItem {
    let sess_clone = sess;
    let call_id_clone = ctx.call_id.clone();

    execute_custom_tool(
        sess,
        ctx,
        "browser_close".to_string(),
        None,
        || async move {
            let browser_manager = get_browser_manager_for_session(sess_clone).await;
            if let Some(browser_manager) = browser_manager {
                // Clear any lingering highlight before closing
                let _ = browser_manager
                    .execute_cdp("Overlay.hideHighlight", serde_json::json!({}))
                    .await;
                match browser_manager.stop().await {
                    Ok(_) => {
                        // Clear the browser manager from global
                        codex_browser::global::clear_browser_manager().await;
                        ResponseInputItem::FunctionCallOutput {
                            call_id: call_id_clone.clone(),
                            output: FunctionCallOutputPayload {
                                content: "Browser closed. Screenshot capture disabled.".to_string(),
                                success: Some(true),
                            },
                        }
                    }
                    Err(e) => ResponseInputItem::FunctionCallOutput {
                        call_id: call_id_clone.clone(),
                        output: FunctionCallOutputPayload {
                            content: format!("Failed to close browser: {}", e),
                            success: Some(false),
                        },
                    },
                }
            } else {
                ResponseInputItem::FunctionCallOutput {
                    call_id: call_id_clone,
                    output: FunctionCallOutputPayload {
                        content: "Browser is not currently open.".to_string(),
                        success: Some(false),
                    },
                }
            }
        },
    )
    .await
}

async fn handle_browser_status(sess: &Session, ctx: &ToolCallCtx) -> ResponseInputItem {
    let sess_clone = sess;
    let call_id_clone = ctx.call_id.clone();

    execute_custom_tool(
        sess,
        ctx,
        "browser_status".to_string(),
        None,
        || async move {
            let browser_manager = get_browser_manager_for_session(sess_clone).await;
            if let Some(browser_manager) = browser_manager {
                let _ = browser_manager
                    .execute_cdp("Overlay.hideHighlight", serde_json::json!({}))
                    .await;
                let status = browser_manager.get_status().await;
                let status_msg = if status.enabled {
                    if let Some(url) = status.current_url {
                        format!("Browser status: Enabled, currently at {}", url)
                    } else {
                        "Browser status: Enabled, no page loaded".to_string()
                    }
                } else {
                    "Browser status: Disabled".to_string()
                };

                ResponseInputItem::FunctionCallOutput {
                    call_id: call_id_clone.clone(),
                    output: FunctionCallOutputPayload {
                        content: status_msg,
                        success: Some(true),
                    },
                }
            } else {
                ResponseInputItem::FunctionCallOutput {
                    call_id: call_id_clone,
                    output: FunctionCallOutputPayload {
                        content:
                            "Browser is not initialized. Use browser_open to start the browser."
                                .to_string(),
                        success: Some(false),
                    },
                }
            }
        },
    )
    .await
}

async fn handle_browser_click(sess: &Session, ctx: &ToolCallCtx, arguments: String) -> ResponseInputItem {
    let params = serde_json::from_str::<serde_json::Value>(&arguments).ok();
    let sess_clone = sess;
    let call_id_clone = ctx.call_id.clone();

    execute_custom_tool(
        sess,
        ctx,
        "browser_click".to_string(),
        params.clone(),
        || async move {
            let browser_manager = get_browser_manager_for_session(sess_clone).await;

            if let Some(browser_manager) = browser_manager {
                let _ = browser_manager
                    .execute_cdp("Overlay.hideHighlight", serde_json::json!({}))
                    .await;
                // Determine click type: default 'click', or 'mousedown'/'mouseup'
                let click_type = params
                    .as_ref()
                    .and_then(|v| v.get("type"))
                    .and_then(|v| v.as_str())
                    .unwrap_or("click")
                    .to_lowercase();

                // Optional absolute coordinates
                let (mut target_x, mut target_y) = (None, None);
                if let Some(p) = params.as_ref() {
                    if let Some(vx) = p.get("x").and_then(|v| v.as_f64()) {
                        target_x = Some(vx);
                    }
                    if let Some(vy) = p.get("y").and_then(|v| v.as_f64()) {
                        target_y = Some(vy);
                    }
                }

                // If x or y provided, resolve missing coord from current position, then move
                if target_x.is_some() || target_y.is_some() {
                    // get current cursor for missing values
                    match browser_manager.get_cursor_position().await {
                        Ok((cx, cy)) => {
                            let x = target_x.unwrap_or(cx);
                            let y = target_y.unwrap_or(cy);
                            if let Err(e) = browser_manager.move_mouse(x, y).await {
                                return ResponseInputItem::FunctionCallOutput {
                                    call_id: call_id_clone.clone(),
                                    output: FunctionCallOutputPayload {
                                        content: format!("Failed to move before click: {}", e),
                                        success: Some(false),
                                    },
                                };
                            }
                        }
                        Err(e) => {
                            return ResponseInputItem::FunctionCallOutput {
                                call_id: call_id_clone.clone(),
                                output: FunctionCallOutputPayload {
                                    content: format!("Failed to get current cursor position: {}", e),
                                    success: Some(false),
                                },
                            };
                        }
                    }
                }

                // Perform the action at current (possibly moved) position
                let action_result = match click_type.as_str() {
                    "mousedown" => match browser_manager.mouse_down_at_current().await {
                        Ok((x, y)) => Ok((x, y, "Mouse down".to_string())),
                        Err(e) => Err(e),
                    },
                    "mouseup" => match browser_manager.mouse_up_at_current().await {
                        Ok((x, y)) => Ok((x, y, "Mouse up".to_string())),
                        Err(e) => Err(e),
                    },
                    "click" | _ => match browser_manager.click_at_current().await {
                        Ok((x, y)) => Ok((x, y, "Clicked".to_string())),
                        Err(e) => Err(e),
                    },
                };

                match action_result {
                    Ok((x, y, label)) => {
                        ResponseInputItem::FunctionCallOutput {
                            call_id: call_id_clone.clone(),
                            output: FunctionCallOutputPayload {
                                content: format!("{} at ({}, {})", label, x, y),
                                success: Some(true),
                            },
                        }
                    }
                    Err(e) => ResponseInputItem::FunctionCallOutput {
                        call_id: call_id_clone.clone(),
                        output: FunctionCallOutputPayload {
                            content: format!("Failed to perform mouse action: {}", e),
                            success: Some(false),
                        },
                    },
                }
    } else {
        ResponseInputItem::FunctionCallOutput {
            call_id: call_id_clone,
            output: FunctionCallOutputPayload {
                content: "Browser is not initialized. Use browser_open to start the browser."
                    .to_string(),
                success: Some(false),
            },
        }
    }
        },
    )
    .await
}

async fn handle_browser_move(sess: &Session, ctx: &ToolCallCtx, arguments: String) -> ResponseInputItem {
    let params = serde_json::from_str(&arguments).ok();
    let sess_clone = sess;
    let arguments_clone = arguments.clone();
    let call_id_clone = ctx.call_id.clone();

    execute_custom_tool(
        sess,
        ctx,
        "browser_move".to_string(),
        params,
        || async move {
            let browser_manager = get_browser_manager_for_session(sess_clone).await;

            if let Some(browser_manager) = browser_manager {
                let _ = browser_manager
                    .execute_cdp("Overlay.hideHighlight", serde_json::json!({}))
                    .await;
                let args: Result<Value, _> = serde_json::from_str(&arguments_clone);
                match args {
                    Ok(json) => {
                        // Check if we have relative movement (dx, dy) or absolute (x, y)
                        let has_dx = json.get("dx").is_some();
                        let has_dy = json.get("dy").is_some();
                        let has_x = json.get("x").is_some();
                        let has_y = json.get("y").is_some();

                        let result = if has_dx || has_dy {
                            // Relative movement
                            let dx = json.get("dx").and_then(|v| v.as_f64()).unwrap_or(0.0);
                            let dy = json.get("dy").and_then(|v| v.as_f64()).unwrap_or(0.0);
                            browser_manager.move_mouse_relative(dx, dy).await
                        } else if has_x || has_y {
                            // Absolute movement
                            let x = json.get("x").and_then(|v| v.as_f64()).unwrap_or(0.0);
                            let y = json.get("y").and_then(|v| v.as_f64()).unwrap_or(0.0);
                            browser_manager.move_mouse(x, y).await.map(|_| (x, y))
                        } else {
                            // No parameters provided, just return current position
                            browser_manager.get_cursor_position().await
                        };

                        match result {
                            Ok((x, y)) => {
                                ResponseInputItem::FunctionCallOutput {
                                    call_id: call_id_clone.clone(),
                                    output: FunctionCallOutputPayload {
                                        content: format!("Moved mouse position to ({}, {})", x, y),
                                        success: Some(true),
                                    },
                                }
                            }
                            Err(e) => ResponseInputItem::FunctionCallOutput {
                                call_id: call_id_clone.clone(),
                                output: FunctionCallOutputPayload {
                                    content: format!("Failed to move mouse: {}", e),
                                    success: Some(false),
                                },
                            },
                        }
                    }
                    Err(e) => ResponseInputItem::FunctionCallOutput {
                        call_id: call_id_clone.clone(),
                        output: FunctionCallOutputPayload {
                            content: format!("Failed to parse browser_move arguments: {}", e),
                            success: Some(false),
                        },
                    },
                }
            } else {
                ResponseInputItem::FunctionCallOutput {
                    call_id: call_id_clone,
                    output: FunctionCallOutputPayload {
                        content: "Browser is not initialized. Use browser_open to start the browser."
                            .to_string(),
                        success: Some(false),
                    },
                }
            }
        },
    )
    .await
}

async fn handle_browser_type(sess: &Session, ctx: &ToolCallCtx, arguments: String) -> ResponseInputItem {
    let params = serde_json::from_str(&arguments).ok();
    let sess_clone = sess;
    let arguments_clone = arguments.clone();
    let call_id_clone = ctx.call_id.clone();

    execute_custom_tool(
        sess,
        ctx,
        "browser_type".to_string(),
        params,
        || async move {
            let browser_manager = get_browser_manager_for_session(sess_clone).await;
            if let Some(browser_manager) = browser_manager {
                let _ = browser_manager
                    .execute_cdp("Overlay.hideHighlight", serde_json::json!({}))
                    .await;
                let args: Result<Value, _> = serde_json::from_str(&arguments_clone);
                match args {
                    Ok(json) => {
                        let text = json.get("text").and_then(|v| v.as_str()).unwrap_or("");

                        match browser_manager.type_text(text).await {
                            Ok(_) => {
                                ResponseInputItem::FunctionCallOutput {
                                    call_id: call_id_clone.clone(),
                                    output: FunctionCallOutputPayload {
                                        content: format!("Typed: {}", text),
                                        success: Some(true),
                                    },
                                }
                            }
                            Err(e) => ResponseInputItem::FunctionCallOutput {
                                call_id: call_id_clone.clone(),
                                output: FunctionCallOutputPayload {
                                    content: format!("Failed to type text: {}", e),
                                    success: Some(false),
                                },
                            },
                        }
                    }
                    Err(e) => ResponseInputItem::FunctionCallOutput {
                        call_id: call_id_clone.clone(),
                        output: FunctionCallOutputPayload {
                            content: format!("Failed to parse browser_type arguments: {}", e),
                            success: Some(false),
                        },
                    },
                }
            } else {
                ResponseInputItem::FunctionCallOutput {
                    call_id: call_id_clone,
                    output: FunctionCallOutputPayload {
                        content:
                            "Browser is not initialized. Use browser_open to start the browser."
                                .to_string(),
                        success: Some(false),
                    },
                }
            }
        },
    )
    .await
}

async fn handle_browser_key(sess: &Session, ctx: &ToolCallCtx, arguments: String) -> ResponseInputItem {
    let params = serde_json::from_str(&arguments).ok();
    let sess_clone = sess;
    let arguments_clone = arguments.clone();
    let call_id_clone = ctx.call_id.clone();

    execute_custom_tool(
        sess,
        ctx,
        "browser_key".to_string(),
        params,
        || async move {
            let browser_manager = get_browser_manager_for_session(sess_clone).await;
            if let Some(browser_manager) = browser_manager {
                let _ = browser_manager
                    .execute_cdp("Overlay.hideHighlight", serde_json::json!({}))
                    .await;
                let args: Result<Value, _> = serde_json::from_str(&arguments_clone);
                match args {
                    Ok(json) => {
                        let key = json.get("key").and_then(|v| v.as_str()).unwrap_or("");

                        match browser_manager.press_key(key).await {
                            Ok(_) => {
                                ResponseInputItem::FunctionCallOutput {
                                    call_id: call_id_clone.clone(),
                                    output: FunctionCallOutputPayload {
                                        content: format!("Pressed key: {}", key),
                                        success: Some(true),
                                    },
                                }
                            }
                            Err(e) => ResponseInputItem::FunctionCallOutput {
                                call_id: call_id_clone.clone(),
                                output: FunctionCallOutputPayload {
                                    content: format!("Failed to press key: {}", e),
                                    success: Some(false),
                                },
                            },
                        }
                    }
                    Err(e) => ResponseInputItem::FunctionCallOutput {
                        call_id: call_id_clone,
                        output: FunctionCallOutputPayload {
                            content: format!("Failed to parse browser_key arguments: {}", e),
                            success: Some(false),
                        },
                    },
                }
            } else {
                ResponseInputItem::FunctionCallOutput {
                    call_id: call_id_clone,
                    output: FunctionCallOutputPayload {
                        content:
                            "Browser is not initialized. Use browser_open to start the browser."
                                .to_string(),
                        success: Some(false),
                    },
                }
            }
        },
    )
    .await
}

async fn handle_browser_javascript(sess: &Session, ctx: &ToolCallCtx, arguments: String) -> ResponseInputItem {
    let params = serde_json::from_str(&arguments).ok();
    let sess_clone = sess;
    let arguments_clone = arguments.clone();
    let call_id_clone = ctx.call_id.clone();

    execute_custom_tool(
        sess,
        ctx,
        "browser_javascript".to_string(),
        params,
        || async move {
            let browser_manager = get_browser_manager_for_session(sess_clone).await;
            if let Some(browser_manager) = browser_manager {
                let _ = browser_manager
                    .execute_cdp("Overlay.hideHighlight", serde_json::json!({}))
                    .await;
                let args: Result<Value, _> = serde_json::from_str(&arguments_clone);
                match args {
                    Ok(json) => {
                        let code = json.get("code").and_then(|v| v.as_str()).unwrap_or("");

                        match browser_manager.execute_javascript(code).await {
                            Ok(result) => {
                                // Log the JavaScript execution result
                                tracing::info!("JavaScript execution returned: {:?}", result);

                                // Format the result for the LLM
                                let formatted_result = if let Some(obj) = result.as_object() {
                                    // Check if it's our wrapped result format
                                    if let (Some(success), Some(value)) =
                                        (obj.get("success"), obj.get("value"))
                                    {
                                        let logs = obj.get("logs").and_then(|v| v.as_array());
                                        let mut output = String::new();

                                        if let Some(logs) = logs {
                                            if !logs.is_empty() {
                                                output.push_str("Console logs:\n");
                                                for log in logs {
                                                    if let Some(log_str) = log.as_str() {
                                                        output
                                                            .push_str(&format!("  {}\n", log_str));
                                                    }
                                                }
                                                output.push_str("\n");
                                            }
                                        }

                                        if success.as_bool().unwrap_or(false) {
                                            output.push_str("Result: ");
                                            output.push_str(
                                                &serde_json::to_string_pretty(value)
                                                    .unwrap_or_else(|_| "null".to_string()),
                                            );
                                        } else if let Some(error) = obj.get("error") {
                                            output.push_str("Error: ");
                                            output.push_str(&error.to_string());
                                        }

                                        output
                                    } else {
                                        // Fallback to raw JSON if not in expected format
                                        serde_json::to_string_pretty(&result)
                                            .unwrap_or_else(|_| "null".to_string())
                                    }
                                } else {
                                    // Not an object, return as-is
                                    serde_json::to_string_pretty(&result)
                                        .unwrap_or_else(|_| "null".to_string())
                                };

                                tracing::info!("Returning to LLM: {}", formatted_result);

                                ResponseInputItem::FunctionCallOutput {
                                    call_id: call_id_clone.clone(),
                                    output: FunctionCallOutputPayload {
                                        content: formatted_result,
                                        success: Some(true),
                                    },
                                }
                            }
                            Err(e) => ResponseInputItem::FunctionCallOutput {
                                call_id: call_id_clone.clone(),
                                output: FunctionCallOutputPayload {
                                    content: format!("Failed to execute JavaScript: {}", e),
                                    success: Some(false),
                                },
                            },
                        }
                    }
                    Err(e) => ResponseInputItem::FunctionCallOutput {
                        call_id: call_id_clone,
                        output: FunctionCallOutputPayload {
                            content: format!("Failed to parse browser_javascript arguments: {}", e),
                            success: Some(false),
                        },
                    },
                }
            } else {
                ResponseInputItem::FunctionCallOutput {
                    call_id: call_id_clone,
                    output: FunctionCallOutputPayload {
                        content:
                            "Browser is not initialized. Use browser_open to start the browser."
                                .to_string(),
                        success: Some(false),
                    },
                }
            }
        },
    )
    .await
}

async fn handle_browser_scroll(sess: &Session, ctx: &ToolCallCtx, arguments: String) -> ResponseInputItem {
    let params = serde_json::from_str(&arguments).ok();
    let sess_clone = sess;
    let arguments_clone = arguments.clone();
    let call_id_clone = ctx.call_id.clone();

    execute_custom_tool(
        sess,
        ctx,
        "browser_scroll".to_string(),
        params,
        || async move {
            let browser_manager = get_browser_manager_for_session(sess_clone).await;
            if let Some(browser_manager) = browser_manager {
                let _ = browser_manager
                    .execute_cdp("Overlay.hideHighlight", serde_json::json!({}))
                    .await;
                let args: Result<Value, _> = serde_json::from_str(&arguments_clone);
                match args {
                    Ok(json) => {
                        let dx = json.get("dx").and_then(|v| v.as_f64()).unwrap_or(0.0);
                        let dy = json.get("dy").and_then(|v| v.as_f64()).unwrap_or(0.0);

                        match browser_manager.scroll_by(dx, dy).await {
                    Ok(_) => {
                        ResponseInputItem::FunctionCallOutput {
                            call_id: call_id_clone.clone(),
                            output: FunctionCallOutputPayload {
                                content: format!("Scrolled by ({}, {})", dx, dy),
                                success: Some(true),
                            },
                        }
                    }
                    Err(e) => ResponseInputItem::FunctionCallOutput {
                        call_id: call_id_clone.clone(),
                        output: FunctionCallOutputPayload {
                            content: format!("Failed to scroll: {}", e),
                            success: Some(false),
                        },
                    },
                }
            }
            Err(e) => ResponseInputItem::FunctionCallOutput {
                call_id: call_id_clone,
                output: FunctionCallOutputPayload {
                    content: format!("Failed to parse browser_scroll arguments: {}", e),
                    success: Some(false),
                },
            },
        }
    } else {
        ResponseInputItem::FunctionCallOutput {
            call_id: call_id_clone,
            output: FunctionCallOutputPayload {
                content: "Browser is not initialized. Use browser_open to start the browser.".to_string(),
                success: Some(false),
            },
        }
    }
        },
    )
    .await
}

async fn handle_browser_console(sess: &Session, ctx: &ToolCallCtx, arguments: String) -> ResponseInputItem {
    let params = serde_json::from_str(&arguments).ok();
    let sess_clone = sess;
    let arguments_clone = arguments.clone();
    let call_id_clone = ctx.call_id.clone();

    execute_custom_tool(
        sess,
        ctx,
        "browser_console".to_string(),
        params,
        || async move {
            let browser_manager = get_browser_manager_for_session(sess_clone).await;
            if let Some(browser_manager) = browser_manager {
                let args: Result<Value, _> = serde_json::from_str(&arguments_clone);
                let lines = match args {
                    Ok(json) => json.get("lines").and_then(|v| v.as_u64()).map(|n| n as usize),
                    Err(_) => None,
                };

                match browser_manager.get_console_logs(lines).await {
                    Ok(logs) => {
                        // Format the logs for display
                        let formatted = if let Some(logs_array) = logs.as_array() {
                            if logs_array.is_empty() {
                                "No console logs captured.".to_string()
                            } else {
                                let mut output = String::new();
                                output.push_str("Console logs:\n");
                                for log in logs_array {
                                    if let Some(log_obj) = log.as_object() {
                                        let timestamp = log_obj.get("timestamp")
                                            .and_then(|v| v.as_str())
                                            .unwrap_or("");
                                        let level = log_obj.get("level")
                                            .and_then(|v| v.as_str())
                                            .unwrap_or("log");
                                        let message = log_obj.get("message")
                                            .and_then(|v| v.as_str())
                                            .unwrap_or("");

                                        output.push_str(&format!("[{}] [{}] {}\n", timestamp, level.to_uppercase(), message));
                                    }
                                }
                                output
                            }
                        } else {
                            "No console logs captured.".to_string()
                        };

                        ResponseInputItem::FunctionCallOutput {
                            call_id: call_id_clone,
                            output: FunctionCallOutputPayload {
                                content: formatted,
                                success: Some(true),
                            },
                        }
                    }
                    Err(e) => ResponseInputItem::FunctionCallOutput {
                        call_id: call_id_clone,
                        output: FunctionCallOutputPayload {
                            content: format!("Failed to get console logs: {}", e),
                            success: Some(false),
                        },
                    },
                }
            } else {
                ResponseInputItem::FunctionCallOutput {
                    call_id: call_id_clone,
                    output: FunctionCallOutputPayload {
                        content: "Browser is not enabled. Use browser_open to enable it first.".to_string(),
                        success: Some(false),
                    },
                }
            }
        },
    )
    .await
}

async fn handle_browser_cdp(sess: &Session, ctx: &ToolCallCtx, arguments: String) -> ResponseInputItem {
    let params = serde_json::from_str(&arguments).ok();
    let sess_clone = sess;
    let arguments_clone = arguments.clone();
    let call_id_clone = ctx.call_id.clone();

    execute_custom_tool(
        sess,
        ctx,
        "browser_cdp".to_string(),
        params,
        || async move {
            let browser_manager = get_browser_manager_for_session(sess_clone).await;
            if let Some(browser_manager) = browser_manager {
                let _ = browser_manager
                    .execute_cdp("Overlay.hideHighlight", serde_json::json!({}))
                    .await;
                let args: Result<Value, _> = serde_json::from_str(&arguments_clone);
                match args {
                    Ok(json) => {
                        let method = json
                            .get("method")
                            .and_then(|v| v.as_str())
                            .unwrap_or("")
                            .to_string();
                        let params = json.get("params").cloned().unwrap_or_else(|| Value::Object(serde_json::Map::new()));
                        let target = json
                            .get("target")
                            .and_then(|v| v.as_str())
                            .unwrap_or("page");

                        if method.is_empty() {
                            return ResponseInputItem::FunctionCallOutput {
                                call_id: call_id_clone,
                                output: FunctionCallOutputPayload {
                                    content: "Missing required field: method".to_string(),
                                    success: Some(false),
                                },
                            };
                        }

                        let exec_res = if target == "browser" {
                            browser_manager.execute_cdp_browser(&method, params).await
                        } else {
                            browser_manager.execute_cdp(&method, params).await
                        };

                        match exec_res {
                            Ok(result) => {
                                let pretty = serde_json::to_string_pretty(&result)
                                    .unwrap_or_else(|_| "<non-serializable result>".to_string());
                                ResponseInputItem::FunctionCallOutput {
                                    call_id: call_id_clone,
                                    output: FunctionCallOutputPayload {
                                        content: pretty,
                                        success: Some(true),
                                    },
                                }
                            }
                            Err(e) => ResponseInputItem::FunctionCallOutput {
                                call_id: call_id_clone,
                                output: FunctionCallOutputPayload {
                                    content: format!("Failed to execute CDP command: {}", e),
                                    success: Some(false),
                                },
                            },
                        }
                    }
                    Err(e) => ResponseInputItem::FunctionCallOutput {
                        call_id: call_id_clone,
                        output: FunctionCallOutputPayload {
                            content: format!("Failed to parse browser_cdp arguments: {}", e),
                            success: Some(false),
                        },
                    },
                }
            } else {
                ResponseInputItem::FunctionCallOutput {
                    call_id: call_id_clone,
                    output: FunctionCallOutputPayload {
                        content: "Browser is not initialized. Use browser_open to start the browser.".to_string(),
                        success: Some(false),
                    },
                }
            }
        },
    )
    .await
}

async fn handle_browser_inspect(sess: &Session, ctx: &ToolCallCtx, arguments: String) -> ResponseInputItem {
    use serde_json::json;
    let params = serde_json::from_str(&arguments).ok();
    let sess_clone = sess;
    let arguments_clone = arguments.clone();
    let call_id_clone = ctx.call_id.clone();

    execute_custom_tool(
        sess,
        ctx,
        "browser_inspect".to_string(),
        params,
        || async move {
            let browser_manager = get_browser_manager_for_session(sess_clone).await;
            if let Some(browser_manager) = browser_manager {
                let args: Result<Value, _> = serde_json::from_str(&arguments_clone);
                match args {
                    Ok(json) => {
                        // Determine target element: by id, by coords, or by cursor
                        let id_attr = json.get("id").and_then(|v| v.as_str()).map(|s| s.to_string());
                        let mut x = json.get("x").and_then(|v| v.as_f64());
                        let mut y = json.get("y").and_then(|v| v.as_f64());

                        if (x.is_none() || y.is_none()) && id_attr.is_none() {
                            // No coords provided; use current cursor
                            if let Ok((cx, cy)) = browser_manager.get_cursor_position().await {
                                x = Some(cx);
                                y = Some(cy);
                            }
                        }

                        // Resolve nodeId
                        let node_id_value = if let Some(id_attr) = id_attr.clone() {
                            // Use DOM.getDocument -> DOM.querySelector with selector `#id`
                            let doc = browser_manager
                                .execute_cdp("DOM.getDocument", json!({}))
                                .await
                                .map_err(|e| e);
                            let root_id = match doc {
                                Ok(v) => v.get("root").and_then(|r| r.get("nodeId")).and_then(|n| n.as_u64()),
                                Err(_) => None,
                            };
                            if let Some(root_node_id) = root_id {
                                let sel = format!("#{}", id_attr);
                                let q = browser_manager
                                    .execute_cdp(
                                        "DOM.querySelector",
                                        json!({"nodeId": root_node_id, "selector": sel}),
                                    )
                                    .await;
                                match q {
                                    Ok(v) => v.get("nodeId").cloned(),
                                    Err(_) => None,
                                }
                            } else {
                                None
                            }
                        } else if let (Some(x), Some(y)) = (x, y) {
                            // Use DOM.getNodeForLocation
                            let res = browser_manager
                                .execute_cdp(
                                    "DOM.getNodeForLocation",
                                    json!({
                                        "x": x,
                                        "y": y,
                                        "includeUserAgentShadowDOM": true
                                    }),
                                )
                                .await;
                            match res {
                                Ok(v) => {
                                    // Prefer nodeId; if absent, push backendNodeId
                                    if let Some(n) = v.get("nodeId").cloned() {
                                        Some(n)
                                    } else if let Some(backend) = v.get("backendNodeId").and_then(|b| b.as_u64()) {
                                        let pushed = browser_manager
                                            .execute_cdp(
                                                "DOM.pushNodesByBackendIdsToFrontend",
                                                json!({ "backendNodeIds": [backend] }),
                                            )
                                            .await
                                            .ok();
                                        pushed
                                            .and_then(|pv| pv.get("nodeIds").and_then(|arr| arr.as_array().cloned()))
                                            .and_then(|arr| arr.first().cloned())
                                    } else {
                                        None
                                    }
                                }
                                Err(_) => None,
                            }
                        } else {
                            None
                        };

                        let node_id = match node_id_value.and_then(|v| v.as_u64()) {
                            Some(id) => id,
                            None => {
                                return ResponseInputItem::FunctionCallOutput {
                                    call_id: call_id_clone,
                                    output: FunctionCallOutputPayload {
                                        content: "Failed to resolve target node for inspection".to_string(),
                                        success: Some(false),
                                    },
                                };
                            }
                        };

                        // Enable CSS domain to get matched rules
                        let _ = browser_manager.execute_cdp("CSS.enable", json!({})).await;

                        // Gather details
                        let attrs = browser_manager
                            .execute_cdp("DOM.getAttributes", json!({"nodeId": node_id}))
                            .await
                            .unwrap_or_else(|_| json!({}));
                        let outer = browser_manager
                            .execute_cdp("DOM.getOuterHTML", json!({"nodeId": node_id}))
                            .await
                            .unwrap_or_else(|_| json!({}));
                        let box_model = browser_manager
                            .execute_cdp("DOM.getBoxModel", json!({"nodeId": node_id}))
                            .await
                            .unwrap_or_else(|_| json!({}));
                        let styles = browser_manager
                            .execute_cdp("CSS.getMatchedStylesForNode", json!({"nodeId": node_id}))
                            .await
                            .unwrap_or_else(|_| json!({}));

                        // Highlight the inspected node using Overlay domain (no screenshot capture here)
                        let _ = browser_manager.execute_cdp("Overlay.enable", json!({})).await;
                        let highlight_config = json!({
                            "showInfo": true,
                            "showStyles": false,
                            "showRulers": false,
                            "contentColor": {"r": 111, "g": 168, "b": 220, "a": 0.20},
                            "paddingColor": {"r": 147, "g": 196, "b": 125, "a": 0.55},
                            "borderColor": {"r": 255, "g": 229, "b": 153, "a": 0.60},
                            "marginColor": {"r": 246, "g": 178, "b": 107, "a": 0.60}
                        });
                        let _ = browser_manager.execute_cdp(
                            "Overlay.highlightNode",
                            json!({ "nodeId": node_id, "highlightConfig": highlight_config })
                        ).await;
                        // Do not hide here; keep highlight until the next browser command.

                        // Format output
                        let mut out = String::new();
                        if let (Some(ix), Some(iy)) = (x, y) {
                            out.push_str(&format!("Target: coordinates ({}, {})\n", ix, iy));
                        }
                        if let Some(id_attr) = id_attr {
                            out.push_str(&format!("Target: id '#{}'\n", id_attr));
                        }
                        out.push_str(&format!("NodeId: {}\n", node_id));

                        // Attributes
                        if let Some(arr) = attrs.get("attributes").and_then(|v| v.as_array()) {
                            out.push_str("Attributes:\n");
                            let mut it = arr.iter();
                            while let (Some(k), Some(v)) = (it.next(), it.next()) {
                                out.push_str(&format!("  {}=\"{}\"\n", k.as_str().unwrap_or(""), v.as_str().unwrap_or("")));
                            }
                        }

                        // Outer HTML
                        if let Some(html) = outer.get("outerHTML").and_then(|v| v.as_str()) {
                            let one = html.replace('\n', " ");
                            let snippet: String = one.chars().take(800).collect();
                            out.push_str("\nOuterHTML (truncated):\n");
                            out.push_str(&snippet);
                            if one.len() > snippet.len() { out.push_str("…"); }
                            out.push('\n');
                        }

                        // Box Model summary
                        if box_model.get("model").is_some() {
                            out.push_str("\nBoxModel: available (content/padding/border/margin)\n");
                        }

                        // Matched styles summary
                        if let Some(rules) = styles.get("matchedCSSRules").and_then(|v| v.as_array()) {
                            out.push_str(&format!("Matched CSS rules: {}\n", rules.len()));
                        }

                        // No inline screenshot capture; result reflects DOM details only.

                        ResponseInputItem::FunctionCallOutput {
                            call_id: call_id_clone,
                            output: FunctionCallOutputPayload { content: out, success: Some(true) },
                        }
                    }
                    Err(e) => ResponseInputItem::FunctionCallOutput {
                        call_id: call_id_clone,
                        output: FunctionCallOutputPayload {
                            content: format!("Failed to parse browser_inspect arguments: {}", e),
                            success: Some(false),
                        },
                    },
                }
            } else {
                ResponseInputItem::FunctionCallOutput {
                    call_id: call_id_clone,
                    output: FunctionCallOutputPayload {
                        content: "Browser is not initialized. Use browser_open to start the browser.".to_string(),
                        success: Some(false),
                    },
                }
            }
        },
    )
    .await
}

async fn handle_browser_history(sess: &Session, ctx: &ToolCallCtx, arguments: String) -> ResponseInputItem {
    let params = serde_json::from_str(&arguments).ok();
    let sess_clone = sess;
    let arguments_clone = arguments.clone();
    let call_id_clone = ctx.call_id.clone();

    execute_custom_tool(
        sess,
        ctx,
        "browser_history".to_string(),
        params,
        || async move {
            let browser_manager = get_browser_manager_for_session(sess_clone).await;
            if let Some(browser_manager) = browser_manager {
                let args: Result<Value, _> = serde_json::from_str(&arguments_clone);
                match args {
                    Ok(json) => {
                        let direction =
                            json.get("direction").and_then(|v| v.as_str()).unwrap_or("");

                        if direction != "back" && direction != "forward" {
                            return ResponseInputItem::FunctionCallOutput {
                                call_id: call_id_clone,
                                output: FunctionCallOutputPayload {
                                    content: format!(
                                        "Unsupported direction: {} (expected 'back' or 'forward')",
                                        direction
                                    ),
                                    success: Some(false),
                                },
                            };
                        }

                        let action_res = if direction == "back" {
                            browser_manager.history_back().await
                        } else {
                            browser_manager.history_forward().await
                        };

                        match action_res {
                            Ok(_) => {
                                ResponseInputItem::FunctionCallOutput {
                                    call_id: call_id_clone.clone(),
                                    output: FunctionCallOutputPayload {
                                        content: format!("History {} triggered", direction),
                                        success: Some(true),
                                    },
                                }
                            }
                            Err(e) => ResponseInputItem::FunctionCallOutput {
                                call_id: call_id_clone.clone(),
                                output: FunctionCallOutputPayload {
                                    content: format!("Failed to navigate history: {}", e),
                                    success: Some(false),
                                },
                            },
                        }
                    }
                    Err(e) => ResponseInputItem::FunctionCallOutput {
                        call_id: call_id_clone,
                        output: FunctionCallOutputPayload {
                            content: format!("Failed to parse browser_history arguments: {}", e),
                            success: Some(false),
                        },
                    },
                }
            } else {
                ResponseInputItem::FunctionCallOutput {
                    call_id: call_id_clone,
                    output: FunctionCallOutputPayload {
                        content:
                            "Browser is not initialized. Use browser_open to start the browser."
                                .to_string(),
                        success: Some(false),
                    },
                }
            }
        },
    )
    .await
}
fn debug_history(label: &str, items: &[ResponseItem]) {
    let preview: Vec<String> = items
        .iter()
        .enumerate()
        .map(|(idx, item)| match item {
            ResponseItem::Message { role, content, .. } => {
                let text = content
                    .iter()
                    .filter_map(|c| match c {
                        ContentItem::InputText { text }
                        | ContentItem::OutputText { text } => Some(text.as_str()),
                        _ => None,
                    })
                    .collect::<Vec<_>>()
                    .join(" ");
                let snippet: String = text.chars().take(80).collect();
                format!("{idx}:{role}:{snippet}")
            }
            _ => format!("{idx}:{:?}", item),
        })
        .collect();
    let rendered = preview.join(" | ");
    if std::env::var_os("CODEX_COMPACT_TRACE").is_some() {
        eprintln!("[compact_history] {} => [{}]", label, rendered);
    }
    info!(target = "codex_core::compact_history", "{} => [{}]", label, rendered);
}<|MERGE_RESOLUTION|>--- conflicted
+++ resolved
@@ -658,12 +658,9 @@
     /// 1-based ordinal of the current HTTP request attempt in this session.
     request_ordinal: u64,
     dry_run_guard: DryRunGuardState,
-<<<<<<< HEAD
     /// Background execs by call_id
     background_execs: std::collections::HashMap<String, BackgroundExecState>,
-=======
     next_internal_sub_id: u64,
->>>>>>> a756edb7
 }
 
 /// Buffers partial turn progress produced during a single HTTP streaming attempt.
