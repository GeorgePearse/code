//! Persistence layer for the global, append-only *message history* file.
//!
//! The history is stored at `~/.codex/history.jsonl` with **one JSON object per
//! line** so that it can be efficiently appended to and parsed with standard
//! JSON-Lines tooling. Each record has the following schema:
//!
//! ````text
//! {"session_id":"<uuid>","ts":<unix_seconds>,"text":"<message>"}
//! ````
//!
//! To minimise the chance of interleaved writes when multiple processes are
//! appending concurrently, callers should *prepare the full line* (record +
//! trailing `\n`) and write it with a **single `write(2)` system call** while
//! the file descriptor is opened with the `O_APPEND` flag. POSIX guarantees
//! that writes up to `PIPE_BUF` bytes are atomic in that case.

use std::fs::File;
use std::fs::OpenOptions;
use std::io::Result;
use std::io::Write;
use std::path::PathBuf;

use serde::Deserialize;
use serde::Serialize;
use std::time::Duration;
use tokio::fs;
use tokio::io::AsyncReadExt;
use uuid::Uuid;

use crate::config::Config;
use crate::config_types::HistoryPersistence;

#[cfg(unix)]
use std::os::unix::fs::OpenOptionsExt;
#[cfg(unix)]
use std::os::unix::fs::PermissionsExt;

/// Filename that stores the message history inside `~/.codex`.
const HISTORY_FILENAME: &str = "history.jsonl";

const MAX_RETRIES: usize = 10;
const RETRY_SLEEP: Duration = Duration::from_millis(100);

#[derive(Serialize, Deserialize, Debug, Clone)]
pub struct HistoryEntry {
    pub session_id: String,
    pub ts: u64,
    pub text: String,
}

fn history_filepath(config: &Config) -> PathBuf {
    let mut path = config.codex_home.clone();
    path.push(HISTORY_FILENAME);
    path
}

/// Append a `text` entry associated with `session_id` to the history file. Uses
/// advisory file locking to ensure that concurrent writes do not interleave,
/// which entails a small amount of blocking I/O internally.
pub(crate) async fn append_entry(text: &str, session_id: &Uuid, config: &Config) -> Result<()> {
    match config.history.persistence {
        HistoryPersistence::SaveAll => {
            // Save everything: proceed.
        }
        HistoryPersistence::None => {
            // No history persistence requested.
            return Ok(());
        }
    }

    // TODO: check `text` for sensitive patterns

    // Resolve `~/.codex/history.jsonl` and ensure the parent directory exists.
    let path = history_filepath(config);
    if let Some(parent) = path.parent() {
        tokio::fs::create_dir_all(parent).await?;
    }

    // Compute timestamp (seconds since the Unix epoch).
    let ts = std::time::SystemTime::now()
        .duration_since(std::time::UNIX_EPOCH)
        .map_err(|e| std::io::Error::other(format!("system clock before Unix epoch: {e}")))?
        .as_secs();

    // Construct the JSON line first so we can write it in a single syscall.
    let entry = HistoryEntry {
        session_id: session_id.to_string(),
        ts,
        text: text.to_string(),
    };
    let mut line = serde_json::to_string(&entry)
        .map_err(|e| std::io::Error::other(format!("failed to serialise history entry: {e}")))?;
    line.push('\n');

    // Open in append-only mode.
    let mut options = OpenOptions::new();
    options.append(true).read(true).create(true);
    #[cfg(unix)]
    {
        options.mode(0o600);
    }

    let mut history_file = options.open(&path)?;

    // Ensure permissions.
    ensure_owner_only_permissions(&history_file).await?;

    // Perform a blocking write under an advisory write lock using std::fs.
    tokio::task::spawn_blocking(move || -> Result<()> {
        // Retry a few times to avoid indefinite blocking when contended.
        for _ in 0..MAX_RETRIES {
            match history_file.try_lock() {
                Ok(()) => {
                    // While holding the exclusive lock, write the full line.
                    history_file.write_all(line.as_bytes())?;
                    history_file.flush()?;
                    return Ok(());
                }
                Err(std::fs::TryLockError::WouldBlock) => {
                    std::thread::sleep(RETRY_SLEEP);
                }
                Err(e) => return Err(e.into()),
            }
        }

        Err(std::io::Error::new(
            std::io::ErrorKind::WouldBlock,
            "could not acquire exclusive lock on history file after multiple attempts",
        ))
    })
    .await??;

    Ok(())
}

<<<<<<< HEAD
/// Attempt to acquire an exclusive advisory lock on `file`, retrying up to 10
/// times if the lock is currently held by another process. This prevents a
/// potential indefinite wait while still giving other writers some time to
/// finish their operation.
async fn acquire_exclusive_lock_with_retry(file: &File) -> Result<()> {
    use tokio::time::sleep;

    for _ in 0..MAX_RETRIES {
        match fs2::FileExt::try_lock_exclusive(file) {
            Ok(()) => return Ok(()),
            Err(e) => {
                if e.kind() == std::io::ErrorKind::WouldBlock {
                    sleep(RETRY_SLEEP).await;
                } else {
                    return Err(e);
                }
            }
        }
    }

    Err(std::io::Error::new(
        std::io::ErrorKind::WouldBlock,
        "could not acquire exclusive lock on history file after multiple attempts",
    ))
}

=======
>>>>>>> a56eb481
/// Asynchronously fetch the history file's *identifier* (inode on Unix) and
/// the current number of entries by counting newline characters.
pub(crate) async fn history_metadata(config: &Config) -> (u64, usize) {
    let path = history_filepath(config);

    #[cfg(unix)]
    let log_id = {
        use std::os::unix::fs::MetadataExt;
        // Obtain metadata (async) to get the identifier.
        let meta = match fs::metadata(&path).await {
            Ok(m) => m,
            Err(e) if e.kind() == std::io::ErrorKind::NotFound => return (0, 0),
            Err(_) => return (0, 0),
        };
        meta.ino()
    };
    #[cfg(not(unix))]
    let log_id = 0u64;

    // Open the file.
    let mut file = match fs::File::open(&path).await {
        Ok(f) => f,
        Err(_) => return (log_id, 0),
    };

    // Count newline bytes.
    let mut buf = [0u8; 8192];
    let mut count = 0usize;
    loop {
        match file.read(&mut buf).await {
            Ok(0) => break,
            Ok(n) => {
                count += buf[..n].iter().filter(|&&b| b == b'\n').count();
            }
            Err(_) => return (log_id, 0),
        }
    }

    (log_id, count)
}

/// Given a `log_id` (on Unix this is the file's inode number) and a zero-based
/// `offset`, return the corresponding `HistoryEntry` if the identifier matches
/// the current history file **and** the requested offset exists. Any I/O or
/// parsing errors are logged and result in `None`.
///
/// Note this function is not async because it uses a sync advisory file
/// locking API.
#[cfg(unix)]
pub(crate) fn lookup(log_id: u64, offset: usize, config: &Config) -> Option<HistoryEntry> {
    use std::io::BufRead;
    use std::io::BufReader;
    use std::os::unix::fs::MetadataExt;

    let path = history_filepath(config);
    let file: File = match OpenOptions::new().read(true).open(&path) {
        Ok(f) => f,
        Err(e) => {
            tracing::warn!(error = %e, "failed to open history file");
            return None;
        }
    };

    let metadata = match file.metadata() {
        Ok(m) => m,
        Err(e) => {
            tracing::warn!(error = %e, "failed to stat history file");
            return None;
        }
    };

    if metadata.ino() != log_id {
        return None;
    }

    // Open & lock file for reading using a shared lock.
    // Retry a few times to avoid indefinite blocking.
    for _ in 0..MAX_RETRIES {
        let lock_result = file.try_lock_shared();

        match lock_result {
            Ok(()) => {
                let reader = BufReader::new(&file);
                for (idx, line_res) in reader.lines().enumerate() {
                    let line = match line_res {
                        Ok(l) => l,
                        Err(e) => {
                            tracing::warn!(error = %e, "failed to read line from history file");
                            return None;
                        }
                    };

                    if idx == offset {
                        match serde_json::from_str::<HistoryEntry>(&line) {
                            Ok(entry) => return Some(entry),
                            Err(e) => {
                                tracing::warn!(error = %e, "failed to parse history entry");
                                return None;
                            }
                        }
                    }
                }
                // Not found at requested offset.
                return None;
            }
            Err(std::fs::TryLockError::WouldBlock) => {
                std::thread::sleep(RETRY_SLEEP);
            }
            Err(e) => {
                tracing::warn!(error = %e, "failed to acquire shared lock on history file");
                return None;
            }
        }
    }

    None
}

/// Fallback stub for non-Unix systems: currently always returns `None`.
#[cfg(not(unix))]
pub(crate) fn lookup(log_id: u64, offset: usize, config: &Config) -> Option<HistoryEntry> {
    let _ = (log_id, offset, config);
    None
}

<<<<<<< HEAD
#[cfg(unix)]
fn acquire_shared_lock_with_retry(file: &File) -> Result<()> {
    for _ in 0..MAX_RETRIES {
        match fs2::FileExt::try_lock_shared(file) {
            Ok(()) => return Ok(()),
            Err(e) => {
                if e.kind() == std::io::ErrorKind::WouldBlock {
                    std::thread::sleep(RETRY_SLEEP);
                } else {
                    return Err(e);
                }
            }
        }
    }

    Err(std::io::Error::new(
        std::io::ErrorKind::WouldBlock,
        "could not acquire shared lock on history file after multiple attempts",
    ))
}

=======
>>>>>>> a56eb481
/// On Unix systems ensure the file permissions are `0o600` (rw-------). If the
/// permissions cannot be changed the error is propagated to the caller.
#[cfg(unix)]
async fn ensure_owner_only_permissions(file: &File) -> Result<()> {
    let metadata = file.metadata()?;
    let current_mode = metadata.permissions().mode() & 0o777;
    if current_mode != 0o600 {
        let mut perms = metadata.permissions();
        perms.set_mode(0o600);
        let perms_clone = perms.clone();
        let file_clone = file.try_clone()?;
        tokio::task::spawn_blocking(move || file_clone.set_permissions(perms_clone)).await??;
    }
    Ok(())
}

#[cfg(not(unix))]
async fn ensure_owner_only_permissions(_file: &File) -> Result<()> {
    // For now, on non-Unix, simply succeed.
    Ok(())
}<|MERGE_RESOLUTION|>--- conflicted
+++ resolved
@@ -133,7 +133,6 @@
     Ok(())
 }
 
-<<<<<<< HEAD
 /// Attempt to acquire an exclusive advisory lock on `file`, retrying up to 10
 /// times if the lock is currently held by another process. This prevents a
 /// potential indefinite wait while still giving other writers some time to
@@ -160,8 +159,6 @@
     ))
 }
 
-=======
->>>>>>> a56eb481
 /// Asynchronously fetch the history file's *identifier* (inode on Unix) and
 /// the current number of entries by counting newline characters.
 pub(crate) async fn history_metadata(config: &Config) -> (u64, usize) {
@@ -287,7 +284,6 @@
     None
 }
 
-<<<<<<< HEAD
 #[cfg(unix)]
 fn acquire_shared_lock_with_retry(file: &File) -> Result<()> {
     for _ in 0..MAX_RETRIES {
@@ -309,8 +305,6 @@
     ))
 }
 
-=======
->>>>>>> a56eb481
 /// On Unix systems ensure the file permissions are `0o600` (rw-------). If the
 /// permissions cannot be changed the error is propagated to the caller.
 #[cfg(unix)]
