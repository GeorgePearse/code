--- conflicted
+++ resolved
@@ -1,9 +1,6 @@
-<<<<<<< HEAD
-use crate::models::ResponseItem;
+use codex_protocol::models::ContentItem;
+use codex_protocol::models::ResponseItem;
 use tracing::debug;
-=======
-use codex_protocol::models::ResponseItem;
->>>>>>> 311ad0ce
 
 /// Transcript of conversation history
 #[derive(Debug, Clone, Default)]
@@ -126,29 +123,6 @@
         }
     }
 
-<<<<<<< HEAD
-=======
-    /// Append a text `delta` to the latest assistant message, creating a new
-    /// assistant entry if none exists yet (e.g. first delta for this turn).
-    pub(crate) fn append_assistant_text(&mut self, delta: &str) {
-        match self.items.last_mut() {
-            Some(ResponseItem::Message { role, content, .. }) if role == "assistant" => {
-                append_text_delta(content, delta);
-            }
-            _ => {
-                // Start a new assistant message with the delta.
-                self.items.push(ResponseItem::Message {
-                    id: None,
-                    role: "assistant".to_string(),
-                    content: vec![codex_protocol::models::ContentItem::OutputText {
-                        text: delta.to_string(),
-                    }],
-                });
-            }
-        }
-    }
-
->>>>>>> 311ad0ce
     pub(crate) fn keep_last_messages(&mut self, n: usize) {
         if n == 0 {
             self.items.clear();
@@ -194,12 +168,9 @@
 }
 
 /// Helper to append the textual content from `src` into `dst` in place.
-fn append_text_content(
-    dst: &mut Vec<codex_protocol::models::ContentItem>,
-    src: &Vec<codex_protocol::models::ContentItem>,
-) {
+fn append_text_content(dst: &mut Vec<ContentItem>, src: &Vec<ContentItem>) {
     for c in src {
-        if let codex_protocol::models::ContentItem::OutputText { text } = c {
+        if let ContentItem::OutputText { text } = c {
             append_text_delta(dst, text);
         }
     }
@@ -207,25 +178,25 @@
 
 /// Append a single text delta to the last OutputText item in `content`, or
 /// push a new OutputText item if none exists.
-fn append_text_delta(content: &mut Vec<codex_protocol::models::ContentItem>, delta: &str) {
-    if let Some(codex_protocol::models::ContentItem::OutputText { text }) = content
+fn append_text_delta(content: &mut Vec<ContentItem>, delta: &str) {
+    if let Some(ContentItem::OutputText { text }) = content
         .iter_mut()
         .rev()
-        .find(|c| matches!(c, codex_protocol::models::ContentItem::OutputText { .. }))
+        .find(|c| matches!(c, ContentItem::OutputText { .. }))
     {
         text.push_str(delta);
     } else {
-        content.push(codex_protocol::models::ContentItem::OutputText {
+        content.push(ContentItem::OutputText {
             text: delta.to_string(),
         });
     }
 }
 
 /// Concatenate all OutputText segments into a single string.
-fn collect_text_content(content: &Vec<crate::models::ContentItem>) -> String {
+fn collect_text_content(content: &Vec<ContentItem>) -> String {
     let mut out = String::new();
     for c in content {
-        if let crate::models::ContentItem::OutputText { text } = c {
+        if let ContentItem::OutputText { text } = c {
             out.push_str(text);
         }
     }
@@ -233,18 +204,15 @@
 }
 
 /// Replace the text content with a single OutputText item containing `text`.
-fn replace_text_content(content: &mut Vec<crate::models::ContentItem>, text: &str) {
+fn replace_text_content(content: &mut Vec<ContentItem>, text: &str) {
     content.clear();
-    content.push(crate::models::ContentItem::OutputText {
+    content.push(ContentItem::OutputText {
         text: text.to_string(),
     });
 }
 
 /// Merge strategy: if the new text starts with the old, replace; otherwise append deltas.
-fn replace_or_append_text(
-    existing: &mut Vec<crate::models::ContentItem>,
-    new_content: &Vec<crate::models::ContentItem>,
-) {
+fn replace_or_append_text(existing: &mut Vec<ContentItem>, new_content: &Vec<ContentItem>) {
     let prev = collect_text_content(existing);
     let new_full = collect_text_content(new_content);
     if !prev.is_empty() && new_full.starts_with(&prev) {
