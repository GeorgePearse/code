--- conflicted
+++ resolved
@@ -21,7 +21,6 @@
 /// with this content.
 const BASE_INSTRUCTIONS: &str = include_str!("../prompt.md");
 
-<<<<<<< HEAD
 /// Additional prompt for Code. Can not edit Codex instructions.
 const ADDITIONAL_INSTRUCTIONS: &str = include_str!("../prompt_coder.md");
 
@@ -32,10 +31,8 @@
 /// wraps user instructions message in a tag for the model to parse more easily.
 const USER_INSTRUCTIONS_START: &str = "<user_instructions>\n\n";
 const USER_INSTRUCTIONS_END: &str = "\n\n</user_instructions>";
-=======
 /// Review thread system prompt. Edit `core/src/review_prompt.md` to customize.
 pub const REVIEW_PROMPT: &str = include_str!("../review_prompt.md");
->>>>>>> 414b8be8
 
 /// API request payload for a single model turn
 #[derive(Default, Debug, Clone)]
